--- conflicted
+++ resolved
@@ -23,20 +23,12 @@
 	return p.httpHandler
 }
 
-<<<<<<< HEAD
-func (p *prometheusClient) MonitorHttpRequestDuration(duration time.Duration, labels HttpRequestLabels) {
-	SummaryVecMetrics[HttpRequestDurationTag].With(prometheus.Labels{
+func (p *prometheusClient) MonitorHTTPRequestDuration(duration time.Duration, labels HTTPRequestLabels) {
+	SummaryVecMetrics[HTTPRequestDurationTag].With(prometheus.Labels{
 		"status":      labels.Status,
 		"route":       labels.Route,
 		"method":      labels.Method,
 		"tenant_name": labels.TenantName,
-=======
-func (p *prometheusClient) MonitorHTTPRequestDuration(duration time.Duration, labels HTTPRequestLabels) {
-	SummaryVecMetrics[HTTPRequestDurationTag].With(prometheus.Labels{
-		"status": labels.Status,
-		"route":  labels.Route,
-		"method": labels.Method,
->>>>>>> aaa9a0d6
 	}).Observe(duration.Seconds())
 }
 
@@ -73,7 +65,6 @@
 	histogram.With(labels).Observe(value)
 }
 
-<<<<<<< HEAD
 func (p *prometheusClient) RegisterFunctionMetric(metricType FuncMetricType, opts FuncMetricOptions) {
 	var metric prometheus.Collector
 
@@ -104,10 +95,7 @@
 	p.registry.MustRegister(metric)
 }
 
-func newPrometheusClient() (*prometheusClient, error) {
-=======
 func newPrometheusClient() *prometheusClient {
->>>>>>> aaa9a0d6
 	// register Prometheus metrics
 	metricsRegistry := prometheus.NewRegistry()
 
@@ -119,14 +107,10 @@
 		metricsRegistry.MustRegister(metric)
 	}
 
-<<<<<<< HEAD
 	return &prometheusClient{
 		httpHandler: promhttp.HandlerFor(metricsRegistry, promhttp.HandlerOpts{}),
 		registry:    metricsRegistry,
-	}, nil
-=======
-	return &prometheusClient{httpHandler: promhttp.HandlerFor(metricsRegistry, promhttp.HandlerOpts{})}
->>>>>>> aaa9a0d6
+	}
 }
 
 // Ensuring that promtheusClient is implementing MonitorClient interface
