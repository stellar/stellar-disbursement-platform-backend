--- conflicted
+++ resolved
@@ -12,43 +12,6 @@
 	"github.com/stretchr/testify/require"
 )
 
-<<<<<<< HEAD
-=======
-type mockMonitorClient struct {
-	mock.Mock
-}
-
-func (m *mockMonitorClient) GetMetricHTTPHandler() http.Handler {
-	return m.Called().Get(0).(http.Handler)
-}
-
-func (m *mockMonitorClient) GetMetricType() MetricType {
-	return m.Called().Get(0).(MetricType)
-}
-
-func (m *mockMonitorClient) MonitorHTTPRequestDuration(duration time.Duration, labels HTTPRequestLabels) {
-	m.Called(duration, labels)
-}
-
-func (m *mockMonitorClient) MonitorDBQueryDuration(duration time.Duration, tag MetricTag, labels DBQueryLabels) {
-	m.Called(duration, tag, labels)
-}
-
-func (m *mockMonitorClient) MonitorCounters(tag MetricTag, labels map[string]string) {
-	m.Called(tag, labels)
-}
-
-func (m *mockMonitorClient) MonitorDuration(duration time.Duration, tag MetricTag, labels map[string]string) {
-	m.Called(duration, tag, labels)
-}
-
-func (m *mockMonitorClient) MonitorHistogram(value float64, tag MetricTag, labels map[string]string) {
-	m.Called(value, tag, labels)
-}
-
-var _ MonitorClient = &mockMonitorClient{}
-
->>>>>>> aaa9a0d6
 func Test_MetricsService_Start(t *testing.T) {
 	monitorService := &MonitorService{}
 	metricOptions := MetricOptions{}
@@ -78,17 +41,9 @@
 	})
 }
 
-<<<<<<< HEAD
-func Test_MetricsService_GetMetricHttpHandler(t *testing.T) {
-	mMonitorClient := NewMockMonitorClient(t)
-	monitorService := &MonitorService{MonitorClient: mMonitorClient}
-=======
 func Test_MetricsService_GetMetricHTTPHandler(t *testing.T) {
-	monitorService := &MonitorService{}
-
-	mMonitorClient := &mockMonitorClient{}
-	monitorService.MonitorClient = mMonitorClient
->>>>>>> aaa9a0d6
+	mMonitorClient := NewMockMonitorClient(t)
+	monitorService := &MonitorService{MonitorClient: mMonitorClient}
 
 	t.Run("running HttpServe with metric http handler", func(t *testing.T) {
 		mHTTPHandler := http.HandlerFunc(func(w http.ResponseWriter, req *http.Request) {
@@ -110,14 +65,8 @@
 		r.ServeHTTP(rr, req)
 
 		assert.Equal(t, http.StatusOK, rr.Code)
-<<<<<<< HEAD
-		wantJson := `{"status": "OK"}`
-		assert.JSONEq(t, wantJson, rr.Body.String())
-=======
 		wantJSON := `{"status": "OK"}`
 		assert.JSONEq(t, wantJSON, rr.Body.String())
-		mMonitorClient.AssertExpectations(t)
->>>>>>> aaa9a0d6
 	})
 
 	t.Run("error monitor client not initialized", func(t *testing.T) {
@@ -171,13 +120,8 @@
 	t.Run("error monitor client not initialized", func(t *testing.T) {
 		monitorService.MonitorClient = nil
 
-<<<<<<< HEAD
-		err := monitorService.MonitorHttpRequestDuration(mDuration, mLabels)
+		err := monitorService.MonitorHTTPRequestDuration(mDuration, mLabels)
 		assert.EqualError(t, err, "client was not initialized")
-=======
-		err := monitorService.MonitorHTTPRequestDuration(mDuration, mLabels)
-		require.EqualError(t, err, "client was not initialized")
->>>>>>> aaa9a0d6
 	})
 }
 
