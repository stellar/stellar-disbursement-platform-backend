--- conflicted
+++ resolved
@@ -1,14 +1,10 @@
 package monitor
 
-<<<<<<< HEAD
 type CommonLabels struct {
 	TenantName string
 }
 
-type HttpRequestLabels struct {
-=======
 type HTTPRequestLabels struct {
->>>>>>> aaa9a0d6
 	Status string
 	Route  string
 	Method string
