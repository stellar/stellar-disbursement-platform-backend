package circle

import (
	"encoding/json"
	"fmt"
	"net/http"
	"strconv"
	"time"

	"github.com/stellar/stellar-disbursement-platform-backend/internal/data"
)

// Transfer represents a transfer of funds from a Circle Endpoint to another. A circle endpoint can be a wallet, card, wire, or blockchain address.
type Transfer struct {
<<<<<<< HEAD
	ID              string            `json:"id"`
	Source          TransferAccount   `json:"source"`
	Destination     TransferAccount   `json:"destination"`
	Amount          Money             `json:"amount"`
	TransactionHash string            `json:"transactionHash,omitempty"`
	Status          TransferStatus    `json:"status"`
	ErrorCode       TransferErrorCode `json:"errorCode,omitempty"`
	CreateDate      time.Time         `json:"createDate"`
}

type TransferStatus string

const (
	TransferStatusPending  TransferStatus = "pending"
	TransferStatusComplete TransferStatus = "complete"
	TransferStatusFailed   TransferStatus = "failed"
)

func (s TransferStatus) ToPaymentStatus() (data.PaymentStatus, error) {
	switch s {
	case TransferStatusPending:
		return data.PendingPaymentStatus, nil
	case TransferStatusComplete:
		return data.SuccessPaymentStatus, nil
	case TransferStatusFailed:
		return data.FailedPaymentStatus, nil
	default:
		return "", fmt.Errorf("unknown transfer status %q", s)
	}
=======
	ID              string          `json:"id"`
	Source          TransferAccount `json:"source"`
	Destination     TransferAccount `json:"destination"`
	Amount          Balance         `json:"amount"`
	TransactionHash string          `json:"transactionHash,omitempty"`
	Status          string          `json:"status"`
	CreateDate      time.Time       `json:"createDate"`
>>>>>>> 35767122
}

type TransferErrorCode string

const (
	TransferErrorCodeInsufficientFunds TransferErrorCode = "insufficient_funds"
	TransferErrorCodeBlockchainError   TransferErrorCode = "blockchain_error"
	TransferErrorCodeTransferDenied    TransferErrorCode = "transfer_denied"
	TransferErrorCodeTransferFailed    TransferErrorCode = "transfer_failed"
)

// TransferAccountType represents the type of the source or destination of the transfer.
type TransferAccountType string

const (
	TransferAccountTypeCard       TransferAccountType = "card"
	TransferAccountTypeWire       TransferAccountType = "wire"
	TransferAccountTypeBlockchain TransferAccountType = "blockchain"
	TransferAccountTypeWallet     TransferAccountType = "wallet"
)

// TransferAccount represents the source or destination of the transfer.
type TransferAccount struct {
	Type       TransferAccountType `json:"type"`
	ID         string              `json:"id,omitempty"`
	Chain      string              `json:"chain,omitempty"`
	Address    string              `json:"address,omitempty"`
	AddressTag string              `json:"addressTag,omitempty"`
}

// TransferResponse represents the response from the Circle APIs.
type TransferResponse struct {
	Data Transfer `json:"data"`
}

// TransferRequest represents the request to create a new transfer.
type TransferRequest struct {
	Source         TransferAccount `json:"source"`
	Destination    TransferAccount `json:"destination"`
	Amount         Balance         `json:"amount"`
	IdempotencyKey string          `json:"idempotencyKey"`
}

func (tr TransferRequest) validate() error {
	if tr.Source.Type == "" {
		return fmt.Errorf("source type must be provided")
	}

	if tr.Source.Type != TransferAccountTypeWallet {
		return fmt.Errorf("source type must be wallet")
	}

	if tr.Source.ID == "" {
		return fmt.Errorf("source ID must be provided for wallet transfers")
	}

	if tr.Destination.Type != TransferAccountTypeBlockchain {
		return fmt.Errorf("destination type must be blockchain")
	}

	if tr.Destination.Chain != "XLM" {
		return fmt.Errorf("destination chain must be Stellar (XLM)")
	}

	if tr.Destination.Address == "" {
		return fmt.Errorf("destination address must be provided")
	}

	if tr.Amount.Currency == "" {
		return fmt.Errorf("currency must be provided")
	}

	if tr.Amount.Amount == "" {
		return fmt.Errorf("amount must be provided")
	}

	if tr.IdempotencyKey == "" {
		return fmt.Errorf("idempotency key must be provided")
	}

	if _, err := strconv.ParseFloat(tr.Amount.Amount, 64); err != nil {
		return fmt.Errorf("amount must be a valid number")
	}

	return nil
}

// parseTransferResponse parses the response from the Circle APIs
func parseTransferResponse(resp *http.Response) (*Transfer, error) {
	var transferResponse TransferResponse
	if err := json.NewDecoder(resp.Body).Decode(&transferResponse); err != nil {
		return nil, err
	}

	return &transferResponse.Data, nil
}<|MERGE_RESOLUTION|>--- conflicted
+++ resolved
@@ -12,11 +12,10 @@
 
 // Transfer represents a transfer of funds from a Circle Endpoint to another. A circle endpoint can be a wallet, card, wire, or blockchain address.
 type Transfer struct {
-<<<<<<< HEAD
 	ID              string            `json:"id"`
 	Source          TransferAccount   `json:"source"`
 	Destination     TransferAccount   `json:"destination"`
-	Amount          Money             `json:"amount"`
+	Amount          Balance           `json:"amount"`
 	TransactionHash string            `json:"transactionHash,omitempty"`
 	Status          TransferStatus    `json:"status"`
 	ErrorCode       TransferErrorCode `json:"errorCode,omitempty"`
@@ -42,15 +41,6 @@
 	default:
 		return "", fmt.Errorf("unknown transfer status %q", s)
 	}
-=======
-	ID              string          `json:"id"`
-	Source          TransferAccount `json:"source"`
-	Destination     TransferAccount `json:"destination"`
-	Amount          Balance         `json:"amount"`
-	TransactionHash string          `json:"transactionHash,omitempty"`
-	Status          string          `json:"status"`
-	CreateDate      time.Time       `json:"createDate"`
->>>>>>> 35767122
 }
 
 type TransferErrorCode string
