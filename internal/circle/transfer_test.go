--- conflicted
+++ resolved
@@ -68,16 +68,10 @@
 		{
 			name: "amount is not a valid number",
 			tr: TransferRequest{
-<<<<<<< HEAD
 				Source:         TransferAccount{Type: TransferAccountTypeWallet, ID: "1014442536"},
 				Destination:    TransferAccount{Type: TransferAccountTypeBlockchain, Chain: "XLM", Address: "GBG2DFASN2E5ZZSOYH7SJ7HWBKR4M5LYQ5Q5ZVBWS3RI46GDSYTEA6YF"},
-				Amount:         Money{Amount: "invalid", Currency: "USD"},
+				Amount:         Balance{Amount: "invalid", Currency: "USD"},
 				IdempotencyKey: uuid.NewString(),
-=======
-				Source:      TransferAccount{Type: TransferAccountTypeWallet, ID: "1014442536"},
-				Destination: TransferAccount{Type: TransferAccountTypeBlockchain, Chain: "XLM", Address: "GBG2DFASN2E5ZZSOYH7SJ7HWBKR4M5LYQ5Q5ZVBWS3RI46GDSYTEA6YF"},
-				Amount:      Balance{Amount: "invalid", Currency: "USD"},
->>>>>>> 35767122
 			},
 			wantErr: errors.New("amount must be a valid number"),
 		},
@@ -96,7 +90,7 @@
 				IdempotencyKey: uuid.NewString(),
 				Source:         TransferAccount{Type: TransferAccountTypeWallet, ID: "1014442536"},
 				Destination:    TransferAccount{Type: TransferAccountTypeBlockchain, Chain: "XLM", Address: "GBG2DFASN2E5ZZSOYH7SJ7HWBKR4M5LYQ5Q5ZVBWS3RI46GDSYTEA6YF"},
-				Amount:         Money{Amount: "0.25", Currency: "USD"},
+				Amount:         Balance{Amount: "0.25", Currency: "USD"},
 			},
 			wantErr: nil,
 		},
