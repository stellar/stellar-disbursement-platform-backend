--- conflicted
+++ resolved
@@ -22,11 +22,8 @@
 	MaxInvitationSMSResendAttempts int64
 	Sep10SigningPrivateKey         string
 	CrashTrackerClient             crashtracker.CrashTrackerClient
-<<<<<<< HEAD
 	UseExternalID				   bool
-=======
 	JobIntervalSeconds             int
->>>>>>> 1859c2e5
 }
 
 // sendReceiverWalletsSMSInvitationJob is a job that periodically sends SMS invitations to receiver wallets.
