package serve

import (
	"context"
	"fmt"
	"io/fs"
	"net/http"
	"strings"
	"time"

	"github.com/go-chi/chi/v5"
	chimiddleware "github.com/go-chi/chi/v5/middleware"
	"github.com/go-chi/httprate"
	"github.com/stellar/go/network"
	supporthttp "github.com/stellar/go/support/http"
	"github.com/stellar/go/support/log"

	"github.com/stellar/stellar-disbursement-platform-backend/db"
	"github.com/stellar/stellar-disbursement-platform-backend/internal/anchorplatform"
	"github.com/stellar/stellar-disbursement-platform-backend/internal/bridge"
	"github.com/stellar/stellar-disbursement-platform-backend/internal/circle"
	"github.com/stellar/stellar-disbursement-platform-backend/internal/crashtracker"
	"github.com/stellar/stellar-disbursement-platform-backend/internal/data"
	"github.com/stellar/stellar-disbursement-platform-backend/internal/events"
	"github.com/stellar/stellar-disbursement-platform-backend/internal/message"
	"github.com/stellar/stellar-disbursement-platform-backend/internal/monitor"
	"github.com/stellar/stellar-disbursement-platform-backend/internal/serve/httpclient"
	"github.com/stellar/stellar-disbursement-platform-backend/internal/serve/httperror"
	"github.com/stellar/stellar-disbursement-platform-backend/internal/serve/httphandler"
	"github.com/stellar/stellar-disbursement-platform-backend/internal/serve/middleware"
	"github.com/stellar/stellar-disbursement-platform-backend/internal/serve/publicfiles"
	"github.com/stellar/stellar-disbursement-platform-backend/internal/serve/sep24frontend"
	"github.com/stellar/stellar-disbursement-platform-backend/internal/serve/validators"
	"github.com/stellar/stellar-disbursement-platform-backend/internal/services"
	"github.com/stellar/stellar-disbursement-platform-backend/internal/stellar"
	"github.com/stellar/stellar-disbursement-platform-backend/internal/transactionsubmission/engine"
	"github.com/stellar/stellar-disbursement-platform-backend/internal/utils"
	"github.com/stellar/stellar-disbursement-platform-backend/stellar-auth/pkg/auth"
	authUtils "github.com/stellar/stellar-disbursement-platform-backend/stellar-auth/pkg/utils"
	"github.com/stellar/stellar-disbursement-platform-backend/stellar-multitenant/pkg/tenant"
)

const ServiceID = "serve"

type HTTPServerInterface interface {
	Run(conf supporthttp.Config)
}

type HTTPServer struct{}

func (h *HTTPServer) Run(conf supporthttp.Config) {
	supporthttp.Run(conf)
}

type ServeOptions struct {
	Environment                     string
	GitCommit                       string
	Port                            int
	Version                         string
	InstanceName                    string
	MonitorService                  monitor.MonitorServiceInterface
	MtnDBConnectionPool             db.DBConnectionPool
	AdminDBConnectionPool           db.DBConnectionPool
	TSSDBConnectionPool             db.DBConnectionPool
	EC256PrivateKey                 string
	Models                          *data.Models
	CorsAllowedOrigins              []string
	authManager                     auth.AuthManager
	EmailMessengerClient            message.MessengerClient
	MessageDispatcher               message.MessageDispatcherInterface
	SEP24JWTSecret                  string
	sep24JWTManager                 *anchorplatform.JWTManager
	BaseURL                         string
	ResetTokenExpirationHours       int
	NetworkPassphrase               string
	NetworkType                     utils.NetworkType
	SubmitterEngine                 engine.SubmitterEngine
	Sep10SigningPublicKey           string
	Sep10SigningPrivateKey          string
	EnableEmbeddedWallets           bool
	EmbeddedWalletsWasmHash         string
	EnableSep45                     bool
	Sep45ContractId                 string
	RpcConfig                       stellar.RPCOptions
	AnchorPlatformBaseSepURL        string
	AnchorPlatformBasePlatformURL   string
	AnchorPlatformOutgoingJWTSecret string
	AnchorPlatformAPIService        anchorplatform.AnchorPlatformAPIServiceInterface
	CrashTrackerClient              crashtracker.CrashTrackerClient
	ReCAPTCHASiteKey                string
	ReCAPTCHASiteSecretKey          string
	DisableMFA                      bool
	DisableReCAPTCHA                bool
	PasswordValidator               *authUtils.PasswordValidator
	EnableScheduler                 bool // Deprecated: Use EventBrokerType=SCHEDULER instead.
	tenantManager                   tenant.ManagerInterface
	DistributionAccountService      services.DistributionAccountServiceInterface
	DistAccEncryptionPassphrase     string
	EventProducer                   events.Producer
	MaxInvitationResendAttempts     int
	SingleTenantMode                bool
	CircleService                   circle.ServiceInterface
	CircleAPIType                   circle.APIType
<<<<<<< HEAD
	EmbeddedWalletService           services.EmbeddedWalletServiceInterface
=======
	BridgeService                   bridge.ServiceInterface
>>>>>>> 2c441c2e
}

// SetupDependencies uses the serve options to setup the dependencies for the server.
func (opts *ServeOptions) SetupDependencies() error {
	// Setup crash tracker:
	// Call crash tracker FlushEvents to flush buffered events before the server terminates
	defer opts.CrashTrackerClient.FlushEvents(2 * time.Second)
	// Call crash tracker Recover for recover from unhandled panics
	defer opts.CrashTrackerClient.Recover()
	// Set crash tracker LogAndReportErrors as DefaultReportErrorFunc
	httperror.SetDefaultReportErrorFunc(opts.CrashTrackerClient.LogAndReportErrors)

	// Setup Multi-Tenant Database when enabled
	opts.tenantManager = tenant.NewManager(
		tenant.WithDatabase(opts.AdminDBConnectionPool),
		tenant.WithSingleTenantMode(opts.SingleTenantMode),
	)

	var err error
	opts.Models, err = data.NewModels(opts.MtnDBConnectionPool)
	if err != nil {
		return fmt.Errorf("error creating models for Serve: %w", err)
	}

	// Setup Stellar Auth JWT manager
	opts.authManager, err = createAuthManager(
		opts.MtnDBConnectionPool, opts.EC256PrivateKey, opts.ResetTokenExpirationHours,
	)
	if err != nil {
		return fmt.Errorf("error creating Stellar Auth manager: %w", err)
	}

	// Setup Anchor Platform SEP24 JWT manager
	sep24JWTManager, err := anchorplatform.NewJWTManager(opts.SEP24JWTSecret, 15000)
	if err != nil {
		return fmt.Errorf("error creating SEP-24 JWT manager: %w", err)
	}
	opts.sep24JWTManager = sep24JWTManager

	opts.PasswordValidator, err = authUtils.GetPasswordValidatorInstance()
	if err != nil {
		return fmt.Errorf("error initializing password validator: %w", err)
	}

	return nil
}

// ValidateSecurity validates the MFA and ReCAPTCHA security options.
func (opts *ServeOptions) ValidateSecurity() error {
	if opts.NetworkPassphrase == network.PublicNetworkPassphrase {
		if opts.DisableMFA {
			return fmt.Errorf("MFA cannot be disabled in pubnet")
		} else if opts.DisableReCAPTCHA {
			log.Warnf("reCAPTCHA is disabled in pubnet. This might reduce security!")
		}
	}

	if opts.DisableMFA {
		log.Warnf("MFA is disabled in network '%s'", opts.NetworkPassphrase)
	}
	if opts.DisableReCAPTCHA {
		log.Warnf("reCAPTCHA is disabled in network '%s'", opts.NetworkPassphrase)
	}

	return nil
}

// ValidateRpc validates the RPC options.
func (opts *ServeOptions) ValidateRpc() error {
	if opts.RpcConfig.RPCUrl == "" && (opts.RpcConfig.RPCRequestAuthHeaderKey != "" || opts.RpcConfig.RPCRequestAuthHeaderValue != "") {
		return fmt.Errorf("RPC URL must be set when RPC request header key or value is set")
	}

	if opts.RpcConfig.RPCRequestAuthHeaderKey != "" && opts.RpcConfig.RPCRequestAuthHeaderValue == "" {
		return fmt.Errorf("RPC request header value must be set when RPC request header key is set")
	}

	if opts.RpcConfig.RPCRequestAuthHeaderKey == "" && opts.RpcConfig.RPCRequestAuthHeaderValue != "" {
		return fmt.Errorf("RPC request header key must be set when RPC request header value is set")
	}

	// RPC-dependent feature validation
	hasRpcFeatures := opts.EnableEmbeddedWallets || opts.EnableSep45
	if hasRpcFeatures && opts.RpcConfig.RPCUrl == "" {
		return fmt.Errorf("RPC URL must be set when RPC-dependent features are enabled")
	}

	// Embedded wallet feature validation
	if opts.EnableEmbeddedWallets && opts.EmbeddedWalletsWasmHash == "" {
		return fmt.Errorf("embedded wallets WASM hash must be set when embedded wallets are enabled")
	}

	// SEP-45 feature validation
	if opts.EnableSep45 && opts.Sep45ContractId == "" {
		return fmt.Errorf("SEP-45 contract ID must be set when SEP-45 is enabled")
	}

	return nil
}

func Serve(opts ServeOptions, httpServer HTTPServerInterface) error {
	if err := opts.ValidateSecurity(); err != nil {
		return fmt.Errorf("validating security options: %w", err)
	}

	if err := opts.ValidateRpc(); err != nil {
		return fmt.Errorf("validating RPC options: %w", err)
	}

	if err := opts.SetupDependencies(); err != nil {
		return fmt.Errorf("starting dependencies: %w", err)
	}

	// Start the server
	listenAddr := fmt.Sprintf(":%d", opts.Port)
	serverConfig := supporthttp.Config{
		ListenAddr:          listenAddr,
		Handler:             handleHTTP(opts),
		TCPKeepAlive:        time.Minute * 3,
		ShutdownGracePeriod: time.Second * 50,
		ReadTimeout:         time.Second * 5,
		WriteTimeout:        time.Second * 35,
		IdleTimeout:         time.Minute * 2,
		OnStarting: func() {
			log.Info("Starting SDP (Stellar Disbursement Platform) Server")
			log.Infof("Listening on %s", listenAddr)
		},
		OnStopping: func() {
			log.Info("Closing the SDP Server database connection pool")
			err := db.CloseConnectionPoolIfNeeded(context.Background(), opts.MtnDBConnectionPool)
			if err != nil {
				log.Errorf("error closing database connection: %v", err)
			}

			log.Info("Stopping SDP (Stellar Disbursement Platform) Server")
		},
	}
	httpServer.Run(serverConfig)
	return nil
}

const (
	rateLimitPer20Seconds = 40
	rateLimitWindow       = 20 * time.Second
)

func handleHTTP(o ServeOptions) *chi.Mux {
	mux := chi.NewMux()

	// Middleware
	mux.Use(middleware.CorsMiddleware(o.CorsAllowedOrigins))
	// Rate limits requests made with the pair <IP, endpoint>.
	mux.Use(httprate.Limit(
		rateLimitPer20Seconds,
		rateLimitWindow,
		httprate.WithKeyFuncs(httprate.KeyByIP, httprate.KeyByEndpoint),
	))
	mux.Use(chimiddleware.RequestID)
	mux.Use(middleware.ResolveTenantFromRequestMiddleware(o.tenantManager, o.SingleTenantMode))
	mux.Use(middleware.LoggingMiddleware)
	mux.Use(middleware.RecoverHandler)
	mux.Use(middleware.MetricsRequestHandler(o.MonitorService))
	mux.Use(middleware.CSPMiddleware())
	mux.Use(chimiddleware.CleanPath)
	mux.Use(chimiddleware.Compress(5))

	// Create a route along /static that will serve contents from the ./public_files folder.
	staticFileServer(mux, publicfiles.PublicFiles)

	// Authenticated Routes
	authManager := o.authManager
	mux.Group(func(r chi.Router) {
		r.Use(middleware.APIKeyOrJWTAuthenticate(o.Models.APIKeys, middleware.AuthenticateMiddleware(authManager, o.tenantManager)))
		r.Use(middleware.EnsureTenantMiddleware)

		r.With(middleware.RequirePermission(
			data.WriteAll,
			middleware.AnyRoleMiddleware(authManager, data.OwnerUserRole, data.DeveloperUserRole),
		)).Route("/api-keys", func(r chi.Router) {
			apiKeyHandler := httphandler.APIKeyHandler{
				Models: o.Models,
			}
			r.Get("/{id}", apiKeyHandler.GetApiKeyByID)
			r.Get("/", apiKeyHandler.GetAllApiKeys)
			r.Post("/", apiKeyHandler.CreateAPIKey)
			r.Patch("/{id}", apiKeyHandler.UpdateKey)
			r.Delete("/{id}", apiKeyHandler.DeleteApiKey)
		})

		r.With(middleware.RequirePermission(
			data.ReadStatistics,
			middleware.AnyRoleMiddleware(authManager, data.GetAllRoles()...),
		)).Route("/statistics", func(r chi.Router) {
			h := httphandler.StatisticsHandler{DBConnectionPool: o.MtnDBConnectionPool}
			r.Get("/", h.GetStatistics)
			r.Get("/{id}", h.GetStatisticsByDisbursement)
		})

		r.Route("/users", func(r chi.Router) {
			userHandler := httphandler.UserHandler{
				AuthManager:        authManager,
				CrashTrackerClient: o.CrashTrackerClient,
				MessengerClient:    o.EmailMessengerClient,
				Models:             o.Models,
			}

			r.With(middleware.RequirePermission(
				data.ReadUsers,
				middleware.AnyRoleMiddleware(authManager, data.OwnerUserRole),
			)).Group(func(r chi.Router) {
				r.Get("/", userHandler.GetAllUsers)
				r.Get("/roles", httphandler.ListRolesHandler{}.GetRoles)
			})

			r.With(middleware.RequirePermission(
				data.WriteUsers,
				middleware.AnyRoleMiddleware(authManager, data.OwnerUserRole),
			)).Group(func(r chi.Router) {
				r.Post("/", userHandler.CreateUser)
				r.Patch("/roles", userHandler.UpdateUserRoles)
				r.Patch("/activation", userHandler.UserActivation)
			})
		})

		r.With(middleware.RequirePermission(
			data.ReadAll,
			middleware.AnyRoleMiddleware(authManager),
		)).Post("/refresh-token", httphandler.RefreshTokenHandler{AuthManager: authManager}.PostRefreshToken)

		r.Route("/disbursements", func(r chi.Router) {
			handler := httphandler.DisbursementHandler{
				Models:                      o.Models,
				AuthManager:                 authManager,
				MonitorService:              o.MonitorService,
				DistributionAccountResolver: o.SubmitterEngine.DistributionAccountResolver,
				DisbursementManagementService: &services.DisbursementManagementService{
					Models:                     o.Models,
					AuthManager:                authManager,
					EventProducer:              o.EventProducer,
					CrashTrackerClient:         o.CrashTrackerClient,
					DistributionAccountService: o.DistributionAccountService,
				},
			}

			// Group all READ operations
			r.With(middleware.RequirePermission(
				data.ReadDisbursements,
				middleware.AnyRoleMiddleware(authManager, data.OwnerUserRole, data.FinancialControllerUserRole, data.BusinessUserRole),
			)).Group(func(r chi.Router) {
				r.Get("/", handler.GetDisbursements)
				r.Get("/{id}", handler.GetDisbursement)
				r.Get("/{id}/receivers", handler.GetDisbursementReceivers)
				r.Get("/{id}/instructions", handler.GetDisbursementInstructions)
			})

			// Group all WRITE operations
			r.With(middleware.RequirePermission(
				data.WriteDisbursements,
				middleware.AnyRoleMiddleware(authManager, data.OwnerUserRole, data.FinancialControllerUserRole),
			)).Group(func(r chi.Router) {
				r.Post("/", handler.PostDisbursement)
				r.Delete("/{id}", handler.DeleteDisbursement)
				r.Post("/{id}/instructions", handler.PostDisbursementInstructions)
				r.Patch("/{id}/status", handler.PatchDisbursementStatus)
			})
		})

		r.Route("/payments", func(r chi.Router) {
			paymentsHandler := httphandler.PaymentsHandler{
				Models:                      o.Models,
				DBConnectionPool:            o.MtnDBConnectionPool,
				AuthManager:                 o.authManager,
				EventProducer:               o.EventProducer,
				CrashTrackerClient:          o.CrashTrackerClient,
				DistributionAccountResolver: o.SubmitterEngine.DistributionAccountResolver,
				DirectPaymentService: services.NewDirectPaymentService(
					o.Models,
					o.EventProducer,
					o.DistributionAccountService,
					o.SubmitterEngine,
				),
			}

			// Read operations
			r.With(middleware.RequirePermission(
				data.ReadPayments,
				middleware.AnyRoleMiddleware(authManager, data.OwnerUserRole, data.FinancialControllerUserRole, data.BusinessUserRole),
			)).Group(func(r chi.Router) {
				r.Get("/", paymentsHandler.GetPayments)
				r.Get("/{id}", paymentsHandler.GetPayment)
			})

			// Write operations with different role permissions
			r.With(middleware.RequirePermission(
				data.WritePayments,
				middleware.AnyRoleMiddleware(authManager, data.OwnerUserRole, data.FinancialControllerUserRole, data.BusinessUserRole),
			)).Group(func(r chi.Router) {
				r.Post("/", paymentsHandler.PostDirectPayment)
				r.Patch("/retry", paymentsHandler.RetryPayments)
			})

			r.With(middleware.RequirePermission(
				data.WritePayments,
				middleware.AnyRoleMiddleware(authManager, data.OwnerUserRole, data.FinancialControllerUserRole),
			)).Patch("/{id}/status", paymentsHandler.PatchPaymentStatus)
		})

		r.Route("/receivers", func(r chi.Router) {
			receiversHandler := httphandler.ReceiverHandler{Models: o.Models, DBConnectionPool: o.MtnDBConnectionPool}

			// Read operations
			r.With(middleware.RequirePermission(
				data.ReadReceivers,
				middleware.AnyRoleMiddleware(authManager, data.GetAllRoles()...),
			)).Get("/verification-types", receiversHandler.GetReceiverVerificationTypes)

			r.With(middleware.RequirePermission(
				data.ReadReceivers,
				middleware.AnyRoleMiddleware(authManager, data.OwnerUserRole, data.FinancialControllerUserRole, data.BusinessUserRole),
			)).Group(func(r chi.Router) {
				r.Get("/", receiversHandler.GetReceivers)
				r.Get("/{id}", receiversHandler.GetReceiver)
			})

			// Write operations
			updateReceiverHandler := httphandler.UpdateReceiverHandler{
				Models:           o.Models,
				DBConnectionPool: o.MtnDBConnectionPool,
				AuthManager:      authManager,
			}
			receiverWalletHandler := httphandler.ReceiverWalletsHandler{
				Models:             o.Models,
				CrashTrackerClient: o.CrashTrackerClient,
				EventProducer:      o.EventProducer,
			}

			r.With(middleware.RequirePermission(
				data.WriteReceivers,
				middleware.AnyRoleMiddleware(authManager, data.OwnerUserRole, data.FinancialControllerUserRole),
			)).Group(func(r chi.Router) {
				r.Post("/", receiversHandler.CreateReceiver)
				r.Patch("/{id}", updateReceiverHandler.UpdateReceiver)
				r.Patch("/wallets/{receiver_wallet_id}", receiverWalletHandler.RetryInvitation)
				r.Patch("/wallets/{receiver_wallet_id}/status", receiverWalletHandler.PatchReceiverWalletStatus)
			})
		})

		r.With(middleware.RequirePermission(
			data.ReadAll,
			middleware.AnyRoleMiddleware(authManager, data.GetAllRoles()...),
		)).Get("/registration-contact-types", httphandler.RegistrationContactTypesHandler{}.Get)

		r.Route("/assets", func(r chi.Router) {
			assetsHandler := httphandler.AssetsHandler{
				Models:          o.Models,
				SubmitterEngine: o.SubmitterEngine,
			}

			// Read operations
			r.With(middleware.RequirePermission(
				data.ReadAll,
				middleware.AnyRoleMiddleware(authManager, data.GetAllRoles()...),
			)).Get("/", assetsHandler.GetAssets)

			// Write operations
			r.With(middleware.RequirePermission(
				data.WriteAll,
				middleware.AnyRoleMiddleware(authManager, data.OwnerUserRole, data.FinancialControllerUserRole, data.DeveloperUserRole),
			)).Group(func(r chi.Router) {
				r.Post("/", assetsHandler.CreateAsset)
				r.Delete("/{id}", assetsHandler.DeleteAsset)
			})
		})

		r.Route("/wallets", func(r chi.Router) {
			walletsHandler := httphandler.WalletsHandler{
				Models:              o.Models,
				NetworkType:         o.NetworkType,
				WalletAssetResolver: services.NewWalletAssetResolver(o.Models.Assets),
			}

			// Read operations
			r.With(middleware.RequirePermission(
				data.ReadWallets,
				middleware.AnyRoleMiddleware(authManager, data.GetAllRoles()...),
			)).Get("/", walletsHandler.GetWallets)

			// Write operations
			r.With(middleware.RequirePermission(
				data.WriteWallets,
				middleware.AnyRoleMiddleware(authManager, data.DeveloperUserRole),
			)).Group(func(r chi.Router) {
				r.Post("/", walletsHandler.PostWallets)
				r.Delete("/{id}", walletsHandler.DeleteWallet)
			})

			r.With(middleware.RequirePermission(
				data.WriteWallets,
				middleware.AnyRoleMiddleware(authManager, data.OwnerUserRole),
			)).Patch("/{id}", walletsHandler.PatchWallets)
		})

		profileHandler := httphandler.ProfileHandler{
			Models:                      o.Models,
			AuthManager:                 authManager,
			MaxMemoryAllocation:         httphandler.DefaultMaxMemoryAllocation,
			DistributionAccountResolver: o.SubmitterEngine.DistributionAccountResolver,
			PasswordValidator:           o.PasswordValidator,
			NetworkType:                 o.NetworkType,
		}
		r.Route("/profile", func(r chi.Router) {
			// Read operations
			r.With(middleware.RequirePermission(
				data.ReadAll,
				middleware.AnyRoleMiddleware(authManager, data.GetAllRoles()...),
			)).Get("/", profileHandler.GetProfile)

			// Write operations
			r.With(middleware.RequirePermission(
				data.WriteAll,
				middleware.AnyRoleMiddleware(authManager, data.GetAllRoles()...),
			)).Group(func(r chi.Router) {
				r.Patch("/", profileHandler.PatchUserProfile)
				r.Patch("/reset-password", profileHandler.PatchUserPassword)
			})
		})

		r.Route("/organization", func(r chi.Router) {
			// Read operations
			r.With(middleware.RequirePermission(
				data.ReadOrganization,
				middleware.AnyRoleMiddleware(authManager, data.GetAllRoles()...),
			)).Get("/", profileHandler.GetOrganizationInfo)

			// Write operations with different role permissions
			r.With(middleware.RequirePermission(
				data.WriteOrganization,
				middleware.AnyRoleMiddleware(authManager, data.OwnerUserRole, data.FinancialControllerUserRole),
			)).Patch("/", profileHandler.PatchOrganizationProfile)

			r.With(middleware.RequirePermission(
				data.WriteOrganization,
				middleware.AnyRoleMiddleware(authManager, data.OwnerUserRole),
			)).Patch("/circle-config", httphandler.CircleConfigHandler{
				NetworkType:                 o.NetworkType,
				CircleFactory:               circle.NewClient,
				TenantManager:               o.tenantManager,
				Encrypter:                   &utils.DefaultPrivateKeyEncrypter{},
				EncryptionPassphrase:        o.DistAccEncryptionPassphrase,
				CircleClientConfigModel:     circle.NewClientConfigModel(o.MtnDBConnectionPool),
				DistributionAccountResolver: o.SubmitterEngine.DistributionAccountResolver,
				MonitorService:              o.MonitorService,
			}.Patch)
		})

		// Bridge integration endpoints
		if o.BridgeService != nil {
			r.Route("/bridge-integration", func(r chi.Router) {
				bridgeIntegrationHandler := httphandler.BridgeIntegrationHandler{
					BridgeService:               o.BridgeService,
					AuthManager:                 authManager,
					Models:                      o.Models,
					DistributionAccountResolver: o.SubmitterEngine.DistributionAccountResolver,
				}

				r.With(middleware.RequirePermission(
					data.ReadOrganization,
					middleware.AnyRoleMiddleware(authManager, data.GetAllRoles()...),
				)).Get("/", bridgeIntegrationHandler.Get)

				r.With(middleware.RequirePermission(
					data.WriteOrganization,
					middleware.AnyRoleMiddleware(authManager, data.OwnerUserRole, data.FinancialControllerUserRole),
				)).Patch("/", bridgeIntegrationHandler.Patch)
			})
		}

		r.With(middleware.RequirePermission(
			data.ReadAll,
			middleware.AnyRoleMiddleware(authManager),
		)).Get("/balances", httphandler.BalancesHandler{
			DistributionAccountResolver: o.SubmitterEngine.DistributionAccountResolver,
			CircleService:               o.CircleService,
			NetworkType:                 o.NetworkType,
		}.Get)

		exportHandler := httphandler.ExportHandler{
			Models: o.Models,
		}
		r.With(middleware.RequirePermission(
			data.ReadExports,
			middleware.AnyRoleMiddleware(authManager, data.OwnerUserRole, data.FinancialControllerUserRole),
		)).Route("/exports", func(r chi.Router) {
			r.Get("/disbursements", exportHandler.ExportDisbursements)
			r.Get("/payments", exportHandler.ExportPayments)
			r.Get("/receivers", exportHandler.ExportReceivers)
		})
	})

	reCAPTCHAValidator := validators.NewGoogleReCAPTCHAValidator(o.ReCAPTCHASiteSecretKey, httpclient.DefaultClient())

	// Public routes that are tenant aware (they need to know the tenant ID)
	mux.Group(func(r chi.Router) {
		r.Use(middleware.EnsureTenantMiddleware)

		r.Get("/organization/logo", httphandler.OrganizationLogoHandler{
			Models:        o.Models,
			PublicFilesFS: publicfiles.PublicFiles,
		}.GetOrganizationLogo)

		r.Post("/login", httphandler.LoginHandler{
			AuthManager:        authManager,
			ReCAPTCHAValidator: reCAPTCHAValidator,
			MessengerClient:    o.EmailMessengerClient,
			Models:             o.Models,
			ReCAPTCHADisabled:  o.DisableReCAPTCHA,
			MFADisabled:        o.DisableMFA,
		}.ServeHTTP)
		r.Post("/mfa", httphandler.MFAHandler{
			AuthManager:        authManager,
			ReCAPTCHAValidator: reCAPTCHAValidator,
			Models:             o.Models,
			ReCAPTCHADisabled:  o.DisableReCAPTCHA,
		}.ServeHTTP)
		r.Post("/forgot-password", httphandler.ForgotPasswordHandler{
			AuthManager:        authManager,
			MessengerClient:    o.EmailMessengerClient,
			Models:             o.Models,
			ReCAPTCHAValidator: reCAPTCHAValidator,
			ReCAPTCHADisabled:  o.DisableReCAPTCHA,
		}.ServeHTTP)
		r.Post("/reset-password", httphandler.ResetPasswordHandler{
			AuthManager:       authManager,
			PasswordValidator: o.PasswordValidator,
		}.ServeHTTP)

		r.Get("/r/{code}", httphandler.URLShortenerHandler{Models: o.Models}.HandleRedirect)

		// Embedded wallet routes (only if feature is enabled)
		if o.EnableEmbeddedWallets && o.EmbeddedWalletService != nil {
			mux.Group(func(r chi.Router) {
				walletCreationHandler := httphandler.WalletCreationHandler{
					EmbeddedWalletService: o.EmbeddedWalletService,
				}
				r.Route("/embedded-wallets", func(r chi.Router) {
					r.Post("/", walletCreationHandler.CreateWallet)
					r.Get("/{credentialID}", walletCreationHandler.GetWallet)
				})
			})
		}
	})

	// SEP-24 and miscellaneous endpoints that are tenant-unaware
	mux.Group(func(r chi.Router) {
		r.Get("/health", httphandler.HealthHandler{
			ReleaseID:        o.GitCommit,
			ServiceID:        ServiceID,
			Version:          o.Version,
			DBConnectionPool: o.AdminDBConnectionPool,
			Producer:         o.EventProducer,
		}.ServeHTTP)

		// START SEP-24 endpoints
		r.Get("/.well-known/stellar.toml", httphandler.StellarTomlHandler{
			AnchorPlatformBaseSepURL:    o.AnchorPlatformBaseSepURL,
			DistributionAccountResolver: o.SubmitterEngine.DistributionAccountResolver,
			NetworkPassphrase:           o.NetworkPassphrase,
			Models:                      o.Models,
			Sep10SigningPublicKey:       o.Sep10SigningPublicKey,
			Sep45ContractId:             o.Sep45ContractId,
			InstanceName:                o.InstanceName,
		}.ServeHTTP)

		sep24QueryTokenAuthenticationMiddleware := anchorplatform.SEP24QueryTokenAuthenticateMiddleware(o.sep24JWTManager, o.NetworkPassphrase, o.tenantManager, o.SingleTenantMode)
		r.With(sep24QueryTokenAuthenticationMiddleware).Get("/wallet-registration/*", httphandler.SEP24InteractiveDepositHandler{
			App:      sep24frontend.App,
			BasePath: "app/dist",
		}.ServeApp)

		sep24HeaderTokenAuthenticationMiddleware := anchorplatform.SEP24HeaderTokenAuthenticateMiddleware(o.sep24JWTManager, o.NetworkPassphrase, o.tenantManager, o.SingleTenantMode)
		r.With(sep24HeaderTokenAuthenticationMiddleware).Route("/sep24-interactive-deposit", func(r chi.Router) {
			r.Get("/info", httphandler.ReceiverRegistrationHandler{
				Models:              o.Models,
				ReceiverWalletModel: o.Models.ReceiverWallet,
				ReCAPTCHASiteKey:    o.ReCAPTCHASiteKey,
				ReCAPTCHADisabled:   o.DisableReCAPTCHA,
			}.ServeHTTP)

			r.Post("/otp", httphandler.ReceiverSendOTPHandler{
				Models:             o.Models,
				MessageDispatcher:  o.MessageDispatcher,
				ReCAPTCHAValidator: reCAPTCHAValidator,
				ReCAPTCHADisabled:  o.DisableReCAPTCHA,
			}.ServeHTTP)
			r.Post("/verification", httphandler.VerifyReceiverRegistrationHandler{
				AnchorPlatformAPIService:    o.AnchorPlatformAPIService,
				Models:                      o.Models,
				ReCAPTCHAValidator:          reCAPTCHAValidator,
				ReCAPTCHADisabled:           o.DisableReCAPTCHA,
				NetworkPassphrase:           o.NetworkPassphrase,
				EventProducer:               o.EventProducer,
				CrashTrackerClient:          o.CrashTrackerClient,
				DistributionAccountResolver: o.SubmitterEngine.DistributionAccountResolver,
			}.VerifyReceiverRegistration)
		})

		// This will be used for test purposes and will only be available when IsPubnet is false:
		r.With(middleware.EnsureTenantMiddleware).Delete("/contact-info/{contact_info}", httphandler.DeleteContactInfoHandler{
			Models:            o.Models,
			NetworkPassphrase: o.NetworkPassphrase,
		}.ServeHTTP)
		// END SEP-24 endpoints
	})

	return mux
}

// createAuthManager builds the default AuthManager struct to be injected
// in all the authentication related routes.
func createAuthManager(dbConnectionPool db.DBConnectionPool, ec256PrivateKey string, resetTokenExpirationHours int) (auth.AuthManager, error) {
	if dbConnectionPool == nil {
		return nil, fmt.Errorf("db connection pool cannot be nil")
	}

	ec256PublicKey, err := utils.GetEC256PublicKeyFromPrivateKey(ec256PrivateKey)
	if err != nil {
		return nil, fmt.Errorf("validating auth manager public key: %w", err)
	}

	if resetTokenExpirationHours < 1 {
		return nil, fmt.Errorf("reset token expiration hours must be greater than 0")
	}

	passwordEncrypter := auth.NewDefaultPasswordEncrypter()

	authManager := auth.NewAuthManager(
		auth.WithDefaultAuthenticatorOption(dbConnectionPool, passwordEncrypter, time.Hour*time.Duration(resetTokenExpirationHours)),
		auth.WithDefaultJWTManagerOption(ec256PublicKey, ec256PrivateKey),
		auth.WithDefaultRoleManagerOption(dbConnectionPool, data.OwnerUserRole.String()),
		auth.WithDefaultMFAManagerOption(dbConnectionPool),
	)

	return authManager, nil
}

// staticFileServer sets up a http.FileServer handler to serve
// static files from publicFiles embed FileSystem.
func staticFileServer(r chi.Router, fileSystem fs.FS) {
	r.Get("/static/*", func(w http.ResponseWriter, r *http.Request) {
		rctx := chi.RouteContext(r.Context())
		pathPrefix := strings.TrimSuffix(rctx.RoutePattern(), "/*")

		// Don't allow users to list directories
		if r.URL.Path[len(r.URL.Path)-1] == '/' {
			http.NotFound(w, r)
			return
		}

		fs := http.StripPrefix(pathPrefix, http.FileServer(http.FS(fileSystem)))
		fs.ServeHTTP(w, r)
	})
}<|MERGE_RESOLUTION|>--- conflicted
+++ resolved
@@ -101,11 +101,8 @@
 	SingleTenantMode                bool
 	CircleService                   circle.ServiceInterface
 	CircleAPIType                   circle.APIType
-<<<<<<< HEAD
+	BridgeService                   bridge.ServiceInterface
 	EmbeddedWalletService           services.EmbeddedWalletServiceInterface
-=======
-	BridgeService                   bridge.ServiceInterface
->>>>>>> 2c441c2e
 }
 
 // SetupDependencies uses the serve options to setup the dependencies for the server.
