package serve

import (
	"context"
	"fmt"
	"io/fs"
	"net/http"
	"strings"
	"time"

	"github.com/go-chi/chi/v5"
	chimiddleware "github.com/go-chi/chi/v5/middleware"
	"github.com/go-chi/httprate"
	"github.com/stellar/go/network"
	supporthttp "github.com/stellar/go/support/http"
	"github.com/stellar/go/support/log"

	"github.com/stellar/stellar-disbursement-platform-backend/db"
	"github.com/stellar/stellar-disbursement-platform-backend/internal/bridge"
	"github.com/stellar/stellar-disbursement-platform-backend/internal/circle"
	"github.com/stellar/stellar-disbursement-platform-backend/internal/crashtracker"
	"github.com/stellar/stellar-disbursement-platform-backend/internal/data"
	"github.com/stellar/stellar-disbursement-platform-backend/internal/message"
	"github.com/stellar/stellar-disbursement-platform-backend/internal/monitor"
	"github.com/stellar/stellar-disbursement-platform-backend/internal/sepauth"
	"github.com/stellar/stellar-disbursement-platform-backend/internal/serve/httpclient"
	"github.com/stellar/stellar-disbursement-platform-backend/internal/serve/httperror"
	"github.com/stellar/stellar-disbursement-platform-backend/internal/serve/httphandler"
	"github.com/stellar/stellar-disbursement-platform-backend/internal/serve/middleware"
	"github.com/stellar/stellar-disbursement-platform-backend/internal/serve/publicfiles"
	"github.com/stellar/stellar-disbursement-platform-backend/internal/serve/sep24frontend"
	"github.com/stellar/stellar-disbursement-platform-backend/internal/serve/validators"
	"github.com/stellar/stellar-disbursement-platform-backend/internal/services"
	"github.com/stellar/stellar-disbursement-platform-backend/internal/transactionsubmission/engine"
	"github.com/stellar/stellar-disbursement-platform-backend/internal/utils"
	"github.com/stellar/stellar-disbursement-platform-backend/stellar-auth/pkg/auth"
	authUtils "github.com/stellar/stellar-disbursement-platform-backend/stellar-auth/pkg/utils"
	"github.com/stellar/stellar-disbursement-platform-backend/stellar-multitenant/pkg/tenant"
)

const ServiceID = "serve"

type HTTPServerInterface interface {
	Run(conf supporthttp.Config)
}

type HTTPServer struct{}

func (h *HTTPServer) Run(conf supporthttp.Config) {
	supporthttp.Run(conf)
}

type ServeOptions struct {
<<<<<<< HEAD
	Environment                    string
	GitCommit                      string
	Port                           int
	Version                        string
	InstanceName                   string
	MonitorService                 monitor.MonitorServiceInterface
	MtnDBConnectionPool            db.DBConnectionPool
	AdminDBConnectionPool          db.DBConnectionPool
	EC256PrivateKey                string
	Models                         *data.Models
	CorsAllowedOrigins             []string
	authManager                    auth.AuthManager
	EmailMessengerClient           message.MessengerClient
	MessageDispatcher              message.MessageDispatcherInterface
	SEP24JWTSecret                 string
	sep24JWTManager                *sepauth.JWTManager
	BaseURL                        string
	ResetTokenExpirationHours      int
	NetworkPassphrase              string
	NetworkType                    utils.NetworkType
	SubmitterEngine                engine.SubmitterEngine
	Sep10SigningPublicKey          string
	Sep10SigningPrivateKey         string
	Sep10ClientAttributionRequired bool
	Sep10Service                   services.SEP10Service
	CrashTrackerClient             crashtracker.CrashTrackerClient
	ReCAPTCHASiteKey               string
	ReCAPTCHASiteSecretKey         string
	CAPTCHAType                    validators.CAPTCHAType
	ReCAPTCHAV3MinScore            float64
	DisableMFA                     bool
	DisableReCAPTCHA               bool
	PasswordValidator              *authUtils.PasswordValidator
	EnableScheduler                bool // Deprecated: Use EventBrokerType=SCHEDULER instead.
	tenantManager                  tenant.ManagerInterface
	DistributionAccountService     services.DistributionAccountServiceInterface
	DistAccEncryptionPassphrase    string
	EventProducer                  events.Producer
	MaxInvitationResendAttempts    int
	SingleTenantMode               bool
	CircleService                  circle.ServiceInterface
	CircleAPIType                  circle.APIType
	BridgeService                  bridge.ServiceInterface
=======
	Environment                     string
	GitCommit                       string
	Port                            int
	Version                         string
	InstanceName                    string
	MonitorService                  monitor.MonitorServiceInterface
	MtnDBConnectionPool             db.DBConnectionPool
	AdminDBConnectionPool           db.DBConnectionPool
	EC256PrivateKey                 string
	Models                          *data.Models
	CorsAllowedOrigins              []string
	authManager                     auth.AuthManager
	EmailMessengerClient            message.MessengerClient
	MessageDispatcher               message.MessageDispatcherInterface
	SEP24JWTSecret                  string
	sep24JWTManager                 *anchorplatform.JWTManager
	BaseURL                         string
	ResetTokenExpirationHours       int
	NetworkPassphrase               string
	NetworkType                     utils.NetworkType
	SubmitterEngine                 engine.SubmitterEngine
	Sep10SigningPublicKey           string
	Sep10SigningPrivateKey          string
	AnchorPlatformBaseSepURL        string
	AnchorPlatformBasePlatformURL   string
	AnchorPlatformOutgoingJWTSecret string
	AnchorPlatformAPIService        anchorplatform.AnchorPlatformAPIServiceInterface
	CrashTrackerClient              crashtracker.CrashTrackerClient
	ReCAPTCHASiteKey                string
	ReCAPTCHASiteSecretKey          string
	CAPTCHAType                     validators.CAPTCHAType
	ReCAPTCHAV3MinScore             float64
	DisableMFA                      bool
	DisableReCAPTCHA                bool
	PasswordValidator               *authUtils.PasswordValidator
	tenantManager                   tenant.ManagerInterface
	DistributionAccountService      services.DistributionAccountServiceInterface
	DistAccEncryptionPassphrase     string
	MaxInvitationResendAttempts     int
	SingleTenantMode                bool
	CircleService                   circle.ServiceInterface
	CircleAPIType                   circle.APIType
	BridgeService                   bridge.ServiceInterface
>>>>>>> 22466004
}

// SetupDependencies uses the serve options to setup the dependencies for the server.
func (opts *ServeOptions) SetupDependencies() error {
	// Setup crash tracker:
	// Call crash tracker FlushEvents to flush buffered events before the server terminates
	defer opts.CrashTrackerClient.FlushEvents(2 * time.Second)
	// Call crash tracker Recover for recover from unhandled panics
	defer opts.CrashTrackerClient.Recover()
	// Set crash tracker LogAndReportErrors as DefaultReportErrorFunc
	httperror.SetDefaultReportErrorFunc(opts.CrashTrackerClient.LogAndReportErrors)

	// Setup Multi-Tenant Database when enabled
	opts.tenantManager = tenant.NewManager(
		tenant.WithDatabase(opts.AdminDBConnectionPool),
		tenant.WithSingleTenantMode(opts.SingleTenantMode),
	)

	var err error
	opts.Models, err = data.NewModels(opts.MtnDBConnectionPool)
	if err != nil {
		return fmt.Errorf("error creating models for Serve: %w", err)
	}

	// Setup Stellar Auth JWT manager
	opts.authManager, err = createAuthManager(
		opts.MtnDBConnectionPool, opts.EC256PrivateKey, opts.ResetTokenExpirationHours,
	)
	if err != nil {
		return fmt.Errorf("error creating Stellar Auth manager: %w", err)
	}

	// Setup SEP24 JWT manager
	sep24JWTManager, err := sepauth.NewJWTManager(opts.SEP24JWTSecret, 15000)
	if err != nil {
		return fmt.Errorf("error creating SEP-24 JWT manager: %w", err)
	}
	opts.sep24JWTManager = sep24JWTManager

	opts.PasswordValidator, err = authUtils.GetPasswordValidatorInstance()
	if err != nil {
		return fmt.Errorf("error initializing password validator: %w", err)
	}

	// Determine allow retry based on network passphrase
	allowHTTPRetry := opts.NetworkPassphrase != network.PublicNetworkPassphrase

	sep10Service, err := services.NewSEP10Service(
		sep24JWTManager,
		opts.NetworkPassphrase,
		opts.Sep10SigningPrivateKey,
		opts.BaseURL,
		allowHTTPRetry,
		opts.SubmitterEngine.HorizonClient,
		opts.Sep10ClientAttributionRequired,
	)
	if err != nil {
		return fmt.Errorf("initializing SEP 10 Service: %w", err)
	}

	opts.Sep10Service = sep10Service

	return nil
}

// ValidateSecurity validates the MFA and ReCAPTCHA security options.
func (opts *ServeOptions) ValidateSecurity() error {
	if opts.NetworkPassphrase == network.PublicNetworkPassphrase {
		if opts.DisableMFA {
			return fmt.Errorf("MFA cannot be disabled in pubnet")
		} else if opts.DisableReCAPTCHA {
			log.Warnf("reCAPTCHA is disabled in pubnet. This might reduce security!")
		}
	}

	if opts.DisableMFA {
		log.Warnf("MFA is disabled in network '%s'", opts.NetworkPassphrase)
	}
	if opts.DisableReCAPTCHA {
		log.Warnf("reCAPTCHA is disabled in network '%s'", opts.NetworkPassphrase)
	}

	return nil
}

func Serve(opts ServeOptions, httpServer HTTPServerInterface) error {
	if err := opts.ValidateSecurity(); err != nil {
		return fmt.Errorf("validating security options: %w", err)
	}

	if err := opts.SetupDependencies(); err != nil {
		return fmt.Errorf("starting dependencies: %w", err)
	}

	// Start the server
	listenAddr := fmt.Sprintf(":%d", opts.Port)
	serverConfig := supporthttp.Config{
		ListenAddr:          listenAddr,
		Handler:             handleHTTP(opts),
		TCPKeepAlive:        time.Minute * 3,
		ShutdownGracePeriod: time.Second * 50,
		ReadTimeout:         time.Second * 5,
		WriteTimeout:        time.Second * 35,
		IdleTimeout:         time.Minute * 2,
		OnStarting: func() {
			log.Info("Starting SDP (Stellar Disbursement Platform) Server")
			log.Infof("Listening on %s", listenAddr)
		},
		OnStopping: func() {
			log.Info("Closing the SDP Server database connection pool")
			err := db.CloseConnectionPoolIfNeeded(context.Background(), opts.MtnDBConnectionPool)
			if err != nil {
				log.Errorf("error closing database connection: %v", err)
			}

			log.Info("Stopping SDP (Stellar Disbursement Platform) Server")
		},
	}
	httpServer.Run(serverConfig)
	return nil
}

const (
	rateLimitPer20Seconds = 40
	rateLimitWindow       = 20 * time.Second
)

func handleHTTP(o ServeOptions) *chi.Mux {
	mux := chi.NewMux()

	// Middleware
	mux.Use(middleware.CorsMiddleware(o.CorsAllowedOrigins))
	// Rate limits requests made with the pair <IP, endpoint>.
	mux.Use(httprate.Limit(
		rateLimitPer20Seconds,
		rateLimitWindow,
		httprate.WithKeyFuncs(httprate.KeyByIP, httprate.KeyByEndpoint),
	))
	mux.Use(chimiddleware.RequestID)
	mux.Use(middleware.ResolveTenantFromRequestMiddleware(o.tenantManager, o.SingleTenantMode))
	mux.Use(middleware.LoggingMiddleware)
	mux.Use(middleware.RecoverHandler)
	mux.Use(middleware.MetricsRequestHandler(o.MonitorService))
	mux.Use(middleware.CSPMiddleware())
	mux.Use(chimiddleware.CleanPath)
	mux.Use(chimiddleware.Compress(5))

	// Create a route along /static that will serve contents from the ./public_files folder.
	staticFileServer(mux, publicfiles.PublicFiles)

	// Authenticated Routes
	authManager := o.authManager
	mux.Group(func(r chi.Router) {
		r.Use(middleware.APIKeyOrJWTAuthenticate(o.Models.APIKeys, middleware.AuthenticateMiddleware(authManager, o.tenantManager)))
		r.Use(middleware.EnsureTenantMiddleware)

		// API Key management endpoints
		r.With(middleware.RequirePermission(
			data.WriteAll,
			middleware.AnyRoleMiddleware(authManager, data.OwnerUserRole, data.DeveloperUserRole),
		)).Route("/api-keys", func(r chi.Router) {
			apiKeyHandler := httphandler.APIKeyHandler{
				Models: o.Models,
			}
			r.Get("/{id}", apiKeyHandler.GetAPIKeyByID)
			r.Get("/", apiKeyHandler.GetAllAPIKeys)
			r.Post("/", apiKeyHandler.CreateAPIKey)
			r.Patch("/{id}", apiKeyHandler.UpdateKey)
			r.Delete("/{id}", apiKeyHandler.DeleteAPIKey)
		})

		// Statistics endpoints
		r.With(middleware.RequirePermission(
			data.ReadStatistics,
			middleware.AnyRoleMiddleware(authManager, data.GetAllRoles()...),
		)).Route("/statistics", func(r chi.Router) {
			h := httphandler.StatisticsHandler{DBConnectionPool: o.MtnDBConnectionPool}
			r.Get("/", h.GetStatistics)
			r.Get("/{id}", h.GetStatisticsByDisbursement)
		})

		// User management endpoints
		r.Route("/users", func(r chi.Router) {
			userHandler := httphandler.UserHandler{
				AuthManager:        authManager,
				CrashTrackerClient: o.CrashTrackerClient,
				MessengerClient:    o.EmailMessengerClient,
				Models:             o.Models,
			}

			r.With(middleware.RequirePermission(
				data.ReadUsers,
				middleware.AnyRoleMiddleware(authManager, data.OwnerUserRole),
			)).Group(func(r chi.Router) {
				r.Get("/", userHandler.GetAllUsers)
				r.Get("/roles", httphandler.ListRolesHandler{}.GetRoles)
			})

			r.With(middleware.RequirePermission(
				data.WriteUsers,
				middleware.AnyRoleMiddleware(authManager, data.OwnerUserRole),
			)).Group(func(r chi.Router) {
				r.Post("/", userHandler.CreateUser)
				r.Patch("/roles", userHandler.UpdateUserRoles)
				r.Patch("/activation", userHandler.UserActivation)
			})
		})
		r.With(middleware.RequirePermission(
			data.ReadAll,
			middleware.AnyRoleMiddleware(authManager),
		)).Post("/refresh-token", httphandler.RefreshTokenHandler{AuthManager: authManager}.PostRefreshToken)

		// Disbursement endpoints
		r.Route("/disbursements", func(r chi.Router) {
			handler := httphandler.DisbursementHandler{
				Models:                      o.Models,
				AuthManager:                 authManager,
				MonitorService:              o.MonitorService,
				DistributionAccountResolver: o.SubmitterEngine.DistributionAccountResolver,
				DisbursementManagementService: &services.DisbursementManagementService{
					Models:                     o.Models,
					AuthManager:                authManager,
					CrashTrackerClient:         o.CrashTrackerClient,
					DistributionAccountService: o.DistributionAccountService,
				},
			}

			// Group all READ operations
			r.With(middleware.RequirePermission(
				data.ReadDisbursements,
				middleware.AnyRoleMiddleware(authManager, data.GetBusinessOperationRoles()...),
			)).Group(func(r chi.Router) {
				r.Get("/", handler.GetDisbursements)
				r.Get("/{id}", handler.GetDisbursement)
				r.Get("/{id}/receivers", handler.GetDisbursementReceivers)
				r.Get("/{id}/instructions", handler.GetDisbursementInstructions)
			})

			// Group CREATE/EDIT operations (accessible to initiators)
			r.With(middleware.RequirePermission(
				data.WriteDisbursements,
				middleware.AnyRoleMiddleware(authManager, data.OwnerUserRole, data.FinancialControllerUserRole, data.InitiatorUserRole),
			)).Group(func(r chi.Router) {
				r.Post("/", handler.PostDisbursement)
				r.Delete("/{id}", handler.DeleteDisbursement)
				r.Post("/{id}/instructions", handler.PostDisbursementInstructions)
			})

			// Group STATUS operations (accessible to approvers)
			r.With(middleware.RequirePermission(
				data.WriteDisbursements,
				middleware.AnyRoleMiddleware(authManager, data.OwnerUserRole, data.FinancialControllerUserRole, data.ApproverUserRole),
			)).Group(func(r chi.Router) {
				r.Patch("/{id}/status", handler.PatchDisbursementStatus)
			})
		})

		// Payment endpoints
		r.Route("/payments", func(r chi.Router) {
			paymentsHandler := httphandler.PaymentsHandler{
				Models:                      o.Models,
				DBConnectionPool:            o.MtnDBConnectionPool,
				AuthManager:                 o.authManager,
				CrashTrackerClient:          o.CrashTrackerClient,
				DistributionAccountResolver: o.SubmitterEngine.DistributionAccountResolver,
				DirectPaymentService: services.NewDirectPaymentService(
					o.Models,
					o.DistributionAccountService,
					o.SubmitterEngine,
				),
			}

			// Read operations
			r.With(middleware.RequirePermission(
				data.ReadPayments,
				middleware.AnyRoleMiddleware(authManager, data.GetBusinessOperationRoles()...),
			)).Group(func(r chi.Router) {
				r.Get("/", paymentsHandler.GetPayments)
				r.Get("/{id}", paymentsHandler.GetPayment)
			})

			// Write operations with different role permissions
			r.With(middleware.RequirePermission(
				data.WritePayments,
				middleware.AnyRoleMiddleware(authManager, data.OwnerUserRole, data.FinancialControllerUserRole, data.BusinessUserRole),
			)).Group(func(r chi.Router) {
				r.Post("/", paymentsHandler.PostDirectPayment)
				r.Patch("/retry", paymentsHandler.RetryPayments)
			})

			r.With(middleware.RequirePermission(
				data.WritePayments,
				middleware.AnyRoleMiddleware(authManager, data.OwnerUserRole, data.FinancialControllerUserRole),
			)).Patch("/{id}/status", paymentsHandler.PatchPaymentStatus)
		})

		// Receiver endpoints
		r.Route("/receivers", func(r chi.Router) {
			receiversHandler := httphandler.ReceiverHandler{Models: o.Models, DBConnectionPool: o.MtnDBConnectionPool}

			// Read operations
			r.With(middleware.RequirePermission(
				data.ReadReceivers,
				middleware.AnyRoleMiddleware(authManager, data.GetAllRoles()...),
			)).Get("/verification-types", receiversHandler.GetReceiverVerificationTypes)

			r.With(middleware.RequirePermission(
				data.ReadReceivers,
				middleware.AnyRoleMiddleware(authManager, data.GetBusinessOperationRoles()...),
			)).Group(func(r chi.Router) {
				r.Get("/", receiversHandler.GetReceivers)
				r.Get("/{id}", receiversHandler.GetReceiver)
			})

			// Write operations
			updateReceiverHandler := httphandler.UpdateReceiverHandler{
				Models:           o.Models,
				DBConnectionPool: o.MtnDBConnectionPool,
				AuthManager:      authManager,
			}
			receiverWalletHandler := httphandler.ReceiverWalletsHandler{
				Models:             o.Models,
				CrashTrackerClient: o.CrashTrackerClient,
			}

			r.With(middleware.RequirePermission(
				data.WriteReceivers,
				middleware.AnyRoleMiddleware(authManager, data.OwnerUserRole, data.FinancialControllerUserRole, data.ApproverUserRole, data.InitiatorUserRole),
			)).Group(func(r chi.Router) {
				r.Post("/", receiversHandler.CreateReceiver)
				r.Patch("/{id}", updateReceiverHandler.UpdateReceiver)
				r.Patch("/{receiver_id}/wallets/{receiver_wallet_id}", receiverWalletHandler.PatchReceiverWallet)
				r.Patch("/wallets/{receiver_wallet_id}", receiverWalletHandler.RetryInvitation)
				r.Patch("/wallets/{receiver_wallet_id}/status", receiverWalletHandler.PatchReceiverWalletStatus)
			})
		})

		r.With(middleware.RequirePermission(
			data.ReadAll,
			middleware.AnyRoleMiddleware(authManager, data.GetAllRoles()...),
		)).Get("/registration-contact-types", httphandler.RegistrationContactTypesHandler{}.Get)

		r.Route("/assets", func(r chi.Router) {
			assetsHandler := httphandler.AssetsHandler{
				Models:                     o.Models,
				SubmitterEngine:            o.SubmitterEngine,
				DistributionAccountService: o.DistributionAccountService,
			}

			// Read operations
			r.With(middleware.RequirePermission(
				data.ReadAll,
				middleware.AnyRoleMiddleware(authManager, data.GetAllRoles()...),
			)).Get("/", assetsHandler.GetAssets)

			// Write operations
			r.With(middleware.RequirePermission(
				data.WriteAll,
				middleware.AnyRoleMiddleware(authManager, data.OwnerUserRole, data.FinancialControllerUserRole, data.DeveloperUserRole),
			)).Group(func(r chi.Router) {
				r.Post("/", assetsHandler.CreateAsset)
				r.Delete("/{id}", assetsHandler.DeleteAsset)
			})
		})

		r.Route("/wallets", func(r chi.Router) {
			walletsHandler := httphandler.WalletsHandler{
				Models:              o.Models,
				NetworkType:         o.NetworkType,
				WalletAssetResolver: services.NewWalletAssetResolver(o.Models.Assets),
			}

			// Read operations
			r.With(middleware.RequirePermission(
				data.ReadWallets,
				middleware.AnyRoleMiddleware(authManager, data.GetAllRoles()...),
			)).Get("/", walletsHandler.GetWallets)

			// Write operations
			r.With(middleware.RequirePermission(
				data.WriteWallets,
				middleware.AnyRoleMiddleware(authManager, data.OwnerUserRole, data.DeveloperUserRole),
			)).Group(func(r chi.Router) {
				r.Post("/", walletsHandler.PostWallets)
				r.Delete("/{id}", walletsHandler.DeleteWallet)
			})

			r.With(middleware.RequirePermission(
				data.WriteWallets,
				middleware.AnyRoleMiddleware(authManager, data.OwnerUserRole, data.DeveloperUserRole),
			)).Patch("/{id}", walletsHandler.PatchWallets)
		})

		profileHandler := httphandler.ProfileHandler{
			Models:                      o.Models,
			AuthManager:                 authManager,
			MaxMemoryAllocation:         httphandler.DefaultMaxMemoryAllocation,
			DistributionAccountResolver: o.SubmitterEngine.DistributionAccountResolver,
			PasswordValidator:           o.PasswordValidator,
			NetworkType:                 o.NetworkType,
		}
		r.Route("/profile", func(r chi.Router) {
			// Read operations
			r.With(middleware.RequirePermission(
				data.ReadAll,
				middleware.AnyRoleMiddleware(authManager, data.GetAllRoles()...),
			)).Get("/", profileHandler.GetProfile)

			// Write operations
			r.With(middleware.RequirePermission(
				data.WriteAll,
				middleware.AnyRoleMiddleware(authManager, data.GetAllRoles()...),
			)).Group(func(r chi.Router) {
				r.Patch("/", profileHandler.PatchUserProfile)
				r.Patch("/reset-password", profileHandler.PatchUserPassword)
			})
		})

		r.Route("/organization", func(r chi.Router) {
			// Read operations
			r.With(middleware.RequirePermission(
				data.ReadOrganization,
				middleware.AnyRoleMiddleware(authManager, data.GetAllRoles()...),
			)).Get("/", profileHandler.GetOrganizationInfo)

			// Write operations with different role permissions
			r.With(middleware.RequirePermission(
				data.WriteOrganization,
				middleware.AnyRoleMiddleware(authManager, data.OwnerUserRole, data.FinancialControllerUserRole),
			)).Patch("/", profileHandler.PatchOrganizationProfile)

			r.With(middleware.RequirePermission(
				data.WriteOrganization,
				middleware.AnyRoleMiddleware(authManager, data.OwnerUserRole),
			)).Patch("/circle-config", httphandler.CircleConfigHandler{
				NetworkType:                 o.NetworkType,
				CircleFactory:               circle.NewClient,
				TenantManager:               o.tenantManager,
				Encrypter:                   &utils.DefaultPrivateKeyEncrypter{},
				EncryptionPassphrase:        o.DistAccEncryptionPassphrase,
				CircleClientConfigModel:     circle.NewClientConfigModel(o.MtnDBConnectionPool),
				DistributionAccountResolver: o.SubmitterEngine.DistributionAccountResolver,
				MonitorService:              o.MonitorService,
			}.Patch)
		})

		// Bridge integration endpoints
		if o.BridgeService != nil {
			r.Route("/bridge-integration", func(r chi.Router) {
				bridgeIntegrationHandler := httphandler.BridgeIntegrationHandler{
					BridgeService:               o.BridgeService,
					AuthManager:                 authManager,
					Models:                      o.Models,
					DistributionAccountResolver: o.SubmitterEngine.DistributionAccountResolver,
				}

				r.With(middleware.RequirePermission(
					data.ReadOrganization,
					middleware.AnyRoleMiddleware(authManager, data.GetAllRoles()...),
				)).Get("/", bridgeIntegrationHandler.Get)

				r.With(middleware.RequirePermission(
					data.WriteOrganization,
					middleware.AnyRoleMiddleware(authManager, data.OwnerUserRole, data.FinancialControllerUserRole),
				)).Patch("/", bridgeIntegrationHandler.Patch)
			})
		}

		r.With(middleware.RequirePermission(
			data.ReadAll,
			middleware.AnyRoleMiddleware(authManager),
		)).Get("/balances", httphandler.BalancesHandler{
			DistributionAccountResolver: o.SubmitterEngine.DistributionAccountResolver,
			CircleService:               o.CircleService,
			NetworkType:                 o.NetworkType,
		}.Get)

		exportHandler := httphandler.ExportHandler{
			Models: o.Models,
		}
		r.With(middleware.RequirePermission(
			data.ReadExports,
			middleware.AnyRoleMiddleware(authManager, data.OwnerUserRole, data.FinancialControllerUserRole, data.ApproverUserRole, data.InitiatorUserRole),
		)).Route("/exports", func(r chi.Router) {
			r.Get("/disbursements", exportHandler.ExportDisbursements)
			r.Get("/payments", exportHandler.ExportPayments)
			r.Get("/receivers", exportHandler.ExportReceivers)
		})
	})

	captchaFactory := validators.NewCAPTCHAValidatorFactory()
	reCAPTCHAValidator, err := captchaFactory.CreateValidator(o.CAPTCHAType, o.ReCAPTCHASiteSecretKey, o.ReCAPTCHAV3MinScore)
	if err != nil {
		log.Errorf("Error creating CAPTCHA validator: %v. Falling back to reCAPTCHA v2.", err)
		reCAPTCHAValidator = validators.NewGoogleReCAPTCHAValidator(o.ReCAPTCHASiteSecretKey, httpclient.DefaultClient())
	}

	// Public routes that are tenant aware (they need to know the tenant ID)
	mux.Group(func(r chi.Router) {
		r.Use(middleware.EnsureTenantMiddleware)

		r.Get("/organization/logo", httphandler.OrganizationLogoHandler{
			Models:        o.Models,
			PublicFilesFS: publicfiles.PublicFiles,
		}.GetOrganizationLogo)

		r.Post("/login", httphandler.LoginHandler{
			AuthManager:        authManager,
			ReCAPTCHAValidator: reCAPTCHAValidator,
			MessengerClient:    o.EmailMessengerClient,
			Models:             o.Models,
			ReCAPTCHADisabled:  o.DisableReCAPTCHA,
			MFADisabled:        o.DisableMFA,
		}.ServeHTTP)
		r.Post("/mfa", httphandler.MFAHandler{
			AuthManager:        authManager,
			ReCAPTCHAValidator: reCAPTCHAValidator,
			Models:             o.Models,
			ReCAPTCHADisabled:  o.DisableReCAPTCHA,
		}.ServeHTTP)
		r.Post("/forgot-password", httphandler.ForgotPasswordHandler{
			AuthManager:        authManager,
			MessengerClient:    o.EmailMessengerClient,
			Models:             o.Models,
			ReCAPTCHAValidator: reCAPTCHAValidator,
			ReCAPTCHADisabled:  o.DisableReCAPTCHA,
		}.ServeHTTP)
		r.Post("/reset-password", httphandler.ResetPasswordHandler{
			AuthManager:       authManager,
			PasswordValidator: o.PasswordValidator,
		}.ServeHTTP)

		r.Get("/r/{code}", httphandler.URLShortenerHandler{Models: o.Models}.HandleRedirect)
	})

	mux.Group(func(r chi.Router) {
		sep10Handler := httphandler.SEP10Handler{
			SEP10Service: o.Sep10Service,
		}

		r.Get("/auth", sep10Handler.GetChallenge)
		r.Post("/auth", sep10Handler.PostChallenge)
	})

	// SEP-24 and miscellaneous endpoints that are tenant-unaware
	mux.Group(func(r chi.Router) {
		r.Get("/health", httphandler.HealthHandler{
			ReleaseID:        o.GitCommit,
			ServiceID:        ServiceID,
			Version:          o.Version,
			DBConnectionPool: o.AdminDBConnectionPool,
		}.ServeHTTP)

		// START SEP-24 endpoints
		r.Get("/.well-known/stellar.toml", httphandler.StellarTomlHandler{
			DistributionAccountResolver: o.SubmitterEngine.DistributionAccountResolver,
			NetworkPassphrase:           o.NetworkPassphrase,
			Models:                      o.Models,
			Sep10SigningPublicKey:       o.Sep10SigningPublicKey,
			InstanceName:                o.InstanceName,
			BaseURL:                     o.BaseURL,
		}.ServeHTTP)

		r.Route("/sep24", func(r chi.Router) {
			sep24Handler := httphandler.SEP24Handler{
				Models:             o.Models,
				SEP24JWTManager:    o.sep24JWTManager,
				InteractiveBaseURL: o.BaseURL,
			}
			r.Get("/info", sep24Handler.GetInfo)
			// Protect transaction lookup with SEP-10 auth to ensure only authorized clients can access details
			r.With(sepauth.SEP10HeaderTokenAuthenticateMiddleware(o.sep24JWTManager)).Get("/transaction", sep24Handler.GetTransaction)

			// For initiating interactive deposit, allow either the new middleware (preferred) or legacy header path inside handler
			r.With(sepauth.SEP10HeaderTokenAuthenticateMiddleware(o.sep24JWTManager)).Post("/transactions/deposit/interactive", sep24Handler.PostDepositInteractive)
		})

		sep24QueryTokenAuthenticationMiddleware := sepauth.SEP24QueryTokenAuthenticateMiddleware(o.sep24JWTManager, o.NetworkPassphrase, o.tenantManager, o.SingleTenantMode)
		r.With(sep24QueryTokenAuthenticationMiddleware).Get("/wallet-registration/*", httphandler.SEP24InteractiveDepositHandler{
			App:      sep24frontend.App,
			BasePath: "app/dist",
		}.ServeApp)

		sep24HeaderTokenAuthenticationMiddleware := sepauth.SEP24HeaderTokenAuthenticateMiddleware(o.sep24JWTManager, o.NetworkPassphrase, o.tenantManager, o.SingleTenantMode)
		r.With(sep24HeaderTokenAuthenticationMiddleware).Route("/sep24-interactive-deposit", func(r chi.Router) {
			r.Get("/info", httphandler.ReceiverRegistrationHandler{
				Models:              o.Models,
				ReceiverWalletModel: o.Models.ReceiverWallet,
				ReCAPTCHASiteKey:    o.ReCAPTCHASiteKey,
				ReCAPTCHADisabled:   o.DisableReCAPTCHA,
			}.ServeHTTP)

			r.Post("/otp", httphandler.ReceiverSendOTPHandler{
				Models:             o.Models,
				MessageDispatcher:  o.MessageDispatcher,
				ReCAPTCHAValidator: reCAPTCHAValidator,
				ReCAPTCHADisabled:  o.DisableReCAPTCHA,
			}.ServeHTTP)
			r.Post("/verification", httphandler.VerifyReceiverRegistrationHandler{
				Models:                      o.Models,
				ReCAPTCHAValidator:          reCAPTCHAValidator,
				ReCAPTCHADisabled:           o.DisableReCAPTCHA,
				NetworkPassphrase:           o.NetworkPassphrase,
				CrashTrackerClient:          o.CrashTrackerClient,
				DistributionAccountResolver: o.SubmitterEngine.DistributionAccountResolver,
			}.VerifyReceiverRegistration)
		})

		// This will be used for test purposes and will only be available when IsPubnet is false:
		r.With(middleware.EnsureTenantMiddleware).Delete("/contact-info/{contact_info}", httphandler.DeleteContactInfoHandler{
			Models:            o.Models,
			NetworkPassphrase: o.NetworkPassphrase,
		}.ServeHTTP)
		// END SEP-24 endpoints
	})

	return mux
}

// createAuthManager builds the default AuthManager struct to be injected
// in all the authentication related routes.
func createAuthManager(dbConnectionPool db.DBConnectionPool, ec256PrivateKey string, resetTokenExpirationHours int) (auth.AuthManager, error) {
	if dbConnectionPool == nil {
		return nil, fmt.Errorf("db connection pool cannot be nil")
	}

	ec256PublicKey, err := utils.GetEC256PublicKeyFromPrivateKey(ec256PrivateKey)
	if err != nil {
		return nil, fmt.Errorf("validating auth manager public key: %w", err)
	}

	if resetTokenExpirationHours < 1 {
		return nil, fmt.Errorf("reset token expiration hours must be greater than 0")
	}

	passwordEncrypter := auth.NewDefaultPasswordEncrypter()

	authManager := auth.NewAuthManager(
		auth.WithDefaultAuthenticatorOption(dbConnectionPool, passwordEncrypter, time.Hour*time.Duration(resetTokenExpirationHours)),
		auth.WithDefaultJWTManagerOption(ec256PublicKey, ec256PrivateKey),
		auth.WithDefaultRoleManagerOption(dbConnectionPool, data.OwnerUserRole.String()),
		auth.WithDefaultMFAManagerOption(dbConnectionPool),
	)

	return authManager, nil
}

// staticFileServer sets up a http.FileServer handler to serve
// static files from publicFiles embed FileSystem.
func staticFileServer(r chi.Router, fileSystem fs.FS) {
	r.Get("/static/*", func(w http.ResponseWriter, r *http.Request) {
		rctx := chi.RouteContext(r.Context())
		pathPrefix := strings.TrimSuffix(rctx.RoutePattern(), "/*")

		// Don't allow users to list directories
		if r.URL.Path[len(r.URL.Path)-1] == '/' {
			http.NotFound(w, r)
			return
		}

		fs := http.StripPrefix(pathPrefix, http.FileServer(http.FS(fileSystem)))
		fs.ServeHTTP(w, r)
	})
}<|MERGE_RESOLUTION|>--- conflicted
+++ resolved
@@ -51,7 +51,6 @@
 }
 
 type ServeOptions struct {
-<<<<<<< HEAD
 	Environment                    string
 	GitCommit                      string
 	Port                           int
@@ -85,61 +84,16 @@
 	DisableMFA                     bool
 	DisableReCAPTCHA               bool
 	PasswordValidator              *authUtils.PasswordValidator
-	EnableScheduler                bool // Deprecated: Use EventBrokerType=SCHEDULER instead.
-	tenantManager                  tenant.ManagerInterface
-	DistributionAccountService     services.DistributionAccountServiceInterface
-	DistAccEncryptionPassphrase    string
-	EventProducer                  events.Producer
-	MaxInvitationResendAttempts    int
-	SingleTenantMode               bool
-	CircleService                  circle.ServiceInterface
-	CircleAPIType                  circle.APIType
-	BridgeService                  bridge.ServiceInterface
-=======
-	Environment                     string
-	GitCommit                       string
-	Port                            int
-	Version                         string
-	InstanceName                    string
-	MonitorService                  monitor.MonitorServiceInterface
-	MtnDBConnectionPool             db.DBConnectionPool
-	AdminDBConnectionPool           db.DBConnectionPool
-	EC256PrivateKey                 string
-	Models                          *data.Models
-	CorsAllowedOrigins              []string
-	authManager                     auth.AuthManager
-	EmailMessengerClient            message.MessengerClient
-	MessageDispatcher               message.MessageDispatcherInterface
-	SEP24JWTSecret                  string
-	sep24JWTManager                 *anchorplatform.JWTManager
-	BaseURL                         string
-	ResetTokenExpirationHours       int
-	NetworkPassphrase               string
-	NetworkType                     utils.NetworkType
-	SubmitterEngine                 engine.SubmitterEngine
-	Sep10SigningPublicKey           string
-	Sep10SigningPrivateKey          string
-	AnchorPlatformBaseSepURL        string
-	AnchorPlatformBasePlatformURL   string
-	AnchorPlatformOutgoingJWTSecret string
-	AnchorPlatformAPIService        anchorplatform.AnchorPlatformAPIServiceInterface
-	CrashTrackerClient              crashtracker.CrashTrackerClient
-	ReCAPTCHASiteKey                string
-	ReCAPTCHASiteSecretKey          string
-	CAPTCHAType                     validators.CAPTCHAType
-	ReCAPTCHAV3MinScore             float64
-	DisableMFA                      bool
-	DisableReCAPTCHA                bool
-	PasswordValidator               *authUtils.PasswordValidator
-	tenantManager                   tenant.ManagerInterface
-	DistributionAccountService      services.DistributionAccountServiceInterface
-	DistAccEncryptionPassphrase     string
-	MaxInvitationResendAttempts     int
-	SingleTenantMode                bool
-	CircleService                   circle.ServiceInterface
-	CircleAPIType                   circle.APIType
-	BridgeService                   bridge.ServiceInterface
->>>>>>> 22466004
+
+	tenantManager               tenant.ManagerInterface
+	DistributionAccountService  services.DistributionAccountServiceInterface
+	DistAccEncryptionPassphrase string
+
+	MaxInvitationResendAttempts int
+	SingleTenantMode            bool
+	CircleService               circle.ServiceInterface
+	CircleAPIType               circle.APIType
+	BridgeService               bridge.ServiceInterface
 }
 
 // SetupDependencies uses the serve options to setup the dependencies for the server.
