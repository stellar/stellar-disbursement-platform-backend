package serve

import (
	"context"
	"fmt"
	"io/fs"
	"net/http"
	"strings"
	"time"

	"github.com/go-chi/chi/v5"
	chimiddleware "github.com/go-chi/chi/v5/middleware"
	"github.com/go-chi/httprate"
	"github.com/stellar/go/network"
	supporthttp "github.com/stellar/go/support/http"
	"github.com/stellar/go/support/log"

	"github.com/stellar/stellar-disbursement-platform-backend/db"
	"github.com/stellar/stellar-disbursement-platform-backend/internal/anchorplatform"
	"github.com/stellar/stellar-disbursement-platform-backend/internal/bridge"
	"github.com/stellar/stellar-disbursement-platform-backend/internal/circle"
	"github.com/stellar/stellar-disbursement-platform-backend/internal/crashtracker"
	"github.com/stellar/stellar-disbursement-platform-backend/internal/data"
	"github.com/stellar/stellar-disbursement-platform-backend/internal/events"
	"github.com/stellar/stellar-disbursement-platform-backend/internal/message"
	"github.com/stellar/stellar-disbursement-platform-backend/internal/monitor"
	"github.com/stellar/stellar-disbursement-platform-backend/internal/serve/httpclient"
	"github.com/stellar/stellar-disbursement-platform-backend/internal/serve/httperror"
	"github.com/stellar/stellar-disbursement-platform-backend/internal/serve/httphandler"
	"github.com/stellar/stellar-disbursement-platform-backend/internal/serve/middleware"
	"github.com/stellar/stellar-disbursement-platform-backend/internal/serve/publicfiles"
	"github.com/stellar/stellar-disbursement-platform-backend/internal/serve/sep24frontend"
	"github.com/stellar/stellar-disbursement-platform-backend/internal/serve/validators"
	"github.com/stellar/stellar-disbursement-platform-backend/internal/services"
	"github.com/stellar/stellar-disbursement-platform-backend/internal/transactionsubmission/engine"
	"github.com/stellar/stellar-disbursement-platform-backend/internal/utils"
	"github.com/stellar/stellar-disbursement-platform-backend/stellar-auth/pkg/auth"
	authUtils "github.com/stellar/stellar-disbursement-platform-backend/stellar-auth/pkg/utils"
	"github.com/stellar/stellar-disbursement-platform-backend/stellar-multitenant/pkg/tenant"
)

const ServiceID = "serve"

type HTTPServerInterface interface {
	Run(conf supporthttp.Config)
}

type HTTPServer struct{}

func (h *HTTPServer) Run(conf supporthttp.Config) {
	supporthttp.Run(conf)
}

type ServeOptions struct {
	Environment                     string
	GitCommit                       string
	Port                            int
	Version                         string
	InstanceName                    string
	MonitorService                  monitor.MonitorServiceInterface
	MtnDBConnectionPool             db.DBConnectionPool
	AdminDBConnectionPool           db.DBConnectionPool
	EC256PrivateKey                 string
	Models                          *data.Models
	CorsAllowedOrigins              []string
	authManager                     auth.AuthManager
	EmailMessengerClient            message.MessengerClient
	MessageDispatcher               message.MessageDispatcherInterface
	SEP24JWTSecret                  string
	sep24JWTManager                 *anchorplatform.JWTManager
	BaseURL                         string
	ResetTokenExpirationHours       int
	NetworkPassphrase               string
	NetworkType                     utils.NetworkType
	SubmitterEngine                 engine.SubmitterEngine
	Sep10SigningPublicKey           string
	Sep10SigningPrivateKey          string
	Sep10Service                    services.SEP10Service
	AnchorPlatformBaseSepURL        string
	AnchorPlatformBasePlatformURL   string
	AnchorPlatformOutgoingJWTSecret string
	AnchorPlatformAPIService        anchorplatform.AnchorPlatformAPIServiceInterface
	CrashTrackerClient              crashtracker.CrashTrackerClient
	ReCAPTCHASiteKey                string
	ReCAPTCHASiteSecretKey          string
	DisableMFA                      bool
	DisableReCAPTCHA                bool
	PasswordValidator               *authUtils.PasswordValidator
	EnableScheduler                 bool // Deprecated: Use EventBrokerType=SCHEDULER instead.
	EnableAnchorPlatform            bool
	tenantManager                   tenant.ManagerInterface
	DistributionAccountService      services.DistributionAccountServiceInterface
	DistAccEncryptionPassphrase     string
	EventProducer                   events.Producer
	MaxInvitationResendAttempts     int
	SingleTenantMode                bool
	CircleService                   circle.ServiceInterface
	CircleAPIType                   circle.APIType
	BridgeService                   bridge.ServiceInterface
}

// SetupDependencies uses the serve options to setup the dependencies for the server.
func (opts *ServeOptions) SetupDependencies() error {
	// Setup crash tracker:
	// Call crash tracker FlushEvents to flush buffered events before the server terminates
	defer opts.CrashTrackerClient.FlushEvents(2 * time.Second)
	// Call crash tracker Recover for recover from unhandled panics
	defer opts.CrashTrackerClient.Recover()
	// Set crash tracker LogAndReportErrors as DefaultReportErrorFunc
	httperror.SetDefaultReportErrorFunc(opts.CrashTrackerClient.LogAndReportErrors)

	// Setup Multi-Tenant Database when enabled
	opts.tenantManager = tenant.NewManager(
		tenant.WithDatabase(opts.AdminDBConnectionPool),
		tenant.WithSingleTenantMode(opts.SingleTenantMode),
	)

	var err error
	opts.Models, err = data.NewModels(opts.MtnDBConnectionPool)
	if err != nil {
		return fmt.Errorf("error creating models for Serve: %w", err)
	}

	// Setup Stellar Auth JWT manager
	opts.authManager, err = createAuthManager(
		opts.MtnDBConnectionPool, opts.EC256PrivateKey, opts.ResetTokenExpirationHours,
	)
	if err != nil {
		return fmt.Errorf("error creating Stellar Auth manager: %w", err)
	}

	// Setup Anchor Platform SEP24 JWT manager
	sep24JWTManager, err := anchorplatform.NewJWTManager(opts.SEP24JWTSecret, 15000)
	if err != nil {
		return fmt.Errorf("error creating SEP-24 JWT manager: %w", err)
	}
	opts.sep24JWTManager = sep24JWTManager

	opts.PasswordValidator, err = authUtils.GetPasswordValidatorInstance()
	if err != nil {
		return fmt.Errorf("error initializing password validator: %w", err)
	}

	// Determine allow retry based on network passphrase
	allowHTTPRetry := opts.NetworkPassphrase != network.PublicNetworkPassphrase

	sep10Service, err := services.NewSEP10Service(
		sep24JWTManager,
		opts.NetworkPassphrase,
		opts.Sep10SigningPrivateKey,
		opts.BaseURL,
		allowHTTPRetry,
		opts.SubmitterEngine.HorizonClient,
	)
	if err != nil {
		return fmt.Errorf("initializing SEP 10 Service: %w", err)
	}

	opts.Sep10Service = sep10Service

	return nil
}

// ValidateSecurity validates the MFA and ReCAPTCHA security options.
func (opts *ServeOptions) ValidateSecurity() error {
	if opts.NetworkPassphrase == network.PublicNetworkPassphrase {
		if opts.DisableMFA {
			return fmt.Errorf("MFA cannot be disabled in pubnet")
		} else if opts.DisableReCAPTCHA {
			log.Warnf("reCAPTCHA is disabled in pubnet. This might reduce security!")
		}
	}

	if opts.DisableMFA {
		log.Warnf("MFA is disabled in network '%s'", opts.NetworkPassphrase)
	}
	if opts.DisableReCAPTCHA {
		log.Warnf("reCAPTCHA is disabled in network '%s'", opts.NetworkPassphrase)
	}

	// Validate Anchor Platform configuration
	if opts.EnableAnchorPlatform {
		if opts.AnchorPlatformBaseSepURL == "" {
			return fmt.Errorf("anchor-platform-base-sep-url is required when enable-anchor-platform is true")
		}
		if opts.AnchorPlatformBasePlatformURL == "" {
			return fmt.Errorf("anchor-platform-base-platform-url is required when enable-anchor-platform is true")
		}
		if opts.AnchorPlatformOutgoingJWTSecret == "" {
			return fmt.Errorf("anchor-platform-outgoing-jwt-secret is required when enable-anchor-platform is true")
		}
		log.Warnf("Anchor Platform integration is enabled. SEP-1 TOML will point to Anchor Platform URLs.")
	} else {
		log.Infof("Anchor Platform integration is disabled. SEP-1 TOML will point to SDP native SEP10/SEP24 URLs.")
	}

	return nil
}

func Serve(opts ServeOptions, httpServer HTTPServerInterface) error {
	if err := opts.ValidateSecurity(); err != nil {
		return fmt.Errorf("validating security options: %w", err)
	}

	if err := opts.SetupDependencies(); err != nil {
		return fmt.Errorf("starting dependencies: %w", err)
	}

	// Start the server
	listenAddr := fmt.Sprintf(":%d", opts.Port)
	serverConfig := supporthttp.Config{
		ListenAddr:          listenAddr,
		Handler:             handleHTTP(opts),
		TCPKeepAlive:        time.Minute * 3,
		ShutdownGracePeriod: time.Second * 50,
		ReadTimeout:         time.Second * 5,
		WriteTimeout:        time.Second * 35,
		IdleTimeout:         time.Minute * 2,
		OnStarting: func() {
			log.Info("Starting SDP (Stellar Disbursement Platform) Server")
			log.Infof("Listening on %s", listenAddr)
		},
		OnStopping: func() {
			log.Info("Closing the SDP Server database connection pool")
			err := db.CloseConnectionPoolIfNeeded(context.Background(), opts.MtnDBConnectionPool)
			if err != nil {
				log.Errorf("error closing database connection: %v", err)
			}

			log.Info("Stopping SDP (Stellar Disbursement Platform) Server")
		},
	}
	httpServer.Run(serverConfig)
	return nil
}

const (
	rateLimitPer20Seconds = 40
	rateLimitWindow       = 20 * time.Second
)

func handleHTTP(o ServeOptions) *chi.Mux {
	mux := chi.NewMux()

	// Middleware
	mux.Use(middleware.CorsMiddleware(o.CorsAllowedOrigins))
	// Rate limits requests made with the pair <IP, endpoint>.
	mux.Use(httprate.Limit(
		rateLimitPer20Seconds,
		rateLimitWindow,
		httprate.WithKeyFuncs(httprate.KeyByIP, httprate.KeyByEndpoint),
	))
	mux.Use(chimiddleware.RequestID)
	mux.Use(middleware.ResolveTenantFromRequestMiddleware(o.tenantManager, o.SingleTenantMode))
	mux.Use(middleware.LoggingMiddleware)
	mux.Use(middleware.RecoverHandler)
	mux.Use(middleware.MetricsRequestHandler(o.MonitorService))
	mux.Use(middleware.CSPMiddleware())
	mux.Use(chimiddleware.CleanPath)
	mux.Use(chimiddleware.Compress(5))

	// Create a route along /static that will serve contents from the ./public_files folder.
	staticFileServer(mux, publicfiles.PublicFiles)

	// Authenticated Routes
	authManager := o.authManager
	mux.Group(func(r chi.Router) {
		r.Use(middleware.APIKeyOrJWTAuthenticate(o.Models.APIKeys, middleware.AuthenticateMiddleware(authManager, o.tenantManager)))
		r.Use(middleware.EnsureTenantMiddleware)

		r.With(middleware.RequirePermission(
			data.WriteAll,
			middleware.AnyRoleMiddleware(authManager, data.OwnerUserRole, data.DeveloperUserRole),
		)).Route("/api-keys", func(r chi.Router) {
			apiKeyHandler := httphandler.APIKeyHandler{
				Models: o.Models,
			}
			r.Get("/{id}", apiKeyHandler.GetApiKeyByID)
			r.Get("/", apiKeyHandler.GetAllApiKeys)
			r.Post("/", apiKeyHandler.CreateAPIKey)
			r.Patch("/{id}", apiKeyHandler.UpdateKey)
			r.Delete("/{id}", apiKeyHandler.DeleteApiKey)
		})

		r.With(middleware.RequirePermission(
			data.ReadStatistics,
			middleware.AnyRoleMiddleware(authManager, data.GetAllRoles()...),
		)).Route("/statistics", func(r chi.Router) {
			h := httphandler.StatisticsHandler{DBConnectionPool: o.MtnDBConnectionPool}
			r.Get("/", h.GetStatistics)
			r.Get("/{id}", h.GetStatisticsByDisbursement)
		})

		r.Route("/users", func(r chi.Router) {
			userHandler := httphandler.UserHandler{
				AuthManager:        authManager,
				CrashTrackerClient: o.CrashTrackerClient,
				MessengerClient:    o.EmailMessengerClient,
				Models:             o.Models,
			}

			r.With(middleware.RequirePermission(
				data.ReadUsers,
				middleware.AnyRoleMiddleware(authManager, data.OwnerUserRole),
			)).Group(func(r chi.Router) {
				r.Get("/", userHandler.GetAllUsers)
				r.Get("/roles", httphandler.ListRolesHandler{}.GetRoles)
			})

			r.With(middleware.RequirePermission(
				data.WriteUsers,
				middleware.AnyRoleMiddleware(authManager, data.OwnerUserRole),
			)).Group(func(r chi.Router) {
				r.Post("/", userHandler.CreateUser)
				r.Patch("/roles", userHandler.UpdateUserRoles)
				r.Patch("/activation", userHandler.UserActivation)
			})
		})

		r.With(middleware.RequirePermission(
			data.ReadAll,
			middleware.AnyRoleMiddleware(authManager),
		)).Post("/refresh-token", httphandler.RefreshTokenHandler{AuthManager: authManager}.PostRefreshToken)

		r.Route("/disbursements", func(r chi.Router) {
			handler := httphandler.DisbursementHandler{
				Models:                      o.Models,
				AuthManager:                 authManager,
				MonitorService:              o.MonitorService,
				DistributionAccountResolver: o.SubmitterEngine.DistributionAccountResolver,
				DisbursementManagementService: &services.DisbursementManagementService{
					Models:                     o.Models,
					AuthManager:                authManager,
					EventProducer:              o.EventProducer,
					CrashTrackerClient:         o.CrashTrackerClient,
					DistributionAccountService: o.DistributionAccountService,
				},
			}

			// Group all READ operations
			r.With(middleware.RequirePermission(
				data.ReadDisbursements,
				middleware.AnyRoleMiddleware(authManager, data.OwnerUserRole, data.FinancialControllerUserRole, data.BusinessUserRole),
			)).Group(func(r chi.Router) {
				r.Get("/", handler.GetDisbursements)
				r.Get("/{id}", handler.GetDisbursement)
				r.Get("/{id}/receivers", handler.GetDisbursementReceivers)
				r.Get("/{id}/instructions", handler.GetDisbursementInstructions)
			})

			// Group all WRITE operations
			r.With(middleware.RequirePermission(
				data.WriteDisbursements,
				middleware.AnyRoleMiddleware(authManager, data.OwnerUserRole, data.FinancialControllerUserRole),
			)).Group(func(r chi.Router) {
				r.Post("/", handler.PostDisbursement)
				r.Delete("/{id}", handler.DeleteDisbursement)
				r.Post("/{id}/instructions", handler.PostDisbursementInstructions)
				r.Patch("/{id}/status", handler.PatchDisbursementStatus)
			})
		})

		r.Route("/payments", func(r chi.Router) {
			paymentsHandler := httphandler.PaymentsHandler{
				Models:                      o.Models,
				DBConnectionPool:            o.MtnDBConnectionPool,
				AuthManager:                 o.authManager,
				EventProducer:               o.EventProducer,
				CrashTrackerClient:          o.CrashTrackerClient,
				DistributionAccountResolver: o.SubmitterEngine.DistributionAccountResolver,
				DirectPaymentService: services.NewDirectPaymentService(
					o.Models,
					o.EventProducer,
					o.DistributionAccountService,
					o.SubmitterEngine,
				),
			}

			// Read operations
			r.With(middleware.RequirePermission(
				data.ReadPayments,
				middleware.AnyRoleMiddleware(authManager, data.OwnerUserRole, data.FinancialControllerUserRole, data.BusinessUserRole),
			)).Group(func(r chi.Router) {
				r.Get("/", paymentsHandler.GetPayments)
				r.Get("/{id}", paymentsHandler.GetPayment)
			})

			// Write operations with different role permissions
			r.With(middleware.RequirePermission(
				data.WritePayments,
				middleware.AnyRoleMiddleware(authManager, data.OwnerUserRole, data.FinancialControllerUserRole, data.BusinessUserRole),
			)).Group(func(r chi.Router) {
				r.Post("/", paymentsHandler.PostDirectPayment)
				r.Patch("/retry", paymentsHandler.RetryPayments)
			})

			r.With(middleware.RequirePermission(
				data.WritePayments,
				middleware.AnyRoleMiddleware(authManager, data.OwnerUserRole, data.FinancialControllerUserRole),
			)).Patch("/{id}/status", paymentsHandler.PatchPaymentStatus)
		})

		r.Route("/receivers", func(r chi.Router) {
			receiversHandler := httphandler.ReceiverHandler{Models: o.Models, DBConnectionPool: o.MtnDBConnectionPool}

			// Read operations
			r.With(middleware.RequirePermission(
				data.ReadReceivers,
				middleware.AnyRoleMiddleware(authManager, data.GetAllRoles()...),
			)).Get("/verification-types", receiversHandler.GetReceiverVerificationTypes)

			r.With(middleware.RequirePermission(
				data.ReadReceivers,
				middleware.AnyRoleMiddleware(authManager, data.OwnerUserRole, data.FinancialControllerUserRole, data.BusinessUserRole),
			)).Group(func(r chi.Router) {
				r.Get("/", receiversHandler.GetReceivers)
				r.Get("/{id}", receiversHandler.GetReceiver)
			})

			// Write operations
			updateReceiverHandler := httphandler.UpdateReceiverHandler{
				Models:           o.Models,
				DBConnectionPool: o.MtnDBConnectionPool,
				AuthManager:      authManager,
			}
			receiverWalletHandler := httphandler.ReceiverWalletsHandler{
				Models:             o.Models,
				CrashTrackerClient: o.CrashTrackerClient,
				EventProducer:      o.EventProducer,
			}

			r.With(middleware.RequirePermission(
				data.WriteReceivers,
				middleware.AnyRoleMiddleware(authManager, data.OwnerUserRole, data.FinancialControllerUserRole),
			)).Group(func(r chi.Router) {
				r.Post("/", receiversHandler.CreateReceiver)
				r.Patch("/{id}", updateReceiverHandler.UpdateReceiver)
				r.Patch("/wallets/{receiver_wallet_id}", receiverWalletHandler.RetryInvitation)
				r.Patch("/wallets/{receiver_wallet_id}/status", receiverWalletHandler.PatchReceiverWalletStatus)
			})
		})

		r.With(middleware.RequirePermission(
			data.ReadAll,
			middleware.AnyRoleMiddleware(authManager, data.GetAllRoles()...),
		)).Get("/registration-contact-types", httphandler.RegistrationContactTypesHandler{}.Get)

		r.Route("/assets", func(r chi.Router) {
			assetsHandler := httphandler.AssetsHandler{
				Models:          o.Models,
				SubmitterEngine: o.SubmitterEngine,
			}

			// Read operations
			r.With(middleware.RequirePermission(
				data.ReadAll,
				middleware.AnyRoleMiddleware(authManager, data.GetAllRoles()...),
			)).Get("/", assetsHandler.GetAssets)

			// Write operations
			r.With(middleware.RequirePermission(
				data.WriteAll,
				middleware.AnyRoleMiddleware(authManager, data.OwnerUserRole, data.FinancialControllerUserRole, data.DeveloperUserRole),
			)).Group(func(r chi.Router) {
				r.Post("/", assetsHandler.CreateAsset)
				r.Delete("/{id}", assetsHandler.DeleteAsset)
			})
		})

		r.Route("/wallets", func(r chi.Router) {
			walletsHandler := httphandler.WalletsHandler{
				Models:              o.Models,
				NetworkType:         o.NetworkType,
				WalletAssetResolver: services.NewWalletAssetResolver(o.Models.Assets),
			}

			// Read operations
			r.With(middleware.RequirePermission(
				data.ReadWallets,
				middleware.AnyRoleMiddleware(authManager, data.GetAllRoles()...),
			)).Get("/", walletsHandler.GetWallets)

			// Write operations
			r.With(middleware.RequirePermission(
				data.WriteWallets,
				middleware.AnyRoleMiddleware(authManager, data.DeveloperUserRole),
			)).Group(func(r chi.Router) {
				r.Post("/", walletsHandler.PostWallets)
				r.Delete("/{id}", walletsHandler.DeleteWallet)
			})

			r.With(middleware.RequirePermission(
				data.WriteWallets,
				middleware.AnyRoleMiddleware(authManager, data.OwnerUserRole),
			)).Patch("/{id}", walletsHandler.PatchWallets)
		})

		profileHandler := httphandler.ProfileHandler{
			Models:                      o.Models,
			AuthManager:                 authManager,
			MaxMemoryAllocation:         httphandler.DefaultMaxMemoryAllocation,
			DistributionAccountResolver: o.SubmitterEngine.DistributionAccountResolver,
			PasswordValidator:           o.PasswordValidator,
			NetworkType:                 o.NetworkType,
		}
		r.Route("/profile", func(r chi.Router) {
			// Read operations
			r.With(middleware.RequirePermission(
				data.ReadAll,
				middleware.AnyRoleMiddleware(authManager, data.GetAllRoles()...),
			)).Get("/", profileHandler.GetProfile)

			// Write operations
			r.With(middleware.RequirePermission(
				data.WriteAll,
				middleware.AnyRoleMiddleware(authManager, data.GetAllRoles()...),
			)).Group(func(r chi.Router) {
				r.Patch("/", profileHandler.PatchUserProfile)
				r.Patch("/reset-password", profileHandler.PatchUserPassword)
			})
		})

		r.Route("/organization", func(r chi.Router) {
			// Read operations
			r.With(middleware.RequirePermission(
				data.ReadOrganization,
				middleware.AnyRoleMiddleware(authManager, data.GetAllRoles()...),
			)).Get("/", profileHandler.GetOrganizationInfo)

			// Write operations with different role permissions
			r.With(middleware.RequirePermission(
				data.WriteOrganization,
				middleware.AnyRoleMiddleware(authManager, data.OwnerUserRole, data.FinancialControllerUserRole),
			)).Patch("/", profileHandler.PatchOrganizationProfile)

			r.With(middleware.RequirePermission(
				data.WriteOrganization,
				middleware.AnyRoleMiddleware(authManager, data.OwnerUserRole),
			)).Patch("/circle-config", httphandler.CircleConfigHandler{
				NetworkType:                 o.NetworkType,
				CircleFactory:               circle.NewClient,
				TenantManager:               o.tenantManager,
				Encrypter:                   &utils.DefaultPrivateKeyEncrypter{},
				EncryptionPassphrase:        o.DistAccEncryptionPassphrase,
				CircleClientConfigModel:     circle.NewClientConfigModel(o.MtnDBConnectionPool),
				DistributionAccountResolver: o.SubmitterEngine.DistributionAccountResolver,
				MonitorService:              o.MonitorService,
			}.Patch)
		})

		// Bridge integration endpoints
		if o.BridgeService != nil {
			r.Route("/bridge-integration", func(r chi.Router) {
				bridgeIntegrationHandler := httphandler.BridgeIntegrationHandler{
					BridgeService:               o.BridgeService,
					AuthManager:                 authManager,
					Models:                      o.Models,
					DistributionAccountResolver: o.SubmitterEngine.DistributionAccountResolver,
				}

				r.With(middleware.RequirePermission(
					data.ReadOrganization,
					middleware.AnyRoleMiddleware(authManager, data.GetAllRoles()...),
				)).Get("/", bridgeIntegrationHandler.Get)

				r.With(middleware.RequirePermission(
					data.WriteOrganization,
					middleware.AnyRoleMiddleware(authManager, data.OwnerUserRole, data.FinancialControllerUserRole),
				)).Patch("/", bridgeIntegrationHandler.Patch)
			})
		}

		r.With(middleware.RequirePermission(
			data.ReadAll,
			middleware.AnyRoleMiddleware(authManager),
		)).Get("/balances", httphandler.BalancesHandler{
			DistributionAccountResolver: o.SubmitterEngine.DistributionAccountResolver,
			CircleService:               o.CircleService,
			NetworkType:                 o.NetworkType,
		}.Get)

		exportHandler := httphandler.ExportHandler{
			Models: o.Models,
		}
		r.With(middleware.RequirePermission(
			data.ReadExports,
			middleware.AnyRoleMiddleware(authManager, data.OwnerUserRole, data.FinancialControllerUserRole),
		)).Route("/exports", func(r chi.Router) {
			r.Get("/disbursements", exportHandler.ExportDisbursements)
			r.Get("/payments", exportHandler.ExportPayments)
			r.Get("/receivers", exportHandler.ExportReceivers)
		})
	})

	reCAPTCHAValidator := validators.NewGoogleReCAPTCHAValidator(o.ReCAPTCHASiteSecretKey, httpclient.DefaultClient())

	// Public routes that are tenant aware (they need to know the tenant ID)
	mux.Group(func(r chi.Router) {
		r.Use(middleware.EnsureTenantMiddleware)

		r.Get("/organization/logo", httphandler.OrganizationLogoHandler{
			Models:        o.Models,
			PublicFilesFS: publicfiles.PublicFiles,
		}.GetOrganizationLogo)

		r.Post("/login", httphandler.LoginHandler{
			AuthManager:        authManager,
			ReCAPTCHAValidator: reCAPTCHAValidator,
			MessengerClient:    o.EmailMessengerClient,
			Models:             o.Models,
			ReCAPTCHADisabled:  o.DisableReCAPTCHA,
			MFADisabled:        o.DisableMFA,
		}.ServeHTTP)
		r.Post("/mfa", httphandler.MFAHandler{
			AuthManager:        authManager,
			ReCAPTCHAValidator: reCAPTCHAValidator,
			Models:             o.Models,
			ReCAPTCHADisabled:  o.DisableReCAPTCHA,
		}.ServeHTTP)
		r.Post("/forgot-password", httphandler.ForgotPasswordHandler{
			AuthManager:        authManager,
			MessengerClient:    o.EmailMessengerClient,
			Models:             o.Models,
			ReCAPTCHAValidator: reCAPTCHAValidator,
			ReCAPTCHADisabled:  o.DisableReCAPTCHA,
		}.ServeHTTP)
		r.Post("/reset-password", httphandler.ResetPasswordHandler{
			AuthManager:       authManager,
			PasswordValidator: o.PasswordValidator,
		}.ServeHTTP)

		r.Get("/r/{code}", httphandler.URLShortenerHandler{Models: o.Models}.HandleRedirect)
	})

	mux.Group(func(r chi.Router) {
		sep10Handler := httphandler.SEP10Handler{
			SEP10Service: o.Sep10Service,
		}

		r.Get("/auth", sep10Handler.GetChallenge)
		r.Post("/auth", sep10Handler.PostChallenge)
	})

	// SEP-24 and miscellaneous endpoints that are tenant-unaware
	mux.Group(func(r chi.Router) {
		r.Get("/health", httphandler.HealthHandler{
			ReleaseID:        o.GitCommit,
			ServiceID:        ServiceID,
			Version:          o.Version,
			DBConnectionPool: o.AdminDBConnectionPool,
			Producer:         o.EventProducer,
		}.ServeHTTP)

		// START SEP-24 endpoints
		r.Get("/.well-known/stellar.toml", httphandler.StellarTomlHandler{
			AnchorPlatformBaseSepURL:    o.AnchorPlatformBaseSepURL,
			DistributionAccountResolver: o.SubmitterEngine.DistributionAccountResolver,
			NetworkPassphrase:           o.NetworkPassphrase,
			Models:                      o.Models,
			Sep10SigningPublicKey:       o.Sep10SigningPublicKey,
			InstanceName:                o.InstanceName,
<<<<<<< HEAD
			EnableAnchorPlatform:        o.EnableAnchorPlatform,
=======
>>>>>>> 27d2d4a8
			BaseURL:                     o.BaseURL,
		}.ServeHTTP)

		r.Route("/sep24", func(r chi.Router) {
			sep24Handler := httphandler.SEP24Handler{
				Models:             o.Models,
				SEP24JWTManager:    o.sep24JWTManager,
				InteractiveBaseURL: o.BaseURL,
			}
			r.Get("/info", sep24Handler.GetInfo)
			// Protect transaction lookup with SEP-10 auth to ensure only authorized clients can access details
			r.With(anchorplatform.SEP10HeaderTokenAuthenticateMiddleware(o.sep24JWTManager)).Get("/transaction", sep24Handler.GetTransaction)

			// For initiating interactive deposit, allow either the new middleware (preferred) or legacy header path inside handler
			r.With(anchorplatform.SEP10HeaderTokenAuthenticateMiddleware(o.sep24JWTManager)).Post("/transactions/deposit/interactive", sep24Handler.PostDepositInteractive)
		})

		sep24QueryTokenAuthenticationMiddleware := anchorplatform.SEP24QueryTokenAuthenticateMiddleware(o.sep24JWTManager, o.NetworkPassphrase, o.tenantManager, o.SingleTenantMode)
		r.With(sep24QueryTokenAuthenticationMiddleware).Get("/wallet-registration/*", httphandler.SEP24InteractiveDepositHandler{
			App:      sep24frontend.App,
			BasePath: "app/dist",
		}.ServeApp)

		sep24HeaderTokenAuthenticationMiddleware := anchorplatform.SEP24HeaderTokenAuthenticateMiddleware(o.sep24JWTManager, o.NetworkPassphrase, o.tenantManager, o.SingleTenantMode)
		r.With(sep24HeaderTokenAuthenticationMiddleware).Route("/sep24-interactive-deposit", func(r chi.Router) {
			r.Get("/info", httphandler.ReceiverRegistrationHandler{
				Models:              o.Models,
				ReceiverWalletModel: o.Models.ReceiverWallet,
				ReCAPTCHASiteKey:    o.ReCAPTCHASiteKey,
				ReCAPTCHADisabled:   o.DisableReCAPTCHA,
			}.ServeHTTP)

			r.Post("/otp", httphandler.ReceiverSendOTPHandler{
				Models:             o.Models,
				MessageDispatcher:  o.MessageDispatcher,
				ReCAPTCHAValidator: reCAPTCHAValidator,
				ReCAPTCHADisabled:  o.DisableReCAPTCHA,
			}.ServeHTTP)
			r.Post("/verification", httphandler.VerifyReceiverRegistrationHandler{
				Models:                      o.Models,
				ReCAPTCHAValidator:          reCAPTCHAValidator,
				ReCAPTCHADisabled:           o.DisableReCAPTCHA,
				NetworkPassphrase:           o.NetworkPassphrase,
				EventProducer:               o.EventProducer,
				CrashTrackerClient:          o.CrashTrackerClient,
				DistributionAccountResolver: o.SubmitterEngine.DistributionAccountResolver,
			}.VerifyReceiverRegistration)
		})

		// This will be used for test purposes and will only be available when IsPubnet is false:
		r.With(middleware.EnsureTenantMiddleware).Delete("/contact-info/{contact_info}", httphandler.DeleteContactInfoHandler{
			Models:            o.Models,
			NetworkPassphrase: o.NetworkPassphrase,
		}.ServeHTTP)
		// END SEP-24 endpoints
	})

	return mux
}

// createAuthManager builds the default AuthManager struct to be injected
// in all the authentication related routes.
func createAuthManager(dbConnectionPool db.DBConnectionPool, ec256PrivateKey string, resetTokenExpirationHours int) (auth.AuthManager, error) {
	if dbConnectionPool == nil {
		return nil, fmt.Errorf("db connection pool cannot be nil")
	}

	ec256PublicKey, err := utils.GetEC256PublicKeyFromPrivateKey(ec256PrivateKey)
	if err != nil {
		return nil, fmt.Errorf("validating auth manager public key: %w", err)
	}

	if resetTokenExpirationHours < 1 {
		return nil, fmt.Errorf("reset token expiration hours must be greater than 0")
	}

	passwordEncrypter := auth.NewDefaultPasswordEncrypter()

	authManager := auth.NewAuthManager(
		auth.WithDefaultAuthenticatorOption(dbConnectionPool, passwordEncrypter, time.Hour*time.Duration(resetTokenExpirationHours)),
		auth.WithDefaultJWTManagerOption(ec256PublicKey, ec256PrivateKey),
		auth.WithDefaultRoleManagerOption(dbConnectionPool, data.OwnerUserRole.String()),
		auth.WithDefaultMFAManagerOption(dbConnectionPool),
	)

	return authManager, nil
}

// staticFileServer sets up a http.FileServer handler to serve
// static files from publicFiles embed FileSystem.
func staticFileServer(r chi.Router, fileSystem fs.FS) {
	r.Get("/static/*", func(w http.ResponseWriter, r *http.Request) {
		rctx := chi.RouteContext(r.Context())
		pathPrefix := strings.TrimSuffix(rctx.RoutePattern(), "/*")

		// Don't allow users to list directories
		if r.URL.Path[len(r.URL.Path)-1] == '/' {
			http.NotFound(w, r)
			return
		}

		fs := http.StripPrefix(pathPrefix, http.FileServer(http.FS(fileSystem)))
		fs.ServeHTTP(w, r)
	})
}<|MERGE_RESOLUTION|>--- conflicted
+++ resolved
@@ -659,10 +659,7 @@
 			Models:                      o.Models,
 			Sep10SigningPublicKey:       o.Sep10SigningPublicKey,
 			InstanceName:                o.InstanceName,
-<<<<<<< HEAD
 			EnableAnchorPlatform:        o.EnableAnchorPlatform,
-=======
->>>>>>> 27d2d4a8
 			BaseURL:                     o.BaseURL,
 		}.ServeHTTP)
 
