--- conflicted
+++ resolved
@@ -581,6 +581,7 @@
 					r.Post("/", walletCreationHandler.CreateWallet)
 					r.Get("/{credentialID}", walletCreationHandler.GetWallet)
 					r.Get("/status/{token}", walletCreationHandler.GetWalletStatus)
+					r.Post("/resend-invite", walletCreationHandler.ResendInvite)
 				})
 			})
 		}
@@ -667,24 +668,6 @@
 		}.ServeHTTP)
 
 		r.Get("/r/{code}", httphandler.URLShortenerHandler{Models: o.Models}.HandleRedirect)
-
-<<<<<<< HEAD
-		// Embedded wallet routes (only if feature is enabled)
-		if o.EnableEmbeddedWallets && o.EmbeddedWalletService != nil {
-			mux.Group(func(r chi.Router) {
-				walletCreationHandler := httphandler.WalletCreationHandler{
-					EmbeddedWalletService: o.EmbeddedWalletService,
-				}
-				r.Route("/embedded-wallets", func(r chi.Router) {
-					r.Post("/", walletCreationHandler.CreateWallet)
-					r.Get("/{credentialID}", walletCreationHandler.GetWallet)
-					r.Get("/status/{token}", walletCreationHandler.GetWalletStatus)
-					r.Post("/resend-invite", walletCreationHandler.ResendInvite)
-				})
-			})
-		}
-=======
->>>>>>> f73a2fce
 	})
 
 	// SEP-24 and miscellaneous endpoints that are tenant-unaware
