--- conflicted
+++ resolved
@@ -252,14 +252,6 @@
 				AuthManager:                 authManager,
 				MonitorService:              o.MonitorService,
 				DistributionAccountResolver: o.SubmitterEngine.DistributionAccountResolver,
-<<<<<<< HEAD
-				DisbursementManagementService: services.NewDisbursementManagementService(
-					o.Models,
-					o.MtnDBConnectionPool,
-					authManager,
-					o.DistributionAccountService,
-					o.EventProducer),
-=======
 				DisbursementManagementService: &services.DisbursementManagementService{
 					Models:             o.Models,
 					AuthManager:        authManager,
@@ -267,7 +259,6 @@
 					EventProducer:      o.EventProducer,
 					CrashTrackerClient: o.CrashTrackerClient,
 				},
->>>>>>> b1aa93f0
 			}
 			r.With(middleware.AnyRoleMiddleware(authManager, data.OwnerUserRole, data.FinancialControllerUserRole)).
 				Post("/", handler.PostDisbursement)
