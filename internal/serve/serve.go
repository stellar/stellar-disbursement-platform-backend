package serve

import (
	"context"
	"fmt"
	"io/fs"
	"net/http"
	"strings"
	"time"

	"github.com/go-chi/chi/v5"
	chimiddleware "github.com/go-chi/chi/v5/middleware"
	"github.com/go-chi/httprate"
	"github.com/stellar/go/network"
	supporthttp "github.com/stellar/go/support/http"
	"github.com/stellar/go/support/log"

	"github.com/stellar/stellar-disbursement-platform-backend/db"
	"github.com/stellar/stellar-disbursement-platform-backend/internal/anchorplatform"
	"github.com/stellar/stellar-disbursement-platform-backend/internal/circle"
	"github.com/stellar/stellar-disbursement-platform-backend/internal/crashtracker"
	"github.com/stellar/stellar-disbursement-platform-backend/internal/data"
	"github.com/stellar/stellar-disbursement-platform-backend/internal/events"
	"github.com/stellar/stellar-disbursement-platform-backend/internal/message"
	"github.com/stellar/stellar-disbursement-platform-backend/internal/monitor"
	"github.com/stellar/stellar-disbursement-platform-backend/internal/serve/httpclient"
	"github.com/stellar/stellar-disbursement-platform-backend/internal/serve/httperror"
	"github.com/stellar/stellar-disbursement-platform-backend/internal/serve/httphandler"
	"github.com/stellar/stellar-disbursement-platform-backend/internal/serve/middleware"
	"github.com/stellar/stellar-disbursement-platform-backend/internal/serve/publicfiles"
	"github.com/stellar/stellar-disbursement-platform-backend/internal/serve/sep24frontend"
	"github.com/stellar/stellar-disbursement-platform-backend/internal/serve/validators"
	"github.com/stellar/stellar-disbursement-platform-backend/internal/services"
	"github.com/stellar/stellar-disbursement-platform-backend/internal/transactionsubmission/engine"
	"github.com/stellar/stellar-disbursement-platform-backend/internal/utils"
	"github.com/stellar/stellar-disbursement-platform-backend/stellar-auth/pkg/auth"
	authUtils "github.com/stellar/stellar-disbursement-platform-backend/stellar-auth/pkg/utils"
	"github.com/stellar/stellar-disbursement-platform-backend/stellar-multitenant/pkg/tenant"
)

const ServiceID = "serve"

type HTTPServerInterface interface {
	Run(conf supporthttp.Config)
}

type HTTPServer struct{}

func (h *HTTPServer) Run(conf supporthttp.Config) {
	supporthttp.Run(conf)
}

type ServeOptions struct {
	Environment                     string
	GitCommit                       string
	Port                            int
	Version                         string
	InstanceName                    string
	MonitorService                  monitor.MonitorServiceInterface
	MtnDBConnectionPool             db.DBConnectionPool
	AdminDBConnectionPool           db.DBConnectionPool
	EC256PrivateKey                 string
	Models                          *data.Models
	CorsAllowedOrigins              []string
	authManager                     auth.AuthManager
	EmailMessengerClient            message.MessengerClient
	MessageDispatcher               message.MessageDispatcherInterface
	SEP24JWTSecret                  string
	sep24JWTManager                 *anchorplatform.JWTManager
	BaseURL                         string
	ResetTokenExpirationHours       int
	NetworkPassphrase               string
	NetworkType                     utils.NetworkType
	SubmitterEngine                 engine.SubmitterEngine
	Sep10SigningPublicKey           string
	Sep10SigningPrivateKey          string
	AnchorPlatformBaseSepURL        string
	AnchorPlatformBasePlatformURL   string
	AnchorPlatformOutgoingJWTSecret string
	AnchorPlatformAPIService        anchorplatform.AnchorPlatformAPIServiceInterface
	CrashTrackerClient              crashtracker.CrashTrackerClient
	ReCAPTCHASiteKey                string
	ReCAPTCHASiteSecretKey          string
	DisableMFA                      bool
	DisableReCAPTCHA                bool
	PasswordValidator               *authUtils.PasswordValidator
	EnableScheduler                 bool // Deprecated: Use EventBrokerType=SCHEDULER instead.
	tenantManager                   tenant.ManagerInterface
	DistributionAccountService      services.DistributionAccountServiceInterface
	DistAccEncryptionPassphrase     string
	EventProducer                   events.Producer
	MaxInvitationResendAttempts     int
	SingleTenantMode                bool
	CircleService                   circle.ServiceInterface
	CircleAPIType                   circle.APIType
}

// SetupDependencies uses the serve options to setup the dependencies for the server.
func (opts *ServeOptions) SetupDependencies() error {
	// Setup crash tracker:
	// Call crash tracker FlushEvents to flush buffered events before the server terminates
	defer opts.CrashTrackerClient.FlushEvents(2 * time.Second)
	// Call crash tracker Recover for recover from unhandled panics
	defer opts.CrashTrackerClient.Recover()
	// Set crash tracker LogAndReportErrors as DefaultReportErrorFunc
	httperror.SetDefaultReportErrorFunc(opts.CrashTrackerClient.LogAndReportErrors)

	// Setup Multi-Tenant Database when enabled
	opts.tenantManager = tenant.NewManager(
		tenant.WithDatabase(opts.AdminDBConnectionPool),
		tenant.WithSingleTenantMode(opts.SingleTenantMode),
	)

	var err error
	opts.Models, err = data.NewModels(opts.MtnDBConnectionPool)
	if err != nil {
		return fmt.Errorf("error creating models for Serve: %w", err)
	}

	// Setup Stellar Auth JWT manager
	opts.authManager, err = createAuthManager(
		opts.MtnDBConnectionPool, opts.EC256PrivateKey, opts.ResetTokenExpirationHours,
	)
	if err != nil {
		return fmt.Errorf("error creating Stellar Auth manager: %w", err)
	}

	// Setup Anchor Platform SEP24 JWT manager
	sep24JWTManager, err := anchorplatform.NewJWTManager(opts.SEP24JWTSecret, 15000)
	if err != nil {
		return fmt.Errorf("error creating SEP-24 JWT manager: %w", err)
	}
	opts.sep24JWTManager = sep24JWTManager

	opts.PasswordValidator, err = authUtils.GetPasswordValidatorInstance()
	if err != nil {
		return fmt.Errorf("error initializing password validator: %w", err)
	}

	return nil
}

// ValidateSecurity validates the MFA and ReCAPTCHA security options.
func (opts *ServeOptions) ValidateSecurity() error {
	if opts.NetworkPassphrase == network.PublicNetworkPassphrase {
		if opts.DisableMFA {
			return fmt.Errorf("MFA cannot be disabled in pubnet")
		} else if opts.DisableReCAPTCHA {
			log.Warnf("reCAPTCHA is disabled in pubnet. This might reduce security!")
		}
	}

	if opts.DisableMFA {
		log.Warnf("MFA is disabled in network '%s'", opts.NetworkPassphrase)
	}
	if opts.DisableReCAPTCHA {
		log.Warnf("reCAPTCHA is disabled in network '%s'", opts.NetworkPassphrase)
	}

	return nil
}

func Serve(opts ServeOptions, httpServer HTTPServerInterface) error {
	if err := opts.ValidateSecurity(); err != nil {
		return fmt.Errorf("validating security options: %w", err)
	}

	if err := opts.SetupDependencies(); err != nil {
		return fmt.Errorf("starting dependencies: %w", err)
	}

	// Start the server
	listenAddr := fmt.Sprintf(":%d", opts.Port)
	serverConfig := supporthttp.Config{
		ListenAddr:          listenAddr,
		Handler:             handleHTTP(opts),
		TCPKeepAlive:        time.Minute * 3,
		ShutdownGracePeriod: time.Second * 50,
		ReadTimeout:         time.Second * 5,
		WriteTimeout:        time.Second * 35,
		IdleTimeout:         time.Minute * 2,
		OnStarting: func() {
			log.Info("Starting SDP (Stellar Disbursement Platform) Server")
			log.Infof("Listening on %s", listenAddr)
		},
		OnStopping: func() {
			log.Info("Closing the SDP Server database connection pool")
			err := db.CloseConnectionPoolIfNeeded(context.Background(), opts.MtnDBConnectionPool)
			if err != nil {
				log.Errorf("error closing database connection: %v", err)
			}

			log.Info("Stopping SDP (Stellar Disbursement Platform) Server")
		},
	}
	httpServer.Run(serverConfig)
	return nil
}

const (
	rateLimitPer20Seconds = 40
	rateLimitWindow       = 20 * time.Second
)

func handleHTTP(o ServeOptions) *chi.Mux {
	mux := chi.NewMux()

	// Middleware
	mux.Use(middleware.CorsMiddleware(o.CorsAllowedOrigins))
	// Rate limits requests made with the pair <IP, endpoint>.
	mux.Use(httprate.Limit(
		rateLimitPer20Seconds,
		rateLimitWindow,
		httprate.WithKeyFuncs(httprate.KeyByIP, httprate.KeyByEndpoint),
	))
	mux.Use(chimiddleware.RequestID)
	mux.Use(middleware.ResolveTenantFromRequestMiddleware(o.tenantManager, o.SingleTenantMode))
	mux.Use(middleware.LoggingMiddleware)
	mux.Use(middleware.RecoverHandler)
	mux.Use(middleware.MetricsRequestHandler(o.MonitorService))
	mux.Use(middleware.CSPMiddleware())
	mux.Use(chimiddleware.CleanPath)
	mux.Use(chimiddleware.Compress(5))

	// Create a route along /static that will serve contents from the ./public_files folder.
	staticFileServer(mux, publicfiles.PublicFiles)

	// Authenticated Routes
	authManager := o.authManager
	mux.Group(func(r chi.Router) {
		r.Use(middleware.APIKeyOrJWTAuthenticate(o.Models.APIKeys, middleware.AuthenticateMiddleware(authManager, o.tenantManager)))
		r.Use(middleware.EnsureTenantMiddleware)

		r.With(middleware.RequirePermission(
			data.WriteAll,
			middleware.AnyRoleMiddleware(authManager, data.OwnerUserRole, data.DeveloperUserRole),
		)).Route("/api-keys", func(r chi.Router) {
			apiKeyHandler := httphandler.APIKeyHandler{
				Models: o.Models,
			}
			r.Get("/api-keys/{id}", apiKeyHandler.GetApiKeyByID)
			r.Get("/", apiKeyHandler.GetAllApiKeys)
			r.Post("/", apiKeyHandler.CreateAPIKey)
			r.Patch("/api-keys/{id}", apiKeyHandler.UpdateKey)
			r.Delete("/{id}", apiKeyHandler.DeleteApiKey)
		})

		r.With(middleware.RequirePermission(
			data.ReadStatistics,
			middleware.AnyRoleMiddleware(authManager, data.GetAllRoles()...),
		)).Route("/statistics", func(r chi.Router) {
			h := httphandler.StatisticsHandler{DBConnectionPool: o.MtnDBConnectionPool}
			r.Get("/", h.GetStatistics)
			r.Get("/{id}", h.GetStatisticsByDisbursement)
		})

		r.Route("/users", func(r chi.Router) {
			userHandler := httphandler.UserHandler{
				AuthManager:        authManager,
				CrashTrackerClient: o.CrashTrackerClient,
				MessengerClient:    o.EmailMessengerClient,
				Models:             o.Models,
			}

			r.With(middleware.RequirePermission(
				data.ReadUsers,
				middleware.AnyRoleMiddleware(authManager, data.OwnerUserRole),
			)).Group(func(r chi.Router) {
				r.Get("/", userHandler.GetAllUsers)
				r.Get("/roles", httphandler.ListRolesHandler{}.GetRoles)
			})

			r.With(middleware.RequirePermission(
				data.WriteUsers,
				middleware.AnyRoleMiddleware(authManager, data.OwnerUserRole),
			)).Group(func(r chi.Router) {
				r.Post("/", userHandler.CreateUser)
				r.Patch("/roles", userHandler.UpdateUserRoles)
				r.Patch("/activation", userHandler.UserActivation)
			})
		})

		r.With(middleware.RequirePermission(
			data.ReadAll,
			middleware.AnyRoleMiddleware(authManager),
		)).Post("/refresh-token", httphandler.RefreshTokenHandler{AuthManager: authManager}.PostRefreshToken)

		r.Route("/disbursements", func(r chi.Router) {
			handler := httphandler.DisbursementHandler{
				Models:                      o.Models,
				AuthManager:                 authManager,
				MonitorService:              o.MonitorService,
				DistributionAccountResolver: o.SubmitterEngine.DistributionAccountResolver,
				DisbursementManagementService: &services.DisbursementManagementService{
					Models:                     o.Models,
					AuthManager:                authManager,
					EventProducer:              o.EventProducer,
					CrashTrackerClient:         o.CrashTrackerClient,
					DistributionAccountService: o.DistributionAccountService,
				},
			}

			// Group all READ operations
			r.With(middleware.RequirePermission(
				data.ReadDisbursements,
				middleware.AnyRoleMiddleware(authManager, data.OwnerUserRole, data.FinancialControllerUserRole, data.BusinessUserRole),
			)).Group(func(r chi.Router) {
				r.Get("/", handler.GetDisbursements)
				r.Get("/{id}", handler.GetDisbursement)
				r.Get("/{id}/receivers", handler.GetDisbursementReceivers)
				r.Get("/{id}/instructions", handler.GetDisbursementInstructions)
			})

			// Group all WRITE operations
			r.With(middleware.RequirePermission(
				data.WriteDisbursements,
				middleware.AnyRoleMiddleware(authManager, data.OwnerUserRole, data.FinancialControllerUserRole),
			)).Group(func(r chi.Router) {
				r.Post("/", handler.PostDisbursement)
				r.Delete("/{id}", handler.DeleteDisbursement)
				r.Post("/{id}/instructions", handler.PostDisbursementInstructions)
				r.Patch("/{id}/status", handler.PatchDisbursementStatus)
			})
		})

		r.Route("/payments", func(r chi.Router) {
			paymentsHandler := httphandler.PaymentsHandler{
				Models:                      o.Models,
				DBConnectionPool:            o.MtnDBConnectionPool,
				AuthManager:                 o.authManager,
				EventProducer:               o.EventProducer,
				CrashTrackerClient:          o.CrashTrackerClient,
				DistributionAccountResolver: o.SubmitterEngine.DistributionAccountResolver,
				DirectPaymentService:        services.NewDirectPaymentService(o.Models, o.EventProducer, o.DistributionAccountService),
			}
<<<<<<< HEAD
			r.Get("/", paymentsHandler.GetPayments)
			r.Post("/", paymentsHandler.PostPayment)
			r.Get("/{id}", paymentsHandler.GetPayment)
			r.Patch("/retry", paymentsHandler.RetryPayments)
			r.With(middleware.AnyRoleMiddleware(authManager, data.OwnerUserRole, data.FinancialControllerUserRole)).
				Patch("/{id}/status", paymentsHandler.PatchPaymentStatus)
=======

			// Read operations
			r.With(middleware.RequirePermission(
				data.ReadPayments,
				middleware.AnyRoleMiddleware(authManager, data.OwnerUserRole, data.FinancialControllerUserRole, data.BusinessUserRole),
			)).Group(func(r chi.Router) {
				r.Get("/", paymentsHandler.GetPayments)
				r.Get("/{id}", paymentsHandler.GetPayment)
			})

			// Write operations with different role permissions
			r.With(middleware.RequirePermission(
				data.WritePayments,
				middleware.AnyRoleMiddleware(authManager, data.OwnerUserRole, data.FinancialControllerUserRole, data.BusinessUserRole),
			)).Patch("/retry", paymentsHandler.RetryPayments)

			r.With(middleware.RequirePermission(
				data.WritePayments,
				middleware.AnyRoleMiddleware(authManager, data.OwnerUserRole, data.FinancialControllerUserRole),
			)).Patch("/{id}/status", paymentsHandler.PatchPaymentStatus)
>>>>>>> bffc5ada
		})

		r.Route("/receivers", func(r chi.Router) {
			receiversHandler := httphandler.ReceiverHandler{Models: o.Models, DBConnectionPool: o.MtnDBConnectionPool}

			// Read operations
			r.With(middleware.RequirePermission(
				data.ReadReceivers,
				middleware.AnyRoleMiddleware(authManager, data.GetAllRoles()...),
			)).Get("/verification-types", receiversHandler.GetReceiverVerificationTypes)

			r.With(middleware.RequirePermission(
				data.ReadReceivers,
				middleware.AnyRoleMiddleware(authManager, data.OwnerUserRole, data.FinancialControllerUserRole, data.BusinessUserRole),
			)).Group(func(r chi.Router) {
				r.Get("/", receiversHandler.GetReceivers)
				r.Get("/{id}", receiversHandler.GetReceiver)
			})

			// Write operations
			updateReceiverHandler := httphandler.UpdateReceiverHandler{
				Models:           o.Models,
				DBConnectionPool: o.MtnDBConnectionPool,
				AuthManager:      authManager,
			}
			receiverWalletHandler := httphandler.ReceiverWalletsHandler{
				Models:             o.Models,
				CrashTrackerClient: o.CrashTrackerClient,
				EventProducer:      o.EventProducer,
			}

			r.With(middleware.RequirePermission(
				data.WriteReceivers,
				middleware.AnyRoleMiddleware(authManager, data.OwnerUserRole, data.FinancialControllerUserRole),
			)).Group(func(r chi.Router) {
				r.Post("/", receiversHandler.CreateReceiver)
				r.Patch("/{id}", updateReceiverHandler.UpdateReceiver)
				r.Patch("/wallets/{receiver_wallet_id}", receiverWalletHandler.RetryInvitation)
				r.Patch("/wallets/{receiver_wallet_id}/status", receiverWalletHandler.PatchReceiverWalletStatus)
			})
		})

		r.With(middleware.RequirePermission(
			data.ReadAll,
			middleware.AnyRoleMiddleware(authManager, data.GetAllRoles()...),
		)).Get("/registration-contact-types", httphandler.RegistrationContactTypesHandler{}.Get)

		r.Route("/assets", func(r chi.Router) {
			assetsHandler := httphandler.AssetsHandler{
				Models:          o.Models,
				SubmitterEngine: o.SubmitterEngine,
			}

			// Read operations
			r.With(middleware.RequirePermission(
				data.ReadAll,
				middleware.AnyRoleMiddleware(authManager, data.GetAllRoles()...),
			)).Get("/", assetsHandler.GetAssets)

			// Write operations
			r.With(middleware.RequirePermission(
				data.WriteAll,
				middleware.AnyRoleMiddleware(authManager, data.OwnerUserRole, data.FinancialControllerUserRole, data.DeveloperUserRole),
			)).Group(func(r chi.Router) {
				r.Post("/", assetsHandler.CreateAsset)
				r.Delete("/{id}", assetsHandler.DeleteAsset)
			})
		})

		r.Route("/wallets", func(r chi.Router) {
			walletsHandler := httphandler.WalletsHandler{
				Models:        o.Models,
				NetworkType:   o.NetworkType,
				AssetResolver: services.NewAssetResolver(o.Models.Assets),
			}

			// Read operations
			r.With(middleware.RequirePermission(
				data.ReadWallets,
				middleware.AnyRoleMiddleware(authManager, data.GetAllRoles()...),
			)).Get("/", walletsHandler.GetWallets)

			// Write operations
			r.With(middleware.RequirePermission(
				data.WriteWallets,
				middleware.AnyRoleMiddleware(authManager, data.DeveloperUserRole),
			)).Group(func(r chi.Router) {
				r.Post("/", walletsHandler.PostWallets)
				r.Delete("/{id}", walletsHandler.DeleteWallet)
			})

			r.With(middleware.RequirePermission(
				data.WriteWallets,
				middleware.AnyRoleMiddleware(authManager, data.OwnerUserRole),
			)).Patch("/{id}", walletsHandler.PatchWallets)
		})

		profileHandler := httphandler.ProfileHandler{
			Models:                      o.Models,
			AuthManager:                 authManager,
			MaxMemoryAllocation:         httphandler.DefaultMaxMemoryAllocation,
			DistributionAccountResolver: o.SubmitterEngine.DistributionAccountResolver,
			PasswordValidator:           o.PasswordValidator,
			NetworkType:                 o.NetworkType,
		}
		r.Route("/profile", func(r chi.Router) {
			// Read operations
			r.With(middleware.RequirePermission(
				data.ReadAll,
				middleware.AnyRoleMiddleware(authManager, data.GetAllRoles()...),
			)).Get("/", profileHandler.GetProfile)

			// Write operations
			r.With(middleware.RequirePermission(
				data.WriteAll,
				middleware.AnyRoleMiddleware(authManager, data.GetAllRoles()...),
			)).Group(func(r chi.Router) {
				r.Patch("/", profileHandler.PatchUserProfile)
				r.Patch("/reset-password", profileHandler.PatchUserPassword)
			})
		})

		r.Route("/organization", func(r chi.Router) {
			// Read operations
			r.With(middleware.RequirePermission(
				data.ReadOrganization,
				middleware.AnyRoleMiddleware(authManager, data.GetAllRoles()...),
			)).Get("/", profileHandler.GetOrganizationInfo)

			// Write operations with different role permissions
			r.With(middleware.RequirePermission(
				data.WriteOrganization,
				middleware.AnyRoleMiddleware(authManager, data.OwnerUserRole, data.FinancialControllerUserRole),
			)).Patch("/", profileHandler.PatchOrganizationProfile)

			r.With(middleware.RequirePermission(
				data.WriteOrganization,
				middleware.AnyRoleMiddleware(authManager, data.OwnerUserRole),
			)).Patch("/circle-config", httphandler.CircleConfigHandler{
				NetworkType:                 o.NetworkType,
				CircleFactory:               circle.NewClient,
				TenantManager:               o.tenantManager,
				Encrypter:                   &utils.DefaultPrivateKeyEncrypter{},
				EncryptionPassphrase:        o.DistAccEncryptionPassphrase,
				CircleClientConfigModel:     circle.NewClientConfigModel(o.MtnDBConnectionPool),
				DistributionAccountResolver: o.SubmitterEngine.DistributionAccountResolver,
				MonitorService:              o.MonitorService,
			}.Patch)
		})

		r.With(middleware.RequirePermission(
			data.ReadAll,
			middleware.AnyRoleMiddleware(authManager),
		)).Get("/balances", httphandler.BalancesHandler{
			DistributionAccountResolver: o.SubmitterEngine.DistributionAccountResolver,
			CircleService:               o.CircleService,
			NetworkType:                 o.NetworkType,
		}.Get)

		exportHandler := httphandler.ExportHandler{
			Models: o.Models,
		}
		r.With(middleware.RequirePermission(
			data.ReadExports,
			middleware.AnyRoleMiddleware(authManager, data.OwnerUserRole, data.FinancialControllerUserRole),
		)).Route("/exports", func(r chi.Router) {
			r.Get("/disbursements", exportHandler.ExportDisbursements)
			r.Get("/payments", exportHandler.ExportPayments)
			r.Get("/receivers", exportHandler.ExportReceivers)
		})
	})

	reCAPTCHAValidator := validators.NewGoogleReCAPTCHAValidator(o.ReCAPTCHASiteSecretKey, httpclient.DefaultClient())

	// Public routes that are tenant aware (they need to know the tenant ID)
	mux.Group(func(r chi.Router) {
		r.Use(middleware.EnsureTenantMiddleware)

		r.Get("/organization/logo", httphandler.OrganizationLogoHandler{
			Models:        o.Models,
			PublicFilesFS: publicfiles.PublicFiles,
		}.GetOrganizationLogo)

		r.Post("/login", httphandler.LoginHandler{
			AuthManager:        authManager,
			ReCAPTCHAValidator: reCAPTCHAValidator,
			MessengerClient:    o.EmailMessengerClient,
			Models:             o.Models,
			ReCAPTCHADisabled:  o.DisableReCAPTCHA,
			MFADisabled:        o.DisableMFA,
		}.ServeHTTP)
		r.Post("/mfa", httphandler.MFAHandler{
			AuthManager:        authManager,
			ReCAPTCHAValidator: reCAPTCHAValidator,
			Models:             o.Models,
			ReCAPTCHADisabled:  o.DisableReCAPTCHA,
		}.ServeHTTP)
		r.Post("/forgot-password", httphandler.ForgotPasswordHandler{
			AuthManager:        authManager,
			MessengerClient:    o.EmailMessengerClient,
			Models:             o.Models,
			ReCAPTCHAValidator: reCAPTCHAValidator,
			ReCAPTCHADisabled:  o.DisableReCAPTCHA,
		}.ServeHTTP)
		r.Post("/reset-password", httphandler.ResetPasswordHandler{
			AuthManager:       authManager,
			PasswordValidator: o.PasswordValidator,
		}.ServeHTTP)

		r.Get("/r/{code}", httphandler.URLShortenerHandler{Models: o.Models}.HandleRedirect)
	})

	// SEP-24 and miscellaneous endpoints that are tenant-unaware
	mux.Group(func(r chi.Router) {
		r.Get("/health", httphandler.HealthHandler{
			ReleaseID:        o.GitCommit,
			ServiceID:        ServiceID,
			Version:          o.Version,
			DBConnectionPool: o.AdminDBConnectionPool,
			Producer:         o.EventProducer,
		}.ServeHTTP)

		// START SEP-24 endpoints
		r.Get("/.well-known/stellar.toml", httphandler.StellarTomlHandler{
			AnchorPlatformBaseSepURL:    o.AnchorPlatformBaseSepURL,
			DistributionAccountResolver: o.SubmitterEngine.DistributionAccountResolver,
			NetworkPassphrase:           o.NetworkPassphrase,
			Models:                      o.Models,
			Sep10SigningPublicKey:       o.Sep10SigningPublicKey,
			InstanceName:                o.InstanceName,
		}.ServeHTTP)

		sep24QueryTokenAuthenticationMiddleware := anchorplatform.SEP24QueryTokenAuthenticateMiddleware(o.sep24JWTManager, o.NetworkPassphrase, o.tenantManager, o.SingleTenantMode)
		r.With(sep24QueryTokenAuthenticationMiddleware).Get("/wallet-registration/*", httphandler.SEP24InteractiveDepositHandler{
			App:      sep24frontend.App,
			BasePath: "app/dist",
		}.ServeApp)

		sep24HeaderTokenAuthenticationMiddleware := anchorplatform.SEP24HeaderTokenAuthenticateMiddleware(o.sep24JWTManager, o.NetworkPassphrase, o.tenantManager, o.SingleTenantMode)
		r.With(sep24HeaderTokenAuthenticationMiddleware).Route("/sep24-interactive-deposit", func(r chi.Router) {
			r.Get("/info", httphandler.ReceiverRegistrationHandler{
				Models:              o.Models,
				ReceiverWalletModel: o.Models.ReceiverWallet,
				ReCAPTCHASiteKey:    o.ReCAPTCHASiteKey,
				ReCAPTCHADisabled:   o.DisableReCAPTCHA,
			}.ServeHTTP)

			r.Post("/otp", httphandler.ReceiverSendOTPHandler{
				Models:             o.Models,
				MessageDispatcher:  o.MessageDispatcher,
				ReCAPTCHAValidator: reCAPTCHAValidator,
				ReCAPTCHADisabled:  o.DisableReCAPTCHA,
			}.ServeHTTP)
			r.Post("/verification", httphandler.VerifyReceiverRegistrationHandler{
				AnchorPlatformAPIService:    o.AnchorPlatformAPIService,
				Models:                      o.Models,
				ReCAPTCHAValidator:          reCAPTCHAValidator,
				ReCAPTCHADisabled:           o.DisableReCAPTCHA,
				NetworkPassphrase:           o.NetworkPassphrase,
				EventProducer:               o.EventProducer,
				CrashTrackerClient:          o.CrashTrackerClient,
				DistributionAccountResolver: o.SubmitterEngine.DistributionAccountResolver,
			}.VerifyReceiverRegistration)
		})

		// This will be used for test purposes and will only be available when IsPubnet is false:
		r.With(middleware.EnsureTenantMiddleware).Delete("/contact-info/{contact_info}", httphandler.DeleteContactInfoHandler{
			Models:            o.Models,
			NetworkPassphrase: o.NetworkPassphrase,
		}.ServeHTTP)
		// END SEP-24 endpoints
	})

	return mux
}

// createAuthManager builds the default AuthManager struct to be injected
// in all the authentication related routes.
func createAuthManager(dbConnectionPool db.DBConnectionPool, ec256PrivateKey string, resetTokenExpirationHours int) (auth.AuthManager, error) {
	if dbConnectionPool == nil {
		return nil, fmt.Errorf("db connection pool cannot be nil")
	}

	ec256PublicKey, err := utils.GetEC256PublicKeyFromPrivateKey(ec256PrivateKey)
	if err != nil {
		return nil, fmt.Errorf("validating auth manager public key: %w", err)
	}

	if resetTokenExpirationHours < 1 {
		return nil, fmt.Errorf("reset token expiration hours must be greater than 0")
	}

	passwordEncrypter := auth.NewDefaultPasswordEncrypter()

	authManager := auth.NewAuthManager(
		auth.WithDefaultAuthenticatorOption(dbConnectionPool, passwordEncrypter, time.Hour*time.Duration(resetTokenExpirationHours)),
		auth.WithDefaultJWTManagerOption(ec256PublicKey, ec256PrivateKey),
		auth.WithDefaultRoleManagerOption(dbConnectionPool, data.OwnerUserRole.String()),
		auth.WithDefaultMFAManagerOption(dbConnectionPool),
	)

	return authManager, nil
}

// staticFileServer sets up a http.FileServer handler to serve
// static files from publicFiles embed FileSystem.
func staticFileServer(r chi.Router, fileSystem fs.FS) {
	r.Get("/static/*", func(w http.ResponseWriter, r *http.Request) {
		rctx := chi.RouteContext(r.Context())
		pathPrefix := strings.TrimSuffix(rctx.RoutePattern(), "/*")

		// Don't allow users to list directories
		if r.URL.Path[len(r.URL.Path)-1] == '/' {
			http.NotFound(w, r)
			return
		}

		fs := http.StripPrefix(pathPrefix, http.FileServer(http.FS(fileSystem)))
		fs.ServeHTTP(w, r)
	})
}<|MERGE_RESOLUTION|>--- conflicted
+++ resolved
@@ -333,14 +333,6 @@
 				DistributionAccountResolver: o.SubmitterEngine.DistributionAccountResolver,
 				DirectPaymentService:        services.NewDirectPaymentService(o.Models, o.EventProducer, o.DistributionAccountService),
 			}
-<<<<<<< HEAD
-			r.Get("/", paymentsHandler.GetPayments)
-			r.Post("/", paymentsHandler.PostPayment)
-			r.Get("/{id}", paymentsHandler.GetPayment)
-			r.Patch("/retry", paymentsHandler.RetryPayments)
-			r.With(middleware.AnyRoleMiddleware(authManager, data.OwnerUserRole, data.FinancialControllerUserRole)).
-				Patch("/{id}/status", paymentsHandler.PatchPaymentStatus)
-=======
 
 			// Read operations
 			r.With(middleware.RequirePermission(
@@ -361,7 +353,6 @@
 				data.WritePayments,
 				middleware.AnyRoleMiddleware(authManager, data.OwnerUserRole, data.FinancialControllerUserRole),
 			)).Patch("/{id}/status", paymentsHandler.PatchPaymentStatus)
->>>>>>> bffc5ada
 		})
 
 		r.Route("/receivers", func(r chi.Router) {
