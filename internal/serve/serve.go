--- conflicted
+++ resolved
@@ -195,10 +195,9 @@
 		return fmt.Errorf("RPC request header key must be set when RPC request header value is set")
 	}
 
-<<<<<<< HEAD
 	// RPC-dependent feature validation
 	hasRpcFeatures := opts.EnableEmbeddedWallets || opts.EnableSep45
-	if hasRpcFeatures && opts.RpcConfig.RpcURL == "" {
+	if hasRpcFeatures && opts.RpcConfig.RPCUrl == "" {
 		return fmt.Errorf("RPC URL must be set when RPC-dependent features are enabled")
 	}
 
@@ -210,11 +209,6 @@
 	// SEP-45 feature validation
 	if opts.EnableSep45 && opts.Sep45ContractId == "" {
 		return fmt.Errorf("SEP-45 contract ID must be set when SEP-45 is enabled")
-=======
-	// Feature specific validation
-	if opts.Sep45ContractId != "" && opts.RpcConfig.RPCUrl == "" {
-		return fmt.Errorf("RPC URL must be set when SEP-45 contract ID is set")
->>>>>>> 8ec0accf
 	}
 
 	return nil
