package middleware

import (
	"crypto/subtle"
	"errors"
	"fmt"
	"net/http"
	"strings"
	"time"

	"github.com/go-chi/chi"
	"github.com/go-chi/chi/v5/middleware"
	"github.com/rs/cors"
	"github.com/stellar/go/support/http/mutil"
	"github.com/stellar/go/support/log"

	"github.com/stellar/stellar-disbursement-platform-backend/internal/data"
	"github.com/stellar/stellar-disbursement-platform-backend/internal/monitor"
	"github.com/stellar/stellar-disbursement-platform-backend/internal/sdpcontext"
	"github.com/stellar/stellar-disbursement-platform-backend/internal/serve/httperror"
	"github.com/stellar/stellar-disbursement-platform-backend/internal/utils"
	"github.com/stellar/stellar-disbursement-platform-backend/pkg/schema"
	"github.com/stellar/stellar-disbursement-platform-backend/stellar-auth/pkg/auth"
	"github.com/stellar/stellar-disbursement-platform-backend/stellar-multitenant/pkg/tenant"
)

const (
	TenantHeaderKey string = "SDP-Tenant-Name"
)

// RecoverHandler is a middleware that recovers from panics and logs the error.
func RecoverHandler(next http.Handler) http.Handler {
	return http.HandlerFunc(func(rw http.ResponseWriter, req *http.Request) {
		defer func() {
			r := recover()
			if r == nil {
				return
			}
			err, ok := r.(error)
			if !ok {
				err = fmt.Errorf("panic: %v", r)
			}

			// No need to recover when the client has disconnected:
			if errors.Is(err, http.ErrAbortHandler) {
				panic(err)
			}

			ctx := req.Context()
			log.Ctx(ctx).WithStack(err).Error(err)
			httperror.InternalError(ctx, "", err, nil).WithErrorCode(httperror.Code500_0).Render(rw)
		}()

		next.ServeHTTP(rw, req)
	})
}

// MetricsRequestHandler is a middleware that monitors http requests, and export the data
// to the metrics server
func MetricsRequestHandler(monitorService monitor.MonitorServiceInterface) func(next http.Handler) http.Handler {
	return func(next http.Handler) http.Handler {
		return http.HandlerFunc(func(rw http.ResponseWriter, req *http.Request) {
			mw := middleware.NewWrapResponseWriter(rw, req.ProtoMajor)
			then := time.Now()
			next.ServeHTTP(mw, req)

			duration := time.Since(then)

			labels := monitor.HTTPRequestLabels{
				Status: fmt.Sprintf("%d", mw.Status()),
				Route:  utils.GetRoutePattern(req),
				Method: req.Method,
				CommonLabels: monitor.CommonLabels{
					TenantName: sdpcontext.MustGetTenantNameFromContext(req.Context()),
				},
			}

<<<<<<< HEAD
			if err := monitorService.MonitorHttpRequestDuration(duration, labels); err != nil {
=======
			err := monitorService.MonitorHTTPRequestDuration(duration, labels)
			if err != nil {
>>>>>>> aaa9a0d6
				log.Ctx(req.Context()).Errorf("Error trying to monitor request time: %s", err)
			}
		})
	}
}

// AuthenticateMiddleware is a middleware that validates the Authorization header for
// authenticated endpoints.
func AuthenticateMiddleware(authManager auth.AuthManager, tenantManager tenant.ManagerInterface) func(http.Handler) http.Handler {
	return func(next http.Handler) http.Handler {
		return http.HandlerFunc(func(rw http.ResponseWriter, req *http.Request) {
			authHeader := req.Header.Get("Authorization")
			if authHeader == "" {
				httperror.Unauthorized("", nil, nil).Render(rw)
				return
			}

			authHeaderParts := strings.Split(authHeader, " ")
			if len(authHeaderParts) != 2 {
				httperror.Unauthorized("", nil, nil).Render(rw)
				return
			}

			ctx := req.Context()
			token := authHeaderParts[1]
			userID, err := authManager.GetUserID(ctx, token)
			if err != nil {
				if !errors.Is(err, auth.ErrInvalidToken) && !errors.Is(err, auth.ErrUserNotFound) {
					err = fmt.Errorf("error validating auth token: %w", err)
					log.Ctx(ctx).Error(err)
				}
				httperror.Unauthorized("", nil, nil).Render(rw)
				return
			}

			// Add the token to the request context
			ctx = sdpcontext.SetTokenInContext(ctx, token)
			ctx = sdpcontext.SetUserIDInContext(ctx, userID)

			// Attempt fetching tenant ID from token
			tenantID, err := authManager.GetTenantID(ctx, token)
			if err == nil && tenantID != "" {
				currentTenant, tenantErr := tenantManager.GetTenantByID(ctx, tenantID)
				if tenantErr == nil && currentTenant != nil {
					ctx = sdpcontext.SetTenantInContext(ctx, currentTenant)
				}
			}

			// Add the user ID to the request context logger
			ctx = log.Set(ctx, log.Ctx(ctx).WithField("user_id", userID))

			req = req.WithContext(ctx)

			next.ServeHTTP(rw, req)
		})
	}
}

// AnyRoleMiddleware validates if the user has at least one of the required roles to request
// the current endpoint.
func AnyRoleMiddleware(authManager auth.AuthManager, requiredRoles ...data.UserRole) func(http.Handler) http.Handler {
	return func(next http.Handler) http.Handler {
		return http.HandlerFunc(func(rw http.ResponseWriter, req *http.Request) {
			ctx := req.Context()

			token, err := sdpcontext.GetTokenFromContext(ctx)
			if err != nil {
				httperror.Unauthorized("", nil, nil).Render(rw)
				return
			}

			// Accessible by all users
			if len(requiredRoles) == 0 {
				next.ServeHTTP(rw, req)
				return
			}

			hasAnyRoles, err := authManager.AnyRolesInTokenUser(ctx, token, data.FromUserRoleArrayToStringArray(requiredRoles))
			if err != nil {
				if errors.Is(err, auth.ErrInvalidToken) || errors.Is(err, auth.ErrUserNotFound) {
					httperror.Unauthorized("", nil, nil).Render(rw)
				} else {
					httperror.InternalError(ctx, "", err, nil).Render(rw)
				}
				return
			}

			if !hasAnyRoles {
				httperror.Forbidden("", nil, nil).Render(rw)
				return
			}

			next.ServeHTTP(rw, req)
		})
	}
}

func CorsMiddleware(corsAllowedOrigins []string) func(http.Handler) http.Handler {
	return func(next http.Handler) http.Handler {
		cors := cors.New(cors.Options{
			AllowedOrigins: corsAllowedOrigins,
			AllowedHeaders: []string{"*"},
			AllowedMethods: []string{"GET", "PUT", "POST", "PATCH", "DELETE", "HEAD", "OPTIONS"},
		})

		return cors.Handler(next)
	}
}

type cspItem struct {
	ContentType string
	Policy      []string
}

func (c cspItem) String() string {
	return fmt.Sprintf("%s %s;", c.ContentType, strings.Join(c.Policy, " "))
}

// LoggingMiddleware is a middleware that logs requests to the logger.
func LoggingMiddleware(next http.Handler) http.Handler {
	return http.HandlerFunc(func(rw http.ResponseWriter, req *http.Request) {
		mw := mutil.WrapWriter(rw)

		reqCtx := req.Context()
		logFields := log.F{
			"method": req.Method,
			"path":   req.URL.String(),
			"req":    middleware.GetReqID(reqCtx),
		}
		logCtx := log.Set(reqCtx, log.Ctx(reqCtx).WithFields(logFields))

		ctxTenant, err := sdpcontext.GetTenantFromContext(reqCtx)
		if err != nil {
			// Log for auditing purposes when we cannot derive the tenant from the context in the case of
			// tenant-unaware endpoints
			log.Ctx(logCtx).Debug("tenant cannot be derived from context")
		}
		if ctxTenant != nil {
			logFields["tenant_name"] = ctxTenant.Name
			logFields["tenant_id"] = ctxTenant.ID
			logCtx = log.Set(reqCtx, log.Ctx(reqCtx).WithFields(logFields))
		}

		req = req.WithContext(logCtx)

		logRequestStart(req)
		started := time.Now()

		next.ServeHTTP(mw, req)
		ended := time.Since(started)
		logRequestEnd(req, mw, ended)
	})
}

func logRequestStart(req *http.Request) {
	l := log.Ctx(req.Context()).WithFields(
		log.F{
			"subsys":    "http",
			"ip":        req.RemoteAddr,
			"host":      req.Host,
			"useragent": req.Header.Get("User-Agent"),
		},
	)

	l.Info("starting request")
}

func logRequestEnd(req *http.Request, mw mutil.WriterProxy, duration time.Duration) {
	l := log.Ctx(req.Context()).WithFields(log.F{
		"subsys":   "http",
		"status":   mw.Status(),
		"bytes":    mw.BytesWritten(),
		"duration": duration,
	})
	if routeContext := chi.RouteContext(req.Context()); routeContext != nil {
		l = l.WithField("route", routeContext.RoutePattern())
	}

	l.Info("finished request")
}

// CSPMiddleware is the middleware that sets the content security policy, restricting content to only be accessed
// from specified sources in the header.
func CSPMiddleware() func(http.Handler) http.Handler {
	return func(next http.Handler) http.Handler {
		return http.HandlerFunc(func(rw http.ResponseWriter, req *http.Request) {
			selfSrc := "'self'"
			recaptchaSrc := "https://www.google.com/recaptcha/"
			ipapiSrc := "https://ipapi.co/json"
			cspItems := []cspItem{
				{"script-src", []string{selfSrc, recaptchaSrc, "https://www.gstatic.com/recaptcha/"}},
				{"style-src", []string{selfSrc, recaptchaSrc, "https://fonts.googleapis.com/css2", "'unsafe-inline'"}},
				{"connect-src", []string{selfSrc, recaptchaSrc, ipapiSrc}},
				{"font-src", []string{selfSrc, "https://fonts.gstatic.com"}},
				{"default-src", []string{selfSrc}},

				{"frame-src", []string{selfSrc, recaptchaSrc}},
				{"frame-ancestors", []string{selfSrc}},

				{"form-action", []string{selfSrc}},
			}
			cspStr := ""
			for _, item := range cspItems {
				cspStr += fmt.Sprintf("%v", item)
			}

			rw.Header().Set("Content-Security-Policy", cspStr)
			next.ServeHTTP(rw, req)
		})
	}
}

// ResolveTenantFromRequestMiddleware is a middleware that injects the tenant into the request context, if it can be found in
// the request HEADER, or the hostname prefix.
func ResolveTenantFromRequestMiddleware(tenantManager tenant.ManagerInterface, singleTenantMode bool) func(http.Handler) http.Handler {
	return func(next http.Handler) http.Handler {
		return http.HandlerFunc(func(rw http.ResponseWriter, req *http.Request) {
			ctx := req.Context()

			var currentTenant *schema.Tenant
			if singleTenantMode {
				var err error
				currentTenant, err = tenantManager.GetDefault(ctx)
				if err != nil {
					switch {
					case errors.Is(err, tenant.ErrTenantDoesNotExist):
						// Log warning and allow the request to continue without a tenant.
						log.Ctx(ctx).Warnf(
							"No default tenant configured: %v. "+
								"use POST /default-tenant to set the default tenant.",
							err,
						)
						next.ServeHTTP(rw, req)
						return
					case errors.Is(err, tenant.ErrTooManyDefaultTenants):
						httperror.InternalError(ctx, "Too many default tenants configured", err, nil).Render(rw)
					default:
						httperror.InternalError(ctx, "", fmt.Errorf("error getting default tenant: %w", err), nil).Render(rw)
					}
					return
				}
			} else {
				// Attempt fetching tenant name from request
				if tenantName, err := extractTenantNameFromRequest(req); err == nil && tenantName != "" {
					currentTenant, err = tenantManager.GetTenantByName(ctx, tenantName)
					log.Ctx(ctx).Warnf("could not find tenant with name %s: %v", tenantName, err)
				}
			}

			if currentTenant != nil {
				ctx = sdpcontext.SetTenantInContext(ctx, currentTenant)
				next.ServeHTTP(rw, req.WithContext(ctx))
			} else {
				next.ServeHTTP(rw, req)
			}
		})
	}
}

// EnsureTenantMiddleware is a middleware that ensures the tenant is in the request context.
func EnsureTenantMiddleware(next http.Handler) http.Handler {
	return http.HandlerFunc(func(rw http.ResponseWriter, req *http.Request) {
		ctx := req.Context()

		if _, err := sdpcontext.GetTenantFromContext(ctx); err != nil {
			httperror.BadRequest("Tenant not found in context", err, nil).Render(rw)
			return
		}

		next.ServeHTTP(rw, req)
	})
}

func BasicAuthMiddleware(adminAccount, adminAPIKey string) func(http.Handler) http.Handler {
	return func(next http.Handler) http.Handler {
		return http.HandlerFunc(func(rw http.ResponseWriter, req *http.Request) {
			ctx := req.Context()

			if adminAccount == "" || adminAPIKey == "" {
				httperror.InternalError(ctx, "Admin account and API key are not set", nil, nil).Render(rw)
				return
			}

			accountUserName, apiKey, ok := req.BasicAuth()
			if !ok {
				httperror.Unauthorized("", nil, nil).Render(rw)
				return
			}

			// Using constant time comparison to avoid timing attacks
			if accountUserName != adminAccount || subtle.ConstantTimeCompare([]byte(apiKey), []byte(adminAPIKey)) != 1 {
				httperror.Unauthorized("", nil, nil).Render(rw)
				return
			}

			log.Ctx(ctx).Infof("[AdminAuth] - Admin authenticated with account %s", adminAccount)
			next.ServeHTTP(rw, req)
		})
	}
}

// extractTenantNameFromRequest attempts to extract the tenant name from the request HEADER[tenantHeaderKey] or the hostname prefix.
func extractTenantNameFromRequest(r *http.Request) (string, error) {
	// 1. Try extracting from the TenantHeaderKey header first
	tenantName := r.Header.Get(TenantHeaderKey)
	if tenantName != "" {
		return tenantName, nil
	}

	// 2. If header is blank, extract from the hostname prefix
	tenantName, err := utils.ExtractTenantNameFromHostName(r.Host)
	if err != nil {
		return "", fmt.Errorf("extracting tenant name from hostname: %w", err)
	}
	return tenantName, nil
}<|MERGE_RESOLUTION|>--- conflicted
+++ resolved
@@ -75,12 +75,7 @@
 				},
 			}
 
-<<<<<<< HEAD
-			if err := monitorService.MonitorHttpRequestDuration(duration, labels); err != nil {
-=======
-			err := monitorService.MonitorHTTPRequestDuration(duration, labels)
-			if err != nil {
->>>>>>> aaa9a0d6
+			if err := monitorService.MonitorHTTPRequestDuration(duration, labels); err != nil {
 				log.Ctx(req.Context()).Errorf("Error trying to monitor request time: %s", err)
 			}
 		})
