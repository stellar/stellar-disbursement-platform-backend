--- conflicted
+++ resolved
@@ -149,14 +149,10 @@
 			},
 		}
 
-<<<<<<< HEAD
 		mMonitorService.
-			On("MonitorHttpRequestDuration", mock.AnythingOfType("time.Duration"), mLabels).
+			On("MonitorHTTPRequestDuration", mock.AnythingOfType("time.Duration"), mLabels).
 			Return(nil).
 			Once()
-=======
-		mMonitorService.On("MonitorHTTPRequestDuration", mock.AnythingOfType("time.Duration"), mLabels).Return(nil).Once()
->>>>>>> aaa9a0d6
 
 		// test
 		req, err := http.NewRequest("POST", "/mock", nil)
