package httphandler

import (
	"context"
	"fmt"
	"net/http"
	"net/url"
	"strings"

	"github.com/stellar/go/network"
	"github.com/stellar/go/support/log"

	"github.com/stellar/stellar-disbursement-platform-backend/internal/data"
	"github.com/stellar/stellar-disbursement-platform-backend/internal/serve/httperror"
	"github.com/stellar/stellar-disbursement-platform-backend/internal/services"
	"github.com/stellar/stellar-disbursement-platform-backend/internal/transactionsubmission/engine/signing"
	"github.com/stellar/stellar-disbursement-platform-backend/internal/utils"
	"github.com/stellar/stellar-disbursement-platform-backend/stellar-multitenant/pkg/tenant"
)

type StellarTomlHandler struct {
	Models                      *data.Models
	DistributionAccountResolver signing.DistributionAccountResolver
	AnchorPlatformBaseSepURL    string
	NetworkPassphrase           string
	Sep10SigningPublicKey       string
	InstanceName                string
<<<<<<< HEAD
	EnableAnchorPlatform        bool
=======
>>>>>>> 27d2d4a8
	BaseURL                     string
}

const (
	horizonPubnetURL  = "https://horizon.stellar.org"
	horizonTestnetURL = "https://horizon-testnet.stellar.org"
)

func (s *StellarTomlHandler) horizonURL() string {
	if s.NetworkPassphrase == network.PublicNetworkPassphrase {
		return horizonPubnetURL
	}
	return horizonTestnetURL
}

// buildGeneralInformation will create the general informations based on the env vars injected into the handler.
func (s *StellarTomlHandler) buildGeneralInformation(ctx context.Context, req *http.Request) string {
	accounts := fmt.Sprintf("[%q]", s.Sep10SigningPublicKey)
	if perTenantDistributionAccount, err := s.DistributionAccountResolver.DistributionAccountFromContext(ctx); err != nil {
		log.Ctx(ctx).Warnf("Couldn't get distribution account from context in %s%s", req.Host, req.URL.Path)
	} else if perTenantDistributionAccount.IsStellar() {
		accounts = fmt.Sprintf("[%q, %q]", perTenantDistributionAccount.Address, s.Sep10SigningPublicKey)
	}

<<<<<<< HEAD
	var webAuthEndpoint, transferServerSep0024 string

	if s.EnableAnchorPlatform {
		// Use Anchor Platform URLs
		webAuthEndpoint = s.AnchorPlatformBaseSepURL + "/auth"
		transferServerSep0024 = s.AnchorPlatformBaseSepURL + "/sep24"
	} else {
		// Use SDP native URLs
		parsedBaseURL, err := url.Parse(s.BaseURL)
		if err != nil {
			log.Ctx(ctx).Warnf("Invalid environment BaseURL %s: %v", s.BaseURL, err)
			parsedBaseURL = &url.URL{Scheme: "https"}
		}

		t, err := tenant.GetTenantFromContext(ctx)
		if err != nil {
			webAuthEndpoint = fmt.Sprintf("%s://%s/sep10/auth", parsedBaseURL.Scheme, req.Host)
			transferServerSep0024 = fmt.Sprintf("%s://%s/sep24", parsedBaseURL.Scheme, req.Host)
		} else {
			webAuthEndpoint = *t.BaseURL + "/sep10/auth"
			transferServerSep0024 = *t.BaseURL + "/sep24"
		}
=======
	parsedBaseURL, err := url.Parse(s.BaseURL)
	if err != nil {
		log.Ctx(ctx).Warnf("Invalid environment BaseURL %s: %v", s.BaseURL, err)
		parsedBaseURL = &url.URL{Scheme: "https"}
	}

	var webAuthEndpoint string
	var transferServerSep0024 string
	t, err := tenant.GetTenantFromContext(ctx)
	if err != nil {
		webAuthEndpoint = fmt.Sprintf("%s://%s/auth", parsedBaseURL.Scheme, req.Host)
		transferServerSep0024 = fmt.Sprintf("%s://%s/sep24", parsedBaseURL.Scheme, req.Host)
	} else {
		webAuthEndpoint = *t.BaseURL + "/auth"
		transferServerSep0024 = *t.BaseURL + "/sep24"
>>>>>>> 27d2d4a8
	}

	return fmt.Sprintf(`
		ACCOUNTS=%s
		SIGNING_KEY=%q
		NETWORK_PASSPHRASE=%q
		HORIZON_URL=%q
		WEB_AUTH_ENDPOINT=%q
		TRANSFER_SERVER_SEP0024=%q
	`, accounts, s.Sep10SigningPublicKey, s.NetworkPassphrase, s.horizonURL(), webAuthEndpoint, transferServerSep0024)
}

func (s *StellarTomlHandler) buildOrganizationDocumentation(instanceName string) string {
	return fmt.Sprintf(`
		[DOCUMENTATION]
		ORG_NAME=%q
	`, instanceName)
}

// buildCurrencyInformation will create the currency information for all assets register in the application.
func (s *StellarTomlHandler) buildCurrencyInformation(assets []data.Asset) string {
	strAssets := ""
	for _, asset := range assets {
		if asset.Code != "XLM" {
			strAssets += fmt.Sprintf(`
		[[CURRENCIES]]
		code = %q
		issuer = %q
		is_asset_anchored = true
		anchor_asset_type = "fiat"
		status = "live"
		desc = "%s"
	`, asset.Code, asset.Issuer, asset.Code)
		} else {
			strAssets += `
		[[CURRENCIES]]
		code = "native"
		status = "live"
		is_asset_anchored = true
		anchor_asset_type = "crypto"
		desc = "XLM, the native token of the Stellar Network."
	`
		}
	}

	return strAssets
}

// ServeHTTP will serve the stellar.toml file needed to register users through SEP-24.
func (s StellarTomlHandler) ServeHTTP(w http.ResponseWriter, r *http.Request) {
	ctx := r.Context()
	var stellarToml string
	_, err := tenant.GetTenantFromContext(ctx)
	if err != nil {
		// return a general stellar.toml file for this instance because no tenant is present.
		networkType, innerErr := utils.GetNetworkTypeFromNetworkPassphrase(s.NetworkPassphrase)
		if innerErr != nil {
			httperror.InternalError(ctx, "Couldn't generate stellar.toml file for this instance", innerErr, nil).Render(w)
			return
		}
		instanceAssets := services.StellarAssetsNetworkMap[networkType]
		stellarToml = s.buildGeneralInformation(ctx, r) + s.buildOrganizationDocumentation(s.InstanceName) + s.buildCurrencyInformation(instanceAssets)
	} else {
		// return a stellar.toml file for this tenant.
		organization, innerErr := s.Models.Organizations.Get(ctx)
		if innerErr != nil {
			httperror.InternalError(ctx, "Cannot retrieve organization", err, nil).Render(w)
			return
		}

		assets, innerErr := s.Models.Assets.GetAll(ctx)
		if innerErr != nil {
			httperror.InternalError(ctx, "Cannot retrieve assets", innerErr, nil).Render(w)
			return
		}

		stellarToml = s.buildGeneralInformation(ctx, r) + s.buildOrganizationDocumentation(organization.Name) + s.buildCurrencyInformation(assets)
	}

	stellarToml = strings.TrimSpace(stellarToml)
	stellarToml = strings.ReplaceAll(stellarToml, "\t", "")

	_, err = fmt.Fprint(w, stellarToml)
	if err != nil {
		httperror.InternalError(ctx, "Cannot write stellar.toml content", err, nil).Render(w)
		return
	}
}<|MERGE_RESOLUTION|>--- conflicted
+++ resolved
@@ -25,10 +25,7 @@
 	NetworkPassphrase           string
 	Sep10SigningPublicKey       string
 	InstanceName                string
-<<<<<<< HEAD
 	EnableAnchorPlatform        bool
-=======
->>>>>>> 27d2d4a8
 	BaseURL                     string
 }
 
@@ -53,15 +50,12 @@
 		accounts = fmt.Sprintf("[%q, %q]", perTenantDistributionAccount.Address, s.Sep10SigningPublicKey)
 	}
 
-<<<<<<< HEAD
 	var webAuthEndpoint, transferServerSep0024 string
 
 	if s.EnableAnchorPlatform {
-		// Use Anchor Platform URLs
 		webAuthEndpoint = s.AnchorPlatformBaseSepURL + "/auth"
 		transferServerSep0024 = s.AnchorPlatformBaseSepURL + "/sep24"
 	} else {
-		// Use SDP native URLs
 		parsedBaseURL, err := url.Parse(s.BaseURL)
 		if err != nil {
 			log.Ctx(ctx).Warnf("Invalid environment BaseURL %s: %v", s.BaseURL, err)
@@ -70,29 +64,12 @@
 
 		t, err := tenant.GetTenantFromContext(ctx)
 		if err != nil {
-			webAuthEndpoint = fmt.Sprintf("%s://%s/sep10/auth", parsedBaseURL.Scheme, req.Host)
+			webAuthEndpoint = fmt.Sprintf("%s://%s/auth", parsedBaseURL.Scheme, req.Host)
 			transferServerSep0024 = fmt.Sprintf("%s://%s/sep24", parsedBaseURL.Scheme, req.Host)
 		} else {
-			webAuthEndpoint = *t.BaseURL + "/sep10/auth"
+			webAuthEndpoint = *t.BaseURL + "/auth"
 			transferServerSep0024 = *t.BaseURL + "/sep24"
 		}
-=======
-	parsedBaseURL, err := url.Parse(s.BaseURL)
-	if err != nil {
-		log.Ctx(ctx).Warnf("Invalid environment BaseURL %s: %v", s.BaseURL, err)
-		parsedBaseURL = &url.URL{Scheme: "https"}
-	}
-
-	var webAuthEndpoint string
-	var transferServerSep0024 string
-	t, err := tenant.GetTenantFromContext(ctx)
-	if err != nil {
-		webAuthEndpoint = fmt.Sprintf("%s://%s/auth", parsedBaseURL.Scheme, req.Host)
-		transferServerSep0024 = fmt.Sprintf("%s://%s/sep24", parsedBaseURL.Scheme, req.Host)
-	} else {
-		webAuthEndpoint = *t.BaseURL + "/auth"
-		transferServerSep0024 = *t.BaseURL + "/sep24"
->>>>>>> 27d2d4a8
 	}
 
 	return fmt.Sprintf(`
