package httphandler

import (
	"context"
	"fmt"
	"net/http"
	"net/url"
	"strings"

	"github.com/stellar/go/network"
	"github.com/stellar/go/support/log"

	"github.com/stellar/stellar-disbursement-platform-backend/internal/data"
	"github.com/stellar/stellar-disbursement-platform-backend/internal/serve/httperror"
	"github.com/stellar/stellar-disbursement-platform-backend/internal/services"
	"github.com/stellar/stellar-disbursement-platform-backend/internal/transactionsubmission/engine/signing"
	"github.com/stellar/stellar-disbursement-platform-backend/internal/utils"
	"github.com/stellar/stellar-disbursement-platform-backend/stellar-multitenant/pkg/tenant"
)

type StellarTomlHandler struct {
	Models                      *data.Models
	DistributionAccountResolver signing.DistributionAccountResolver
	AnchorPlatformBaseSepURL    string
	NetworkPassphrase           string
	Sep10SigningPublicKey       string
	InstanceName                string
	BaseURL                     string
}

const (
	horizonPubnetURL  = "https://horizon.stellar.org"
	horizonTestnetURL = "https://horizon-testnet.stellar.org"
)

func (s *StellarTomlHandler) horizonURL() string {
	if s.NetworkPassphrase == network.PublicNetworkPassphrase {
		return horizonPubnetURL
	}
	return horizonTestnetURL
}

// buildGeneralInformation will create the general informations based on the env vars injected into the handler.
func (s *StellarTomlHandler) buildGeneralInformation(ctx context.Context, req *http.Request) string {
	accounts := fmt.Sprintf("[%q]", s.Sep10SigningPublicKey)
	if perTenantDistributionAccount, err := s.DistributionAccountResolver.DistributionAccountFromContext(ctx); err != nil {
		log.Ctx(ctx).Warnf("Couldn't get distribution account from context in %s%s", req.Host, req.URL.Path)
	} else if perTenantDistributionAccount.IsStellar() {
		accounts = fmt.Sprintf("[%q, %q]", perTenantDistributionAccount.Address, s.Sep10SigningPublicKey)
	}

	parsedBaseURL, err := url.Parse(s.BaseURL)
	if err != nil {
		log.Ctx(ctx).Warnf("Invalid environment BaseURL %s: %v", s.BaseURL, err)
		parsedBaseURL = &url.URL{Scheme: "https"}
	}

	var webAuthEndpoint string
	var transferServerSep0024 string
	t, err := tenant.GetTenantFromContext(ctx)
	if err != nil {
<<<<<<< HEAD
		webAuthEndpoint = fmt.Sprintf("https://%s/auth", req.Host)
		transferServerSep0024 = fmt.Sprintf("https://%s/sep24", req.Host)
=======
		webAuthEndpoint = fmt.Sprintf("%s://%s/auth", parsedBaseURL.Scheme, req.Host)
>>>>>>> e449e07a
	} else {
		webAuthEndpoint = *t.BaseURL + "/auth"
		transferServerSep0024 = *t.BaseURL + "/sep24"
	}

	return fmt.Sprintf(`
		ACCOUNTS=%s
		SIGNING_KEY=%q
		NETWORK_PASSPHRASE=%q
		HORIZON_URL=%q
		WEB_AUTH_ENDPOINT=%q
		TRANSFER_SERVER_SEP0024=%q
	`, accounts, s.Sep10SigningPublicKey, s.NetworkPassphrase, s.horizonURL(), webAuthEndpoint, transferServerSep0024)
}

func (s *StellarTomlHandler) buildOrganizationDocumentation(instanceName string) string {
	return fmt.Sprintf(`
		[DOCUMENTATION]
		ORG_NAME=%q
	`, instanceName)
}

// buildCurrencyInformation will create the currency information for all assets register in the application.
func (s *StellarTomlHandler) buildCurrencyInformation(assets []data.Asset) string {
	strAssets := ""
	for _, asset := range assets {
		if asset.Code != "XLM" {
			strAssets += fmt.Sprintf(`
		[[CURRENCIES]]
		code = %q
		issuer = %q
		is_asset_anchored = true
		anchor_asset_type = "fiat"
		status = "live"
		desc = "%s"
	`, asset.Code, asset.Issuer, asset.Code)
		} else {
			strAssets += `
		[[CURRENCIES]]
		code = "native"
		status = "live"
		is_asset_anchored = true
		anchor_asset_type = "crypto"
		desc = "XLM, the native token of the Stellar Network."
	`
		}
	}

	return strAssets
}

// ServeHTTP will serve the stellar.toml file needed to register users through SEP-24.
func (s StellarTomlHandler) ServeHTTP(w http.ResponseWriter, r *http.Request) {
	ctx := r.Context()
	var stellarToml string
	_, err := tenant.GetTenantFromContext(ctx)
	if err != nil {
		// return a general stellar.toml file for this instance because no tenant is present.
		networkType, innerErr := utils.GetNetworkTypeFromNetworkPassphrase(s.NetworkPassphrase)
		if innerErr != nil {
			httperror.InternalError(ctx, "Couldn't generate stellar.toml file for this instance", innerErr, nil).Render(w)
			return
		}
		instanceAssets := services.StellarAssetsNetworkMap[networkType]
		stellarToml = s.buildGeneralInformation(ctx, r) + s.buildOrganizationDocumentation(s.InstanceName) + s.buildCurrencyInformation(instanceAssets)
	} else {
		// return a stellar.toml file for this tenant.
		organization, innerErr := s.Models.Organizations.Get(ctx)
		if innerErr != nil {
			httperror.InternalError(ctx, "Cannot retrieve organization", err, nil).Render(w)
			return
		}

		assets, innerErr := s.Models.Assets.GetAll(ctx)
		if innerErr != nil {
			httperror.InternalError(ctx, "Cannot retrieve assets", innerErr, nil).Render(w)
			return
		}

		stellarToml = s.buildGeneralInformation(ctx, r) + s.buildOrganizationDocumentation(organization.Name) + s.buildCurrencyInformation(assets)
	}

	stellarToml = strings.TrimSpace(stellarToml)
	stellarToml = strings.ReplaceAll(stellarToml, "\t", "")

	_, err = fmt.Fprint(w, stellarToml)
	if err != nil {
		httperror.InternalError(ctx, "Cannot write stellar.toml content", err, nil).Render(w)
		return
	}
}<|MERGE_RESOLUTION|>--- conflicted
+++ resolved
@@ -59,12 +59,8 @@
 	var transferServerSep0024 string
 	t, err := tenant.GetTenantFromContext(ctx)
 	if err != nil {
-<<<<<<< HEAD
-		webAuthEndpoint = fmt.Sprintf("https://%s/auth", req.Host)
-		transferServerSep0024 = fmt.Sprintf("https://%s/sep24", req.Host)
-=======
 		webAuthEndpoint = fmt.Sprintf("%s://%s/auth", parsedBaseURL.Scheme, req.Host)
->>>>>>> e449e07a
+		transferServerSep0024 = fmt.Sprintf("%s://%s/sep24", parsedBaseURL.Scheme, req.Host)
 	} else {
 		webAuthEndpoint = *t.BaseURL + "/auth"
 		transferServerSep0024 = *t.BaseURL + "/sep24"
