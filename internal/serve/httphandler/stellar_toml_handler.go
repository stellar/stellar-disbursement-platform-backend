package httphandler

import (
	"context"
	"fmt"
	"net/http"
	"net/url"
	"strings"

	"github.com/stellar/go-stellar-sdk/network"
	"github.com/stellar/go-stellar-sdk/support/log"

	"github.com/stellar/stellar-disbursement-platform-backend/internal/data"
	"github.com/stellar/stellar-disbursement-platform-backend/internal/sdpcontext"
	"github.com/stellar/stellar-disbursement-platform-backend/internal/serve/httperror"
	"github.com/stellar/stellar-disbursement-platform-backend/internal/services"
	"github.com/stellar/stellar-disbursement-platform-backend/internal/transactionsubmission/engine/signing"
	"github.com/stellar/stellar-disbursement-platform-backend/internal/utils"
)

type StellarTomlHandler struct {
	Models                      *data.Models
	DistributionAccountResolver signing.DistributionAccountResolver
	NetworkPassphrase           string
	Sep10SigningPublicKey       string
	Sep45ContractID             string
	InstanceName                string
	BaseURL                     string
}

const (
	horizonPubnetURL  = "https://horizon.stellar.org"
	horizonTestnetURL = "https://horizon-testnet.stellar.org"
)

func (s *StellarTomlHandler) horizonURL() string {
	if s.NetworkPassphrase == network.PublicNetworkPassphrase {
		return horizonPubnetURL
	}
	return horizonTestnetURL
}

// buildGeneralInformation will create the general informations based on the env vars injected into the handler.
func (s *StellarTomlHandler) buildGeneralInformation(ctx context.Context, req *http.Request) string {
	accounts := fmt.Sprintf("[%q]", s.Sep10SigningPublicKey)
	if perTenantDistributionAccount, err := s.DistributionAccountResolver.DistributionAccountFromContext(ctx); err != nil {
		log.Ctx(ctx).Warnf("Couldn't get distribution account from context in %s%s", req.Host, req.URL.Path)
	} else if perTenantDistributionAccount.IsStellar() {
		accounts = fmt.Sprintf("[%q, %q]", perTenantDistributionAccount.Address, s.Sep10SigningPublicKey)
	}

<<<<<<< HEAD
	webAuthEndpoint := s.AnchorPlatformBaseSepURL + "/auth"
	webAuthForContractsEndpoint := s.AnchorPlatformBaseSepURL + "/sep45/auth"
	transferServerSep0024 := s.AnchorPlatformBaseSepURL + "/sep24"
=======
	var webAuthEndpoint, transferServerSep0024 string

	parsedBaseURL, err := url.Parse(s.BaseURL)
	if err != nil {
		log.Ctx(ctx).Warnf("Invalid environment BaseURL %s: %v", s.BaseURL, err)
		parsedBaseURL = &url.URL{Scheme: "https"}
	}

	t, err := sdpcontext.GetTenantFromContext(ctx)
	if err != nil {
		webAuthEndpoint = fmt.Sprintf("%s://%s/sep10/auth", parsedBaseURL.Scheme, req.Host)
		transferServerSep0024 = fmt.Sprintf("%s://%s/sep24", parsedBaseURL.Scheme, req.Host)
	} else {
		webAuthEndpoint = *t.BaseURL + "/sep10/auth"
		transferServerSep0024 = *t.BaseURL + "/sep24"
	}
>>>>>>> bef84296

	var builder strings.Builder
	builder.WriteString(fmt.Sprintf(`
	ACCOUNTS=%s
	SIGNING_KEY=%q
	NETWORK_PASSPHRASE=%q
	HORIZON_URL=%q
	WEB_AUTH_ENDPOINT=%q
	TRANSFER_SERVER_SEP0024=%q
`, accounts, s.Sep10SigningPublicKey, s.NetworkPassphrase, s.horizonURL(), webAuthEndpoint, transferServerSep0024))

	if s.Sep45ContractID != "" {
		builder.WriteString(fmt.Sprintf(`
		WEB_AUTH_CONTRACT_ID=%q
		WEB_AUTH_FOR_CONTRACTS_ENDPOINT=%q
		`, s.Sep45ContractID, webAuthForContractsEndpoint))
	}

	return builder.String()
}

func (s *StellarTomlHandler) buildOrganizationDocumentation(instanceName string) string {
	return fmt.Sprintf(`
		[DOCUMENTATION]
		ORG_NAME=%q
	`, instanceName)
}

// buildCurrencyInformation will create the currency information for all assets register in the application.
func (s *StellarTomlHandler) buildCurrencyInformation(assets []data.Asset) string {
	strAssets := ""
	for _, asset := range assets {
		if asset.Code != "XLM" {
			strAssets += fmt.Sprintf(`
		[[CURRENCIES]]
		code = %q
		issuer = %q
		is_asset_anchored = true
		anchor_asset_type = "fiat"
		status = "live"
		desc = "%s"
	`, asset.Code, asset.Issuer, asset.Code)
		} else {
			strAssets += `
		[[CURRENCIES]]
		code = "native"
		status = "live"
		is_asset_anchored = true
		anchor_asset_type = "crypto"
		desc = "XLM, the native token of the Stellar Network."
	`
		}
	}

	return strAssets
}

// ServeHTTP will serve the stellar.toml file needed to register users through SEP-24.
func (s StellarTomlHandler) ServeHTTP(w http.ResponseWriter, r *http.Request) {
	ctx := r.Context()
	var stellarToml string
	_, err := sdpcontext.GetTenantFromContext(ctx)
	if err != nil {
		// return a general stellar.toml file for this instance because no tenant is present.
		networkType, innerErr := utils.GetNetworkTypeFromNetworkPassphrase(s.NetworkPassphrase)
		if innerErr != nil {
			httperror.InternalError(ctx, "Couldn't generate stellar.toml file for this instance", innerErr, nil).Render(w)
			return
		}
		instanceAssets := services.StellarAssetsNetworkMap[networkType]
		stellarToml = s.buildGeneralInformation(ctx, r) + s.buildOrganizationDocumentation(s.InstanceName) + s.buildCurrencyInformation(instanceAssets)
	} else {
		// return a stellar.toml file for this tenant.
		organization, innerErr := s.Models.Organizations.Get(ctx)
		if innerErr != nil {
			httperror.InternalError(ctx, "Cannot retrieve organization", innerErr, nil).Render(w)
			return
		}

		assets, innerErr := s.Models.Assets.GetAll(ctx)
		if innerErr != nil {
			httperror.InternalError(ctx, "Cannot retrieve assets", innerErr, nil).Render(w)
			return
		}

		stellarToml = s.buildGeneralInformation(ctx, r) + s.buildOrganizationDocumentation(organization.Name) + s.buildCurrencyInformation(assets)
	}

	stellarToml = strings.TrimSpace(stellarToml)
	stellarToml = strings.ReplaceAll(stellarToml, "\t", "")

	_, err = fmt.Fprint(w, stellarToml)
	if err != nil {
		httperror.InternalError(ctx, "Cannot write stellar.toml content", err, nil).Render(w)
		return
	}
}<|MERGE_RESOLUTION|>--- conflicted
+++ resolved
@@ -49,12 +49,11 @@
 		accounts = fmt.Sprintf("[%q, %q]", perTenantDistributionAccount.Address, s.Sep10SigningPublicKey)
 	}
 
-<<<<<<< HEAD
-	webAuthEndpoint := s.AnchorPlatformBaseSepURL + "/auth"
-	webAuthForContractsEndpoint := s.AnchorPlatformBaseSepURL + "/sep45/auth"
-	transferServerSep0024 := s.AnchorPlatformBaseSepURL + "/sep24"
-=======
-	var webAuthEndpoint, transferServerSep0024 string
+	var (
+		webAuthEndpoint             string
+		transferServerSep0024       string
+		webAuthForContractsEndpoint string
+	)
 
 	parsedBaseURL, err := url.Parse(s.BaseURL)
 	if err != nil {
@@ -66,11 +65,12 @@
 	if err != nil {
 		webAuthEndpoint = fmt.Sprintf("%s://%s/sep10/auth", parsedBaseURL.Scheme, req.Host)
 		transferServerSep0024 = fmt.Sprintf("%s://%s/sep24", parsedBaseURL.Scheme, req.Host)
+		webAuthForContractsEndpoint = fmt.Sprintf("%s://%s/sep45/auth", parsedBaseURL.Scheme, req.Host)
 	} else {
 		webAuthEndpoint = *t.BaseURL + "/sep10/auth"
 		transferServerSep0024 = *t.BaseURL + "/sep24"
+		webAuthForContractsEndpoint = *t.BaseURL + "/sep45/auth"
 	}
->>>>>>> bef84296
 
 	var builder strings.Builder
 	builder.WriteString(fmt.Sprintf(`
@@ -84,9 +84,9 @@
 
 	if s.Sep45ContractID != "" {
 		builder.WriteString(fmt.Sprintf(`
-		WEB_AUTH_CONTRACT_ID=%q
-		WEB_AUTH_FOR_CONTRACTS_ENDPOINT=%q
-		`, s.Sep45ContractID, webAuthForContractsEndpoint))
+WEB_AUTH_CONTRACT_ID=%q
+WEB_AUTH_FOR_CONTRACTS_ENDPOINT=%q
+`, s.Sep45ContractID, webAuthForContractsEndpoint))
 	}
 
 	return builder.String()
