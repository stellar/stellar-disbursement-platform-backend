package httphandler

import (
	"bytes"
	"encoding/json"
	"errors"
	"fmt"
	"io"
	"net/http"
	"time"

	"github.com/go-chi/chi/v5"
	"github.com/gocarina/gocsv"
	"github.com/stellar/go/clients/horizonclient"
	"github.com/stellar/go/support/log"
	"github.com/stellar/go/support/render/httpjson"

	"github.com/stellar/stellar-disbursement-platform-backend/internal/data"
	"github.com/stellar/stellar-disbursement-platform-backend/internal/events"
	"github.com/stellar/stellar-disbursement-platform-backend/internal/monitor"
	"github.com/stellar/stellar-disbursement-platform-backend/internal/serve/httperror"
	"github.com/stellar/stellar-disbursement-platform-backend/internal/serve/httpresponse"
	"github.com/stellar/stellar-disbursement-platform-backend/internal/serve/middleware"
	"github.com/stellar/stellar-disbursement-platform-backend/internal/serve/validators"
	"github.com/stellar/stellar-disbursement-platform-backend/internal/services"
	"github.com/stellar/stellar-disbursement-platform-backend/stellar-auth/pkg/auth"
)

type DisbursementHandler struct {
<<<<<<< HEAD
	Models                        *data.Models
	MonitorService                monitor.MonitorServiceInterface
	AuthManager                   auth.AuthManager
	DisbursementManagementService *services.DisbursementManagementService
	EventProducer                 events.Producer
=======
	Models             *data.Models
	MonitorService     monitor.MonitorServiceInterface
	DBConnectionPool   db.DBConnectionPool
	AuthManager        auth.AuthManager
	HorizonClient      horizonclient.ClientInterface
	DistributionPubKey string
>>>>>>> cf6583fe
}

type PostDisbursementRequest struct {
	Name                           string                 `json:"name"`
	CountryCode                    string                 `json:"country_code"`
	WalletID                       string                 `json:"wallet_id"`
	AssetID                        string                 `json:"asset_id"`
	VerificationField              data.VerificationField `json:"verification_field"`
	SMSRegistrationMessageTemplate string                 `json:"sms_registration_message_template"`
}

type PatchDisbursementStatusRequest struct {
	Status string `json:"status"`
}

func (d DisbursementHandler) PostDisbursement(w http.ResponseWriter, r *http.Request) {
	var disbursementRequest PostDisbursementRequest

	err := json.NewDecoder(r.Body).Decode(&disbursementRequest)
	if err != nil {
		httperror.BadRequest("invalid request body", err, nil).Render(w)
		return
	}

	v := validators.NewDisbursementRequestValidator(disbursementRequest.VerificationField)
	v.Check(disbursementRequest.Name != "", "name", "name is required")
	v.Check(disbursementRequest.CountryCode != "", "country_code", "country_code is required")
	v.Check(disbursementRequest.WalletID != "", "wallet_id", "wallet_id is required")
	v.Check(disbursementRequest.AssetID != "", "asset_id", "asset_id is required")

	if v.HasErrors() {
		httperror.BadRequest("Request invalid", err, v.Errors).Render(w)
		return
	}

	verificationField := v.ValidateAndGetVerificationType()

	if v.HasErrors() {
		httperror.BadRequest("Verification field invalid", err, v.Errors).Render(w)
		return
	}

	ctx := r.Context()
	wallet, err := d.Models.Wallets.Get(ctx, disbursementRequest.WalletID)
	if err != nil {
		httperror.BadRequest("wallet ID is invalid", err, nil).Render(w)
		return
	}
	if !wallet.Enabled {
		httperror.BadRequest("wallet is not enabled", errors.New("wallet is not enabled"), nil).Render(w)
		return
	}
	asset, err := d.Models.Assets.Get(ctx, disbursementRequest.AssetID)
	if err != nil {
		httperror.BadRequest("asset ID is invalid", err, nil).Render(w)
		return
	}
	country, err := d.Models.Countries.Get(ctx, disbursementRequest.CountryCode)
	if err != nil {
		httperror.BadRequest("country code is invalid", err, nil).Render(w)
		return
	}

	token, ok := ctx.Value(middleware.TokenContextKey).(string)
	if !ok {
		msg := fmt.Sprintf("Cannot get token from context when inserting disbursement %s", disbursementRequest.Name)
		httperror.InternalError(ctx, msg, nil, nil).Render(w)
		return
	}
	user, err := d.AuthManager.GetUser(ctx, token)
	if err != nil {
		msg := fmt.Sprintf("Cannot insert disbursement %s", disbursementRequest.Name)
		httperror.InternalError(ctx, msg, err, nil).Render(w)
		return
	}

	disbursement := data.Disbursement{
		Name:   disbursementRequest.Name,
		Status: data.DraftDisbursementStatus,
		StatusHistory: []data.DisbursementStatusHistoryEntry{{
			Timestamp: time.Now(),
			Status:    data.DraftDisbursementStatus,
			UserID:    user.ID,
		}},
		Wallet:                         wallet,
		Asset:                          asset,
		Country:                        country,
		VerificationField:              verificationField,
		SMSRegistrationMessageTemplate: disbursementRequest.SMSRegistrationMessageTemplate,
	}

	newId, err := d.Models.Disbursements.Insert(ctx, &disbursement)
	if err != nil {
		if errors.Is(data.ErrRecordAlreadyExists, err) {
			httperror.Conflict("disbursement already exists", err, nil).Render(w)
		} else {
			httperror.BadRequest("could not create disbursement", err, nil).Render(w)
		}
		return
	}

	newDisbursement, err := d.Models.Disbursements.Get(ctx, d.Models.DBConnectionPool, newId)
	if err != nil {
		msg := fmt.Sprintf("Cannot retrieve disbursement for ID: %s", newId)
		httperror.InternalError(ctx, msg, err, nil).Render(w)
		return
	}

	labels := monitor.DisbursementLabels{
		Asset:   newDisbursement.Asset.Code,
		Country: newDisbursement.Country.Code,
		Wallet:  newDisbursement.Wallet.Name,
	}

	err = d.MonitorService.MonitorCounters(monitor.DisbursementsCounterTag, labels.ToMap())
	if err != nil {
		log.Ctx(ctx).Errorf("Error trying to monitor disbursement counter: %s", err)
	}

	httpjson.RenderStatus(w, http.StatusCreated, newDisbursement, httpjson.JSON)
}

// GetDisbursements returns a paginated list of disbursements
func (d DisbursementHandler) GetDisbursements(w http.ResponseWriter, r *http.Request) {
	validator := validators.NewDisbursementQueryValidator()
	queryParams := validator.ParseParametersFromRequest(r)

	if validator.HasErrors() {
		httperror.BadRequest("request invalid", nil, validator.Errors).Render(w)
		return
	}

	queryParams.Filters = validator.ValidateAndGetDisbursementFilters(queryParams.Filters)
	if validator.HasErrors() {
		httperror.BadRequest("request invalid", nil, validator.Errors).Render(w)
		return
	}

	ctx := r.Context()
<<<<<<< HEAD
	resultWithTotal, err := d.DisbursementManagementService.GetDisbursementsWithCount(ctx, queryParams)
=======
	disbursementManagementService := services.NewDisbursementManagementService(d.Models, d.DBConnectionPool, d.AuthManager, d.HorizonClient)
	resultWithTotal, err := disbursementManagementService.GetDisbursementsWithCount(ctx, queryParams)
>>>>>>> cf6583fe
	if err != nil {
		httperror.InternalError(ctx, "Cannot retrieve disbursements", err, nil).Render(w)
		return
	}
	if resultWithTotal.Total == 0 {
		httpjson.RenderStatus(w, http.StatusOK, httpresponse.NewEmptyPaginatedResponse(), httpjson.JSON)
		return
	}

	response, errGet := httpresponse.NewPaginatedResponse(r, resultWithTotal.Result, queryParams.Page, queryParams.PageLimit, resultWithTotal.Total)
	if errGet != nil {
		httperror.InternalError(ctx, "Cannot write paginated response for disbursements", errGet, nil).Render(w)
		return
	}

	httpjson.RenderStatus(w, http.StatusOK, response, httpjson.JSON)
}

func (d DisbursementHandler) PostDisbursementInstructions(w http.ResponseWriter, r *http.Request) {
	disbursementID := chi.URLParam(r, "id")

	// check if disbursement exists
	ctx := r.Context()
	disbursement, err := d.Models.Disbursements.Get(ctx, d.Models.DBConnectionPool, disbursementID)
	if err != nil {
		httperror.BadRequest("disbursement ID is invalid", err, nil).Render(w)
		return
	}

	// check if disbursement is in draft, ready status
	if disbursement.Status != data.DraftDisbursementStatus && disbursement.Status != data.ReadyDisbursementStatus {
		httperror.BadRequest("disbursement is not in draft or ready status", nil, nil).Render(w)
		return
	}

	// Parse uploaded CSV file
	file, header, err := r.FormFile("file")
	if err != nil {
		httperror.BadRequest("could not parse file", err, nil).Render(w)
		return
	}
	defer file.Close()

	// TeeReader is used to read multiple times from the same reader (file)
	// We read once to process the instructions, and then again to persist the file to the database
	var buf bytes.Buffer
	reader := io.TeeReader(file, &buf)

	instructions, v := parseInstructionsFromCSV(reader, disbursement.VerificationField)
	if v != nil && v.HasErrors() {
		httperror.BadRequest("could not parse csv file", err, v.Errors).Render(w)
		return
	}

	disbursementUpdate := &data.DisbursementUpdate{
		ID:          disbursementID,
		FileName:    header.Filename,
		FileContent: buf.Bytes(),
	}

	token, ok := ctx.Value(middleware.TokenContextKey).(string)
	if !ok {
		msg := fmt.Sprintf("Cannot get token from context when processing instructions for disbursement with ID %s", disbursementID)
		httperror.InternalError(ctx, msg, err, nil).Render(w)
		return
	}
	user, err := d.AuthManager.GetUser(ctx, token)
	if err != nil {
		msg := fmt.Sprintf("Cannot get token from context when processing instructions for disbursement with ID %s", disbursementID)
		httperror.InternalError(ctx, msg, err, nil).Render(w)
		return
	}

	if err = d.Models.DisbursementInstructions.ProcessAll(ctx, user.ID, instructions, disbursement, disbursementUpdate, data.MaxInstructionsPerDisbursement, d.EventProducer); err != nil {
		switch {
		case errors.Is(err, data.ErrMaxInstructionsExceeded):
			httperror.BadRequest(fmt.Sprintf("number of instructions exceeds maximum of : %d", data.MaxInstructionsPerDisbursement), err, nil).Render(w)
		case errors.Is(err, data.ErrReceiverVerificationMismatch):
			httperror.BadRequest(errors.Unwrap(err).Error(), err, nil).Render(w)
		default:
			httperror.InternalError(ctx, fmt.Sprintf("Cannot process instructions for disbursement with ID: %s", disbursementID), err, nil).Render(w)
		}
		return
	}

	response := map[string]string{
		"message": "File uploaded successfully",
	}

	httpjson.Render(w, response, httpjson.JSON)
}

func (d DisbursementHandler) GetDisbursement(w http.ResponseWriter, r *http.Request) {
	disbursementID := chi.URLParam(r, "id")

	ctx := r.Context()
	disbursement, err := d.Models.Disbursements.GetWithStatistics(ctx, disbursementID)
	if err != nil {
		if errors.Is(err, data.ErrRecordNotFound) {
			httperror.NotFound("disbursement not found", err, nil).Render(w)
		} else {
			msg := fmt.Sprintf("Cannot get receivers for disbursement with ID: %s", disbursementID)
			httperror.InternalError(ctx, msg, err, nil).Render(w)
		}
		return
	}

	disbursementManagementService := services.NewDisbursementManagementService(d.Models, d.DBConnectionPool, d.AuthManager, d.HorizonClient)
	response, err := disbursementManagementService.AppendUserMetadata(ctx, []*data.Disbursement{disbursement})
	if err != nil {
		httperror.NotFound("disbursement user metadata not found", err, nil).Render(w)
	}
	if len(response) != 1 {
		httperror.InternalError(
			ctx, fmt.Sprintf("Size of response is unexpected: %d", len(response)), nil, nil,
		).Render(w)
	}

	httpjson.Render(w, response[0], httpjson.JSON)
}

func (d DisbursementHandler) GetDisbursementReceivers(w http.ResponseWriter, r *http.Request) {
	ctx := r.Context()
	disbursementID := chi.URLParam(r, "id")

	validator := validators.NewReceiverQueryValidator()
	queryParams := validator.ParseParametersFromRequest(r)

	if validator.HasErrors() {
		httperror.BadRequest("request invalid", nil, validator.Errors).Render(w)
		return
	}

<<<<<<< HEAD
	resultWithTotal, err := d.DisbursementManagementService.GetDisbursementReceiversWithCount(ctx, disbursementID, queryParams)
=======
	disbursementManagementService := services.NewDisbursementManagementService(d.Models, d.DBConnectionPool, d.AuthManager, d.HorizonClient)
	resultWithTotal, err := disbursementManagementService.GetDisbursementReceiversWithCount(ctx, disbursementID, queryParams)
>>>>>>> cf6583fe
	if err != nil {
		if errors.Is(err, services.ErrDisbursementNotFound) {
			httperror.NotFound("disbursement not found", err, nil).Render(w)
		} else {
			msg := fmt.Sprintf("Cannot find disbursement with ID: %s", disbursementID)
			httperror.InternalError(ctx, msg, err, nil).Render(w)
		}
		return
	}

	if resultWithTotal.Total == 0 {
		httpjson.RenderStatus(w, http.StatusOK, httpresponse.NewEmptyPaginatedResponse(), httpjson.JSON)
		return
	}

	response, err := httpresponse.NewPaginatedResponse(r, resultWithTotal.Result, queryParams.Page, queryParams.PageLimit, resultWithTotal.Total)
	if err != nil {
		msg := fmt.Sprintf("Cannot write paginated response for disbursement with ID: %s", disbursementID)
		httperror.InternalError(ctx, msg, err, nil).Render(w)
		return
	}

	httpjson.RenderStatus(w, http.StatusOK, response, httpjson.JSON)
}

type UpdateDisbursementStatusResponseBody struct {
	Message string `json:"message"`
}

// PatchDisbursementStatus updates the status of a disbursement
func (d DisbursementHandler) PatchDisbursementStatus(w http.ResponseWriter, r *http.Request) {
	var patchRequest PatchDisbursementStatusRequest
	err := json.NewDecoder(r.Body).Decode(&patchRequest)
	if err != nil {
		httperror.BadRequest("invalid request body", err, nil).Render(w)
		return
	}

	// validate request
	toStatus, err := data.ToDisbursementStatus(patchRequest.Status)
	if err != nil {
		httperror.BadRequest("invalid status", err, nil).Render(w)
		return
	}

<<<<<<< HEAD
=======
	disbursementManagementService := services.NewDisbursementManagementService(d.Models, d.DBConnectionPool, d.AuthManager, d.HorizonClient)
>>>>>>> cf6583fe
	response := UpdateDisbursementStatusResponseBody{}

	ctx := r.Context()
	disbursementID := chi.URLParam(r, "id")

	token, ok := ctx.Value(middleware.TokenContextKey).(string)
	if !ok {
		httperror.InternalError(ctx, "Cannot get token from context", err, nil).Render(w)
	}
	user, err := d.AuthManager.GetUser(ctx, token)
	if err != nil {
		httperror.InternalError(ctx, "Cannot get user from token", err, nil).Render(w)
	}

	switch toStatus {
	case data.StartedDisbursementStatus:
<<<<<<< HEAD
		err = d.DisbursementManagementService.StartDisbursement(ctx, disbursementID, user)
=======
		err = disbursementManagementService.StartDisbursement(ctx, disbursementID, d.DistributionPubKey)
>>>>>>> cf6583fe
		response.Message = "Disbursement started"
	case data.PausedDisbursementStatus:
		err = d.DisbursementManagementService.PauseDisbursement(ctx, disbursementID, user)
		response.Message = "Disbursement paused"
	default:
		err = services.ErrDisbursementStatusCantBeChanged
	}

	if err != nil {
		switch {
		case errors.Is(err, services.ErrDisbursementNotFound):
			httperror.NotFound(services.ErrDisbursementNotFound.Error(), err, nil).Render(w)
		case errors.Is(err, services.ErrDisbursementNotReadyToStart):
			httperror.BadRequest(services.ErrDisbursementNotReadyToStart.Error(), err, nil).Render(w)
		case errors.Is(err, services.ErrDisbursementNotReadyToPause):
			httperror.BadRequest(services.ErrDisbursementNotReadyToPause.Error(), err, nil).Render(w)
		case errors.Is(err, services.ErrDisbursementStatusCantBeChanged):
			httperror.BadRequest(services.ErrDisbursementStatusCantBeChanged.Error(), err, nil).Render(w)
		case errors.Is(err, services.ErrDisbursementStartedByCreator):
			httperror.Forbidden("Disbursement can't be started by its creator. Approval by another user is required.", err, nil).Render(w)
		case errors.Is(err, services.ErrDisbursementWalletDisabled):
			httperror.BadRequest(services.ErrDisbursementWalletDisabled.Error(), err, nil).Render(w)
		case errors.Is(err, services.ErrDisbursementWalletInsufficientBalance):
			httperror.Conflict(services.ErrDisbursementWalletInsufficientBalance.Error(), err, nil).Render(w)
		default:
			msg := fmt.Sprintf("Cannot update disbursement ID %s with status: %s", disbursementID, toStatus)
			httperror.InternalError(ctx, msg, err, nil).Render(w)
		}
		return
	}

	httpjson.RenderStatus(w, http.StatusOK, response, httpjson.JSON)
}

func (d DisbursementHandler) GetDisbursementInstructions(w http.ResponseWriter, r *http.Request) {
	ctx := r.Context()
	disbursementID := chi.URLParam(r, "id")

	disbursement, err := d.Models.Disbursements.Get(ctx, d.Models.DBConnectionPool, disbursementID)
	if err != nil {
		httperror.NotFound("disbursement not found", err, nil).Render(w)
		return
	}

	if len(disbursement.FileContent) == 0 {
		err = fmt.Errorf("disbursement %s has no instructions file", disbursementID)
		log.Ctx(ctx).Error(err)
		httperror.NotFound(err.Error(), err, nil).Render(w)
		return
	}

	// `attachment` returns a file-download prompt. change that to `inline` to open in browser
	w.Header().Set("Content-Disposition", fmt.Sprintf(`attachment; filename="%s"`, disbursement.FileName))
	w.Header().Set("Content-Type", "text/csv")
	_, err = w.Write(disbursement.FileContent)
	if err != nil {
		httperror.InternalError(ctx, "Cannot write disbursement instructions to response", err, nil).Render(w)
	}
}

func parseInstructionsFromCSV(file io.Reader, verificationField data.VerificationField) ([]*data.DisbursementInstruction, *validators.DisbursementInstructionsValidator) {
	validator := validators.NewDisbursementInstructionsValidator(verificationField)

	instructions := []*data.DisbursementInstruction{}
	if err := gocsv.Unmarshal(file, &instructions); err != nil {
		log.Errorf("error parsing csv file: %s", err.Error())
		validator.Errors["file"] = "could not parse file"
		return nil, validator
	}

	for i, instruction := range instructions {
		lineNumber := i + 2 // +1 for header row, +1 for 0-index
		validator.ValidateInstruction(instruction, lineNumber)
	}

	validator.Check(len(instructions) > 0, "instructions", "no valid instructions found")

	if validator.HasErrors() {
		return nil, validator
	}

	return instructions, nil
}<|MERGE_RESOLUTION|>--- conflicted
+++ resolved
@@ -11,7 +11,6 @@
 
 	"github.com/go-chi/chi/v5"
 	"github.com/gocarina/gocsv"
-	"github.com/stellar/go/clients/horizonclient"
 	"github.com/stellar/go/support/log"
 	"github.com/stellar/go/support/render/httpjson"
 
@@ -27,20 +26,12 @@
 )
 
 type DisbursementHandler struct {
-<<<<<<< HEAD
 	Models                        *data.Models
 	MonitorService                monitor.MonitorServiceInterface
 	AuthManager                   auth.AuthManager
 	DisbursementManagementService *services.DisbursementManagementService
 	EventProducer                 events.Producer
-=======
-	Models             *data.Models
-	MonitorService     monitor.MonitorServiceInterface
-	DBConnectionPool   db.DBConnectionPool
-	AuthManager        auth.AuthManager
-	HorizonClient      horizonclient.ClientInterface
-	DistributionPubKey string
->>>>>>> cf6583fe
+	DistributionPubKey            string
 }
 
 type PostDisbursementRequest struct {
@@ -180,12 +171,7 @@
 	}
 
 	ctx := r.Context()
-<<<<<<< HEAD
 	resultWithTotal, err := d.DisbursementManagementService.GetDisbursementsWithCount(ctx, queryParams)
-=======
-	disbursementManagementService := services.NewDisbursementManagementService(d.Models, d.DBConnectionPool, d.AuthManager, d.HorizonClient)
-	resultWithTotal, err := disbursementManagementService.GetDisbursementsWithCount(ctx, queryParams)
->>>>>>> cf6583fe
 	if err != nil {
 		httperror.InternalError(ctx, "Cannot retrieve disbursements", err, nil).Render(w)
 		return
@@ -293,8 +279,7 @@
 		return
 	}
 
-	disbursementManagementService := services.NewDisbursementManagementService(d.Models, d.DBConnectionPool, d.AuthManager, d.HorizonClient)
-	response, err := disbursementManagementService.AppendUserMetadata(ctx, []*data.Disbursement{disbursement})
+	response, err := d.DisbursementManagementService.AppendUserMetadata(ctx, []*data.Disbursement{disbursement})
 	if err != nil {
 		httperror.NotFound("disbursement user metadata not found", err, nil).Render(w)
 	}
@@ -319,12 +304,7 @@
 		return
 	}
 
-<<<<<<< HEAD
 	resultWithTotal, err := d.DisbursementManagementService.GetDisbursementReceiversWithCount(ctx, disbursementID, queryParams)
-=======
-	disbursementManagementService := services.NewDisbursementManagementService(d.Models, d.DBConnectionPool, d.AuthManager, d.HorizonClient)
-	resultWithTotal, err := disbursementManagementService.GetDisbursementReceiversWithCount(ctx, disbursementID, queryParams)
->>>>>>> cf6583fe
 	if err != nil {
 		if errors.Is(err, services.ErrDisbursementNotFound) {
 			httperror.NotFound("disbursement not found", err, nil).Render(w)
@@ -370,10 +350,6 @@
 		return
 	}
 
-<<<<<<< HEAD
-=======
-	disbursementManagementService := services.NewDisbursementManagementService(d.Models, d.DBConnectionPool, d.AuthManager, d.HorizonClient)
->>>>>>> cf6583fe
 	response := UpdateDisbursementStatusResponseBody{}
 
 	ctx := r.Context()
@@ -390,11 +366,7 @@
 
 	switch toStatus {
 	case data.StartedDisbursementStatus:
-<<<<<<< HEAD
-		err = d.DisbursementManagementService.StartDisbursement(ctx, disbursementID, user)
-=======
-		err = disbursementManagementService.StartDisbursement(ctx, disbursementID, d.DistributionPubKey)
->>>>>>> cf6583fe
+		err = d.DisbursementManagementService.StartDisbursement(ctx, disbursementID, user, d.DistributionPubKey)
 		response.Message = "Disbursement started"
 	case data.PausedDisbursementStatus:
 		err = d.DisbursementManagementService.PauseDisbursement(ctx, disbursementID, user)
