--- conflicted
+++ resolved
@@ -10,10 +10,7 @@
 	"io"
 	"net/http"
 	"slices"
-<<<<<<< HEAD
-=======
 	"strings"
->>>>>>> cdf79f2b
 	"time"
 
 	"github.com/go-chi/chi/v5"
