--- conflicted
+++ resolved
@@ -1439,10 +1439,6 @@
 	distributionKP := keypair.MustRandom()
 	distAccount := schema.NewDefaultStellarTransactionAccount(distributionKP.Address())
 
-<<<<<<< HEAD
-	// matchPreconditionsTimeboundsFn is a function meant to be used with mock.MatchedBy to check that the preconditions are set as expected.
-=======
->>>>>>> 38c5458a
 	const code = "USDC"
 	const issuer = "GBHC5ADV2XYITXCYC5F6X6BM2OYTYHV4ZU2JF6QWJORJQE2O7RKH2LAQ"
 	acc := &horizon.Account{}
