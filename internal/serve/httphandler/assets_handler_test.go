--- conflicted
+++ resolved
@@ -1440,8 +1440,6 @@
 	distAccount := schema.NewDefaultStellarTransactionAccount(distributionKP.Address())
 
 	// matchPreconditionsTimeboundsFn is a function meant to be used with mock.MatchedBy to check that the preconditions are set as expected.
-<<<<<<< HEAD
-=======
 	assertExpectedPreconditionsWithTimeboundsTolerance := func(t *testing.T, expectedTx *txnbuild.Transaction, actualTxIndex int) func(args mock.Arguments) {
 		creationTime := time.Now()
 		return func(args mock.Arguments) {
@@ -1462,7 +1460,6 @@
 		}
 	}
 
->>>>>>> 7859bc39
 	const code = "USDC"
 	const issuer = "GBHC5ADV2XYITXCYC5F6X6BM2OYTYHV4ZU2JF6QWJORJQE2O7RKH2LAQ"
 	acc := &horizon.Account{}
