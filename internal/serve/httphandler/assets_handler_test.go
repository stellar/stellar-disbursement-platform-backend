--- conflicted
+++ resolved
@@ -1435,9 +1435,7 @@
 		BaseFee: txnbuild.MinBaseFee,
 	}
 
-	// TODO: Fix this test that seems to be flaky locally [SDP-963]
 	t.Run("makes sure a non-empty precondition is used if none is explicitly set", func(t *testing.T) {
-		t.Skip("Skipping this subtest for now due to deadlock issues. Fix in SDP-963")
 		mocks := newAssetTestMock(t, distributionKP.Address())
 		mocks.Handler.GetPreconditionsFn = nil
 
@@ -1449,14 +1447,9 @@
 		signedTx, err := tx.Sign(network.TestNetworkPassphrase, distributionKP)
 		require.NoError(t, err)
 
-<<<<<<< HEAD
 		mocks.DistAccSigClient.
-			On("SignStellarTransaction", ctx, mock.MatchedBy(matchPreconditionsTimeboundsFn(defaultPreconditions)), distributionKP.Address()).
-=======
-		mocks.SignatureService.
 			On("SignStellarTransaction", ctx, mock.AnythingOfType("*txnbuild.Transaction"), distributionKP.Address()).
 			Run(assertExpectedPreconditionsWithTimeboundsTolerance(signedTx, 1)).
->>>>>>> a1795825
 			Return(signedTx, nil).
 			Once()
 
@@ -1484,14 +1477,9 @@
 		signedTx, err := tx.Sign(network.TestNetworkPassphrase, distributionKP)
 		require.NoError(t, err)
 
-<<<<<<< HEAD
 		mocks.DistAccSigClient.
-			On("SignStellarTransaction", ctx, mock.MatchedBy(matchPreconditionsTimeboundsFn(newPreconditions)), distributionKP.Address()).
-=======
-		mocks.SignatureService.
 			On("SignStellarTransaction", ctx, mock.AnythingOfType("*txnbuild.Transaction"), distributionKP.Address()).
 			Run(assertExpectedPreconditionsWithTimeboundsTolerance(signedTx, 1)).
->>>>>>> a1795825
 			Return(signedTx, nil).
 			Once()
 
