package httphandler

import (
	"errors"
	"net/http"

<<<<<<< HEAD
	"github.com/go-chi/chi/v5"
=======
>>>>>>> a27f6343
	"github.com/stellar/go/support/http/httpdecode"
	"github.com/stellar/go/support/render/httpjson"
	"github.com/stellar/stellar-disbursement-platform-backend/internal/data"
	"github.com/stellar/stellar-disbursement-platform-backend/internal/serve/httperror"
	"github.com/stellar/stellar-disbursement-platform-backend/internal/serve/validators"
)

type WalletsHandler struct {
	Models *data.Models
}

// GetWallets returns a list of wallets
func (c WalletsHandler) GetWallets(w http.ResponseWriter, r *http.Request) {
	wallets, err := c.Models.Wallets.GetAll(r.Context())
	if err != nil {
		httperror.InternalError(r.Context(), "Cannot retrieve list of wallets", err, nil).Render(w)
		return
	}
	httpjson.Render(w, wallets, httpjson.JSON)
}

func (c WalletsHandler) PostWallets(rw http.ResponseWriter, req *http.Request) {
	ctx := req.Context()

<<<<<<< HEAD
	var reqBody validators.CreateWalletRequest
=======
	var reqBody *validators.WalletRequest
>>>>>>> a27f6343
	if err := httpdecode.DecodeJSON(req, &reqBody); err != nil {
		httperror.BadRequest("", err, nil).Render(rw)
		return
	}

	validator := validators.NewWalletValidator()
<<<<<<< HEAD
	validator.ValidateCreateWalletRequest(&reqBody)
=======
	reqBody = validator.ValidateCreateWalletRequest(reqBody)
>>>>>>> a27f6343
	if validator.HasErrors() {
		httperror.BadRequest("invalid request body", nil, validator.Errors).Render(rw)
		return
	}

	wallet, err := c.Models.Wallets.Insert(ctx, data.WalletInsert{
		Name:              reqBody.Name,
		Homepage:          reqBody.Homepage,
		SEP10ClientDomain: reqBody.SEP10ClientDomain,
		DeepLinkSchema:    reqBody.DeepLinkSchema,
		AssetsIDs:         reqBody.AssetsIDs,
<<<<<<< HEAD
		CountriesCodes:    reqBody.CountriesCodes,
=======
>>>>>>> a27f6343
	})
	if err != nil {
		switch {
		case errors.Is(err, data.ErrWalletNameAlreadyExists):
			httperror.Conflict(data.ErrWalletNameAlreadyExists.Error(), err, nil).Render(rw)
			return
		case errors.Is(err, data.ErrWalletHomepageAlreadyExists):
			httperror.Conflict(data.ErrWalletHomepageAlreadyExists.Error(), err, nil).Render(rw)
			return
		case errors.Is(err, data.ErrWalletDeepLinkSchemaAlreadyExists):
			httperror.Conflict(data.ErrWalletDeepLinkSchemaAlreadyExists.Error(), err, nil).Render(rw)
			return
<<<<<<< HEAD
		case errors.Is(err, data.ErrInvalidCountryCode):
			httperror.Conflict(data.ErrInvalidCountryCode.Error(), err, nil).Render(rw)
			return
=======
>>>>>>> a27f6343
		case errors.Is(err, data.ErrInvalidAssetID):
			httperror.Conflict(data.ErrInvalidAssetID.Error(), err, nil).Render(rw)
			return
		}

		httperror.InternalError(ctx, "", err, nil).Render(rw)
		return
	}

<<<<<<< HEAD
	wallet.Countries, err = c.Models.Wallets.GetCountries(ctx, wallet.ID)
	if err != nil {
		httperror.InternalError(ctx, "", err, nil).Render(rw)
		return
	}

=======
>>>>>>> a27f6343
	wallet.Assets, err = c.Models.Wallets.GetAssets(ctx, wallet.ID)
	if err != nil {
		httperror.InternalError(ctx, "", err, nil).Render(rw)
		return
	}

	httpjson.RenderStatus(rw, http.StatusCreated, wallet, httpjson.JSON)
<<<<<<< HEAD
}

func (c WalletsHandler) DeleteWallet(rw http.ResponseWriter, req *http.Request) {
	ctx := req.Context()

	walletID := chi.URLParam(req, "id")

	_, err := c.Models.Wallets.SoftDelete(ctx, walletID)
	if err != nil {
		if errors.Is(err, data.ErrRecordNotFound) {
			httperror.NotFound("", err, nil).Render(rw)
			return
		}

		httperror.InternalError(ctx, "", err, nil).Render(rw)
		return
	}

	httpjson.RenderStatus(rw, http.StatusNoContent, nil, httpjson.JSON)
=======
>>>>>>> a27f6343
}<|MERGE_RESOLUTION|>--- conflicted
+++ resolved
@@ -4,10 +4,7 @@
 	"errors"
 	"net/http"
 
-<<<<<<< HEAD
 	"github.com/go-chi/chi/v5"
-=======
->>>>>>> a27f6343
 	"github.com/stellar/go/support/http/httpdecode"
 	"github.com/stellar/go/support/render/httpjson"
 	"github.com/stellar/stellar-disbursement-platform-backend/internal/data"
@@ -32,22 +29,14 @@
 func (c WalletsHandler) PostWallets(rw http.ResponseWriter, req *http.Request) {
 	ctx := req.Context()
 
-<<<<<<< HEAD
-	var reqBody validators.CreateWalletRequest
-=======
 	var reqBody *validators.WalletRequest
->>>>>>> a27f6343
 	if err := httpdecode.DecodeJSON(req, &reqBody); err != nil {
 		httperror.BadRequest("", err, nil).Render(rw)
 		return
 	}
 
 	validator := validators.NewWalletValidator()
-<<<<<<< HEAD
-	validator.ValidateCreateWalletRequest(&reqBody)
-=======
 	reqBody = validator.ValidateCreateWalletRequest(reqBody)
->>>>>>> a27f6343
 	if validator.HasErrors() {
 		httperror.BadRequest("invalid request body", nil, validator.Errors).Render(rw)
 		return
@@ -59,10 +48,6 @@
 		SEP10ClientDomain: reqBody.SEP10ClientDomain,
 		DeepLinkSchema:    reqBody.DeepLinkSchema,
 		AssetsIDs:         reqBody.AssetsIDs,
-<<<<<<< HEAD
-		CountriesCodes:    reqBody.CountriesCodes,
-=======
->>>>>>> a27f6343
 	})
 	if err != nil {
 		switch {
@@ -75,12 +60,6 @@
 		case errors.Is(err, data.ErrWalletDeepLinkSchemaAlreadyExists):
 			httperror.Conflict(data.ErrWalletDeepLinkSchemaAlreadyExists.Error(), err, nil).Render(rw)
 			return
-<<<<<<< HEAD
-		case errors.Is(err, data.ErrInvalidCountryCode):
-			httperror.Conflict(data.ErrInvalidCountryCode.Error(), err, nil).Render(rw)
-			return
-=======
->>>>>>> a27f6343
 		case errors.Is(err, data.ErrInvalidAssetID):
 			httperror.Conflict(data.ErrInvalidAssetID.Error(), err, nil).Render(rw)
 			return
@@ -90,15 +69,6 @@
 		return
 	}
 
-<<<<<<< HEAD
-	wallet.Countries, err = c.Models.Wallets.GetCountries(ctx, wallet.ID)
-	if err != nil {
-		httperror.InternalError(ctx, "", err, nil).Render(rw)
-		return
-	}
-
-=======
->>>>>>> a27f6343
 	wallet.Assets, err = c.Models.Wallets.GetAssets(ctx, wallet.ID)
 	if err != nil {
 		httperror.InternalError(ctx, "", err, nil).Render(rw)
@@ -106,7 +76,6 @@
 	}
 
 	httpjson.RenderStatus(rw, http.StatusCreated, wallet, httpjson.JSON)
-<<<<<<< HEAD
 }
 
 func (c WalletsHandler) DeleteWallet(rw http.ResponseWriter, req *http.Request) {
@@ -126,6 +95,4 @@
 	}
 
 	httpjson.RenderStatus(rw, http.StatusNoContent, nil, httpjson.JSON)
-=======
->>>>>>> a27f6343
 }