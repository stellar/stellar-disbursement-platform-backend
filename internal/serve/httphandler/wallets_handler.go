--- conflicted
+++ resolved
@@ -106,11 +106,7 @@
 
 	wallet, err := h.Models.Wallets.Insert(ctx, walletInsert)
 	if err != nil {
-<<<<<<< HEAD
 		h.handleWalletError(ctx, rw, err, "failed to create wallet")
-=======
-		h.handleWalletCreationError(ctx, rw, err)
->>>>>>> bffc5ada
 		return
 	}
 
@@ -181,7 +177,6 @@
 		return
 	}
 
-<<<<<<< HEAD
 	httpjson.Render(rw, wallet, httpjson.JSON)
 }
 
@@ -189,13 +184,6 @@
 	switch {
 	case errors.Is(err, data.ErrRecordNotFound):
 		httperror.NotFound("", err, nil).Render(rw)
-=======
-	httpjson.Render(rw, map[string]string{"message": "wallet updated successfully"}, httpjson.JSON)
-}
-
-func (h WalletsHandler) handleWalletCreationError(ctx context.Context, rw http.ResponseWriter, err error) {
-	switch {
->>>>>>> bffc5ada
 	case errors.Is(err, data.ErrInvalidAssetID):
 		httperror.BadRequest(data.ErrInvalidAssetID.Error(), err, nil).Render(rw)
 	case errors.Is(err, data.ErrWalletNameAlreadyExists):
@@ -205,10 +193,21 @@
 	case errors.Is(err, data.ErrWalletDeepLinkSchemaAlreadyExists):
 		httperror.Conflict(data.ErrWalletDeepLinkSchemaAlreadyExists.Error(), err, nil).Render(rw)
 	default:
-<<<<<<< HEAD
 		httperror.InternalError(ctx, defaultMsg, err, nil).Render(rw)
-=======
+	}
+}
+
+func (h WalletsHandler) handleWalletCreationError(ctx context.Context, rw http.ResponseWriter, err error) {
+	switch {
+	case errors.Is(err, data.ErrInvalidAssetID):
+		httperror.BadRequest(data.ErrInvalidAssetID.Error(), err, nil).Render(rw)
+	case errors.Is(err, data.ErrWalletNameAlreadyExists):
+		httperror.Conflict(data.ErrWalletNameAlreadyExists.Error(), err, nil).Render(rw)
+	case errors.Is(err, data.ErrWalletHomepageAlreadyExists):
+		httperror.Conflict(data.ErrWalletHomepageAlreadyExists.Error(), err, nil).Render(rw)
+	case errors.Is(err, data.ErrWalletDeepLinkSchemaAlreadyExists):
+		httperror.Conflict(data.ErrWalletDeepLinkSchemaAlreadyExists.Error(), err, nil).Render(rw)
+	default:
 		httperror.InternalError(ctx, "failed to create wallet", err, nil).Render(rw)
->>>>>>> bffc5ada
 	}
 }