package httphandler

import (
	"context"
	"encoding/json"
	"errors"
	"fmt"
	"net/http"

	"github.com/go-chi/chi/v5"
	"github.com/stellar/go/support/http/httpdecode"
	"github.com/stellar/go/support/log"
	"github.com/stellar/go/support/render/httpjson"

	"github.com/stellar/stellar-disbursement-platform-backend/db"
	"github.com/stellar/stellar-disbursement-platform-backend/internal/crashtracker"
	"github.com/stellar/stellar-disbursement-platform-backend/internal/data"
	"github.com/stellar/stellar-disbursement-platform-backend/internal/events"
	"github.com/stellar/stellar-disbursement-platform-backend/internal/events/schemas"
	"github.com/stellar/stellar-disbursement-platform-backend/internal/serve/httperror"
	"github.com/stellar/stellar-disbursement-platform-backend/internal/serve/httpresponse"
	"github.com/stellar/stellar-disbursement-platform-backend/internal/serve/middleware"
	"github.com/stellar/stellar-disbursement-platform-backend/internal/serve/validators"
	"github.com/stellar/stellar-disbursement-platform-backend/internal/services"
	"github.com/stellar/stellar-disbursement-platform-backend/internal/transactionsubmission/engine/signing"
	"github.com/stellar/stellar-disbursement-platform-backend/internal/utils"
	"github.com/stellar/stellar-disbursement-platform-backend/stellar-auth/pkg/auth"
	"github.com/stellar/stellar-disbursement-platform-backend/stellar-multitenant/pkg/tenant"
)

type PaymentsHandler struct {
	Models                      *data.Models
	DBConnectionPool            db.DBConnectionPool
	AuthManager                 auth.AuthManager
	EventProducer               events.Producer
	CrashTrackerClient          crashtracker.CrashTrackerClient
	DistributionAccountResolver signing.DistributionAccountResolver
	DirectPaymentService        *services.DirectPaymentService
}

type RetryPaymentsRequest struct {
	PaymentIDs []string `json:"payment_ids"`
}

func (r *RetryPaymentsRequest) validate() *httperror.HTTPError {
	validator := validators.NewValidator()
	validator.Check(len(r.PaymentIDs) != 0, "payment_ids", "payment_ids should not be empty")
	if validator.HasErrors() {
		return httperror.BadRequest("", nil, validator.Errors)
	}

	return nil
}

func (p PaymentsHandler) decorateWithCircleTransactionInfo(ctx context.Context, payments ...data.Payment) ([]data.Payment, error) {
	if len(payments) == 0 {
		return payments, nil
	}

	distAccount, err := p.DistributionAccountResolver.DistributionAccountFromContext(ctx)
	if err != nil {
		return nil, fmt.Errorf("resolving distribution account: %w", err)
	}

	if !distAccount.IsCircle() {
		return payments, nil
	}

	paymentIDs := make([]string, len(payments))
	for i, payment := range payments {
		paymentIDs[i] = payment.ID
	}

	transfersByPaymentID, err := p.Models.CircleTransferRequests.GetCurrentTransfersForPaymentIDs(ctx, p.DBConnectionPool, paymentIDs)
	if err != nil {
		return nil, fmt.Errorf("getting circle transfers for payment IDs: %w", err)
	}

	for i, payment := range payments {
		if transfer, ok := transfersByPaymentID[payment.ID]; ok {
			payments[i].CircleTransferRequestID = transfer.CircleTransferID
		}
	}

	return payments, nil
}

func (p PaymentsHandler) GetPayment(w http.ResponseWriter, r *http.Request) {
	paymentID := chi.URLParam(r, "id")
	ctx := r.Context()

	payment, err := p.Models.Payment.Get(ctx, paymentID, p.DBConnectionPool)
	if err != nil {
		if errors.Is(err, data.ErrRecordNotFound) {
			errorResponse := fmt.Sprintf("Cannot retrieve payment with ID: %s", paymentID)
			httperror.NotFound(errorResponse, err, nil).Render(w)
			return
		} else {
			msg := fmt.Sprintf("Cannot retrieve payment with id %s", paymentID)
			httperror.InternalError(ctx, msg, err, nil).Render(w)
			return
		}
	}

	payments, err := p.decorateWithCircleTransactionInfo(ctx, *payment)
	if err != nil {
		httperror.InternalError(ctx, "Cannot retrieve payment with circle info", err, nil).Render(w)
		return
	}

	httpjson.RenderStatus(w, http.StatusOK, payments[0], httpjson.JSON)
}

func (p PaymentsHandler) GetPayments(w http.ResponseWriter, r *http.Request) {
	validator := validators.NewPaymentQueryValidator()
	queryParams := validator.ParseParametersFromRequest(r)
	var err error

	if validator.HasErrors() {
		httperror.BadRequest("request invalid", nil, validator.Errors).Render(w)
		return
	}

	queryParams.Filters = validator.ValidateAndGetPaymentFilters(queryParams.Filters)
	if validator.HasErrors() {
		httperror.BadRequest("request invalid", nil, validator.Errors).Render(w)
		return
	}

	ctx := r.Context()

	response, err := p.getPaymentsWithCount(ctx, queryParams)
	if err != nil {
		httperror.InternalError(ctx, "Cannot retrieve payments", err, nil).Render(w)
		return
	}
	if response.Total == 0 {
		httpjson.RenderStatus(w, http.StatusOK, httpresponse.NewEmptyPaginatedResponse(), httpjson.JSON)
	} else {
		response, errGet := httpresponse.NewPaginatedResponse(r, response.Result, queryParams.Page, queryParams.PageLimit, response.Total)
		if errGet != nil {
			httperror.InternalError(ctx, "Cannot create paginated payments response", errGet, nil).Render(w)
			return
		}
		httpjson.RenderStatus(w, http.StatusOK, response, httpjson.JSON)
	}
}

func (p PaymentsHandler) RetryPayments(rw http.ResponseWriter, req *http.Request) {
	ctx := req.Context()

	token, ok := ctx.Value(middleware.TokenContextKey).(string)
	if !ok {
		httperror.Unauthorized("", nil, nil).Render(rw)
		return
	}

	user, err := p.AuthManager.GetUser(ctx, token)
	if err != nil {
		httperror.InternalError(ctx, "", err, nil).Render(rw)
		return
	}

	var reqBody RetryPaymentsRequest
	if err = httpdecode.DecodeJSON(req, &reqBody); err != nil {
		httperror.BadRequest("", err, nil).Render(rw)
		return
	}

	if err := reqBody.validate(); err != nil {
		err.Render(rw)
		return
	}

	opts := db.TransactionOptions{
		DBConnectionPool: p.DBConnectionPool,
		AtomicFunctionWithPostCommit: func(dbTx db.DBTransaction) (postCommitFn db.PostCommitFunction, err error) {
			err = p.Models.Payment.RetryFailedPayments(ctx, dbTx, user.Email, reqBody.PaymentIDs...)
			if err != nil {
				return nil, fmt.Errorf("retrying failed payments: %w", err)
			}

			var tnt *tenant.Tenant
			if tnt, err = tenant.GetTenantFromContext(ctx); err != nil {
				return nil, fmt.Errorf("getting tenant from context: %w", err)
			} else if tnt.DistributionAccountType.IsCircle() {
				_, err = p.Models.CircleRecipient.ResetRecipientsForRetryIfNeeded(ctx, dbTx, reqBody.PaymentIDs...)
				if err != nil {
					return nil, fmt.Errorf("resetting circle recipients for retry if needed: %w", err)
				}
			}

			// Producing event to send ready payments to TSS
			var payments []*data.Payment
			payments, err = p.Models.Payment.GetReadyByID(ctx, dbTx, reqBody.PaymentIDs...)
			if err != nil {
				return nil, fmt.Errorf("getting ready payments by IDs: %w", err)
			}

			if len(payments) > 0 {
				msg, err := p.buildPaymentsReadyEventMessage(ctx, payments)
				if err != nil {
					return nil, fmt.Errorf("building event message for payment retry: %w", err)
				}

				postCommitFn = func() error {
					postErr := events.ProduceEvents(ctx, p.EventProducer, msg)
					if postErr != nil {
						p.CrashTrackerClient.LogAndReportErrors(ctx, postErr, "writing retry payment message on the event producer")
					}

					return nil
				}
			}

			return postCommitFn, nil
		},
	}
	err = db.RunInTransactionWithPostCommit(ctx, &opts)
	if err != nil {
		if errors.Is(err, data.ErrMismatchNumRowsAffected) {
			httperror.BadRequest("Invalid payment ID(s) provided. All payment IDs must exist and be in the 'FAILED' state.", err, nil).Render(rw)
			return
		}

		httperror.InternalError(ctx, "", err, nil).Render(rw)
		return
	}

	httpjson.RenderStatus(rw, http.StatusOK, map[string]string{"message": "Payments retried successfully"}, httpjson.JSON)
}

func (p PaymentsHandler) buildPaymentsReadyEventMessage(ctx context.Context, payments []*data.Payment) (*events.Message, error) {
	if len(payments) == 0 {
		log.Ctx(ctx).Warnf("no payments to retry")
		return nil, nil
	}

	distAccount, err := p.DistributionAccountResolver.DistributionAccountFromContext(ctx)
	if err != nil {
		return nil, fmt.Errorf("resolving distribution account: %w", err)
	}

	msg, err := events.NewPaymentReadyToPayMessage(ctx, distAccount.Type.Platform(), "", events.PaymentReadyToPayRetryFailedPayment)
	if err != nil {
		return nil, fmt.Errorf("creating a new message: %w", err)
	}

	paymentsReadyToPay := schemas.EventPaymentsReadyToPayData{TenantID: msg.TenantID}
	for _, payment := range payments {
		paymentsReadyToPay.Payments = append(paymentsReadyToPay.Payments, schemas.PaymentReadyToPay{ID: payment.ID})
	}
	msg.Data = paymentsReadyToPay
	msg.Key = paymentsReadyToPay.TenantID

	err = msg.Validate()
	if err != nil {
		return nil, fmt.Errorf("validating message: %w", err)
	}

	return msg, nil
}

func (p PaymentsHandler) getPaymentsWithCount(ctx context.Context, queryParams *data.QueryParams) (*utils.ResultWithTotal, error) {
	return db.RunInTransactionWithResult(ctx, p.DBConnectionPool, nil, func(dbTx db.DBTransaction) (response *utils.ResultWithTotal, innerErr error) {
		totalPayments, innerErr := p.Models.Payment.Count(ctx, queryParams, dbTx)
		if innerErr != nil {
			return nil, fmt.Errorf("error counting payments: %w", innerErr)
		}

		var payments []data.Payment
		if totalPayments != 0 {
			payments, innerErr = p.Models.Payment.GetAll(ctx, queryParams, dbTx, data.QueryTypeSelectPaginated)
			if innerErr != nil {
				return nil, fmt.Errorf("error querying payments: %w", innerErr)
			}
		}

		payments, err := p.decorateWithCircleTransactionInfo(ctx, payments...)
		if err != nil {
			return nil, fmt.Errorf("adding circle info to payments: %w", err)
		}

		return utils.NewResultWithTotal(totalPayments, payments), nil
	})
}

type PatchPaymentStatusRequest struct {
	Status string `json:"status"`
}

type UpdatePaymentStatusResponseBody struct {
	Message string `json:"message"`
}

func (p PaymentsHandler) PatchPaymentStatus(w http.ResponseWriter, r *http.Request) {
	var patchRequest PatchPaymentStatusRequest
	err := json.NewDecoder(r.Body).Decode(&patchRequest)
	if err != nil {
		httperror.BadRequest("invalid request body", err, nil).Render(w)
		return
	}

	// validate request
	toStatus, err := data.ToPaymentStatus(patchRequest.Status)
	if err != nil {
		httperror.BadRequest("invalid status", err, nil).Render(w)
		return
	}

	paymentManagementService := services.NewPaymentManagementService(p.Models, p.DBConnectionPool)
	response := UpdatePaymentStatusResponseBody{}

	ctx := r.Context()
	paymentID := chi.URLParam(r, "id")

	switch toStatus {
	case data.CanceledPaymentStatus:
		err = paymentManagementService.CancelPayment(ctx, paymentID)
		response.Message = "Payment canceled"
	default:
		err = services.ErrPaymentStatusCantBeChanged
	}

	if err != nil {
		switch {
		case errors.Is(err, services.ErrPaymentNotFound):
			httperror.NotFound(services.ErrPaymentNotFound.Error(), err, nil).Render(w)
		case errors.Is(err, services.ErrPaymentNotReadyToCancel):
			httperror.BadRequest(services.ErrPaymentNotReadyToCancel.Error(), err, nil).Render(w)
		case errors.Is(err, services.ErrPaymentStatusCantBeChanged):
			httperror.BadRequest(services.ErrPaymentStatusCantBeChanged.Error(), err, nil).Render(w)
		default:
			msg := fmt.Sprintf("Cannot update payment ID %s with status: %s", paymentID, toStatus)
			httperror.InternalError(ctx, msg, err, nil).Render(w)
		}
		return
	}

	httpjson.RenderStatus(w, http.StatusOK, response, httpjson.JSON)
}

<<<<<<< HEAD
func (p PaymentsHandler) PostPayment(w http.ResponseWriter, r *http.Request) {
=======
func (p PaymentsHandler) PostDirectPayment(w http.ResponseWriter, r *http.Request) {
>>>>>>> 7060e5be
	ctx := r.Context()

	var req validators.CreateDirectPaymentRequest
	if err := httpdecode.DecodeJSON(r, &req); err != nil {
		httperror.BadRequest("invalid request body", err, nil).Render(w)
		return
	}

	validator := validators.NewDirectPaymentValidator()
	validatedReq := validator.ValidateCreateDirectPaymentRequest(&req)
	if validator.HasErrors() {
		httperror.BadRequest("request invalid", nil, validator.Errors).Render(w)
		return
	}

	userID, ok := ctx.Value(middleware.UserIDContextKey).(string)
	if !ok {
		httperror.Unauthorized("", nil, nil).Render(w)
		return
	}
	user, err := p.AuthManager.GetUserByID(ctx, userID)
	if err != nil {
		httperror.InternalError(ctx, "Cannot get user", err, nil).Render(w)
		return
	}

	serviceReq := services.CreateDirectPaymentRequest{
		Amount:            validatedReq.Amount,
		Asset:             convertAssetReference(validatedReq.Asset),
		Receiver:          convertReceiverReference(validatedReq.Receiver),
		Wallet:            convertWalletReference(validatedReq.Wallet),
		ExternalPaymentID: validatedReq.ExternalPaymentID,
	}

	distAccount, err := p.DistributionAccountResolver.DistributionAccountFromContext(ctx)
	if err != nil {
		httperror.InternalError(ctx, "resolving distribution account", err, nil).Render(w)
		return
	}

	payment, err := p.DirectPaymentService.CreateDirectPayment(ctx, serviceReq, user, &distAccount)
	if err != nil {
		var (
<<<<<<< HEAD
			validationErr        services.ValidationError
			notFoundErr          services.NotFoundError
			unsupportedErr       services.UnsupportedError
			ambiguousErr         services.AmbiguousReferenceError
			insufficientFundsErr services.InsufficientBalanceForDirectPaymentError
			walletDisabledErr    services.WalletNotEnabledError
			assetNotSupportedErr services.AssetNotSupportedByWalletError
			recvErr              services.ErrReceiverWalletNotFound
			trustErr             services.TrustlineNotFoundError
			accErr               services.AccountNotFoundError
			circleAccErr         services.CircleAccountNotActivatedError
			circleAssetErr       services.CircleAssetNotSupportedError
=======
			validationErr         services.ValidationError
			notFoundErr           services.NotFoundError
			unsupportedErr        services.UnsupportedError
			ambiguousErr          services.AmbiguousReferenceError
			insufficientFundsErr  services.InsufficientBalanceForDirectPaymentError
			walletDisabledErr     services.WalletNotEnabledError
			assetNotSupportedErr  services.AssetNotSupportedByWalletError
			recvErr               services.ReceiverWalletNotFoundError
			recvWalletNotReadyErr services.ReceiverWalletNotReadyForPaymentError
			trustErr              services.TrustlineNotFoundError
			accErr                services.AccountNotFoundError
			circleAccErr          services.CircleAccountNotActivatedError
			circleAssetErr        services.CircleAssetNotSupportedError
>>>>>>> 7060e5be
		)

		switch {
		case errors.As(err, &validationErr):
			httperror.BadRequest(validationErr.Error(), err, nil).Render(w)
		case errors.As(err, &notFoundErr):
			httperror.NotFound(notFoundErr.Error(), err, nil).Render(w)
		case errors.As(err, &unsupportedErr):
			httperror.BadRequest(unsupportedErr.Error(), err, nil).Render(w)
		case errors.As(err, &ambiguousErr):
			httperror.BadRequest(ambiguousErr.Error(), err, nil).Render(w)
		case errors.As(err, &insufficientFundsErr):
			log.Ctx(ctx).Error(insufficientFundsErr)
			httperror.BadRequest(insufficientFundsErr.Error(), err, nil).Render(w)
		case errors.As(err, &walletDisabledErr):
			httperror.BadRequest(walletDisabledErr.Error(), err, nil).Render(w)
		case errors.As(err, &assetNotSupportedErr):
			httperror.BadRequest(assetNotSupportedErr.Error(), err, nil).Render(w)
<<<<<<< HEAD
		case errors.As(err, &recvErr):
			httperror.BadRequest(err.Error(), err, nil).Render(w)
		case errors.As(err, &trustErr):
			errorMsg := fmt.Sprintf("%s. Please add a trustline for this asset to your distribution account, or choose a different asset that already has a trustline.", err.Error())
			httperror.BadRequest(errorMsg, err, nil).Render(w)
		case errors.As(err, &circleAccErr):
			errorMsg := fmt.Sprintf("%s. Please complete the Circle account activation process...", err.Error())
			httperror.BadRequest(errorMsg, err, nil).Render(w)
		case errors.As(err, &circleAssetErr):
			errorMsg := fmt.Sprintf("%s. Please choose a different asset supported by Circle...", err.Error())
			httperror.BadRequest(errorMsg, err, nil).Render(w)
		case errors.As(err, &accErr):
			errorMsg := fmt.Sprintf("%s. Please ensure your distribution account exists and is funded on the Stellar network.", err.Error())
=======
		case errors.As(err, &recvWalletNotReadyErr):
			httperror.BadRequest(recvWalletNotReadyErr.Error(), err, nil).Render(w)
		case errors.As(err, &recvErr):
			httperror.BadRequest(recvErr.Error(), err, nil).Render(w)
		case errors.As(err, &trustErr):
			errorMsg := fmt.Sprintf("%s. Please add a trustline for this asset to your distribution account, or choose a different asset that already has a trustline.", trustErr.Error())
			httperror.BadRequest(errorMsg, err, nil).Render(w)
		case errors.As(err, &circleAccErr):
			errorMsg := fmt.Sprintf("%s. Please complete the Circle account activation process...", circleAccErr.Error())
			httperror.BadRequest(errorMsg, err, nil).Render(w)
		case errors.As(err, &circleAssetErr):
			errorMsg := fmt.Sprintf("%s. Please choose a different asset supported by Circle...", circleAssetErr.Error())
			httperror.BadRequest(errorMsg, err, nil).Render(w)
		case errors.As(err, &accErr):
			errorMsg := fmt.Sprintf("%s. Please ensure your distribution account exists and is funded on the Stellar network.", accErr.Error())
>>>>>>> 7060e5be
			httperror.BadRequest(errorMsg, err, nil).Render(w)
		default:
			httperror.InternalError(ctx, "creating payment", err, nil).Render(w)
		}

		return
	}

	httpjson.RenderStatus(w, http.StatusCreated, payment, httpjson.JSON)
}

func convertAssetReference(asset validators.DirectPaymentAsset) services.AssetReference {
	return services.AssetReference{
		ID:         asset.ID,
		Type:       asset.Type,
		Code:       asset.Code,
		Issuer:     asset.Issuer,
		ContractID: asset.ContractID,
	}
}

func convertReceiverReference(receiver validators.DirectPaymentReceiver) services.ReceiverReference {
	return services.ReceiverReference{
		ID:            receiver.ID,
		Email:         receiver.Email,
		PhoneNumber:   receiver.PhoneNumber,
		WalletAddress: receiver.WalletAddress,
	}
}

func convertWalletReference(wallet validators.DirectPaymentWallet) services.WalletReference {
	return services.WalletReference{
		ID:      wallet.ID,
		Address: wallet.Address,
	}
}<|MERGE_RESOLUTION|>--- conflicted
+++ resolved
@@ -340,11 +340,7 @@
 	httpjson.RenderStatus(w, http.StatusOK, response, httpjson.JSON)
 }
 
-<<<<<<< HEAD
-func (p PaymentsHandler) PostPayment(w http.ResponseWriter, r *http.Request) {
-=======
 func (p PaymentsHandler) PostDirectPayment(w http.ResponseWriter, r *http.Request) {
->>>>>>> 7060e5be
 	ctx := r.Context()
 
 	var req validators.CreateDirectPaymentRequest
@@ -388,20 +384,6 @@
 	payment, err := p.DirectPaymentService.CreateDirectPayment(ctx, serviceReq, user, &distAccount)
 	if err != nil {
 		var (
-<<<<<<< HEAD
-			validationErr        services.ValidationError
-			notFoundErr          services.NotFoundError
-			unsupportedErr       services.UnsupportedError
-			ambiguousErr         services.AmbiguousReferenceError
-			insufficientFundsErr services.InsufficientBalanceForDirectPaymentError
-			walletDisabledErr    services.WalletNotEnabledError
-			assetNotSupportedErr services.AssetNotSupportedByWalletError
-			recvErr              services.ErrReceiverWalletNotFound
-			trustErr             services.TrustlineNotFoundError
-			accErr               services.AccountNotFoundError
-			circleAccErr         services.CircleAccountNotActivatedError
-			circleAssetErr       services.CircleAssetNotSupportedError
-=======
 			validationErr         services.ValidationError
 			notFoundErr           services.NotFoundError
 			unsupportedErr        services.UnsupportedError
@@ -415,7 +397,6 @@
 			accErr                services.AccountNotFoundError
 			circleAccErr          services.CircleAccountNotActivatedError
 			circleAssetErr        services.CircleAssetNotSupportedError
->>>>>>> 7060e5be
 		)
 
 		switch {
@@ -434,21 +415,6 @@
 			httperror.BadRequest(walletDisabledErr.Error(), err, nil).Render(w)
 		case errors.As(err, &assetNotSupportedErr):
 			httperror.BadRequest(assetNotSupportedErr.Error(), err, nil).Render(w)
-<<<<<<< HEAD
-		case errors.As(err, &recvErr):
-			httperror.BadRequest(err.Error(), err, nil).Render(w)
-		case errors.As(err, &trustErr):
-			errorMsg := fmt.Sprintf("%s. Please add a trustline for this asset to your distribution account, or choose a different asset that already has a trustline.", err.Error())
-			httperror.BadRequest(errorMsg, err, nil).Render(w)
-		case errors.As(err, &circleAccErr):
-			errorMsg := fmt.Sprintf("%s. Please complete the Circle account activation process...", err.Error())
-			httperror.BadRequest(errorMsg, err, nil).Render(w)
-		case errors.As(err, &circleAssetErr):
-			errorMsg := fmt.Sprintf("%s. Please choose a different asset supported by Circle...", err.Error())
-			httperror.BadRequest(errorMsg, err, nil).Render(w)
-		case errors.As(err, &accErr):
-			errorMsg := fmt.Sprintf("%s. Please ensure your distribution account exists and is funded on the Stellar network.", err.Error())
-=======
 		case errors.As(err, &recvWalletNotReadyErr):
 			httperror.BadRequest(recvWalletNotReadyErr.Error(), err, nil).Render(w)
 		case errors.As(err, &recvErr):
@@ -464,7 +430,6 @@
 			httperror.BadRequest(errorMsg, err, nil).Render(w)
 		case errors.As(err, &accErr):
 			errorMsg := fmt.Sprintf("%s. Please ensure your distribution account exists and is funded on the Stellar network.", accErr.Error())
->>>>>>> 7060e5be
 			httperror.BadRequest(errorMsg, err, nil).Render(w)
 		default:
 			httperror.InternalError(ctx, "creating payment", err, nil).Render(w)
