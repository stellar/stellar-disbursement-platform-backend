package httphandler

import (
	"bytes"
	"context"
	"encoding/json"
	"errors"
	"fmt"
	"io"
	"net/http"
	"net/http/httptest"
	"strings"
	"testing"
	"time"

	"github.com/go-chi/chi/v5"
	"github.com/google/uuid"
	"github.com/stellar/go/clients/horizonclient"
	"github.com/stellar/go/protocols/horizon"
	"github.com/stellar/go/protocols/horizon/base"
	"github.com/stellar/go/support/log"
	"github.com/stretchr/testify/assert"
	"github.com/stretchr/testify/mock"
	"github.com/stretchr/testify/require"

	"github.com/stellar/stellar-disbursement-platform-backend/internal/crashtracker"
	"github.com/stellar/stellar-disbursement-platform-backend/internal/data"
	"github.com/stellar/stellar-disbursement-platform-backend/internal/events"
	"github.com/stellar/stellar-disbursement-platform-backend/internal/events/schemas"
	"github.com/stellar/stellar-disbursement-platform-backend/internal/serve/httpresponse"
	"github.com/stellar/stellar-disbursement-platform-backend/internal/serve/middleware"
	"github.com/stellar/stellar-disbursement-platform-backend/internal/services"
	"github.com/stellar/stellar-disbursement-platform-backend/internal/services/mocks"
	"github.com/stellar/stellar-disbursement-platform-backend/internal/testutils"
	"github.com/stellar/stellar-disbursement-platform-backend/internal/transactionsubmission/engine"
	sigMocks "github.com/stellar/stellar-disbursement-platform-backend/internal/transactionsubmission/engine/signing/mocks"
	"github.com/stellar/stellar-disbursement-platform-backend/internal/utils"
	"github.com/stellar/stellar-disbursement-platform-backend/pkg/schema"
	"github.com/stellar/stellar-disbursement-platform-backend/stellar-auth/pkg/auth"
	"github.com/stellar/stellar-disbursement-platform-backend/stellar-multitenant/pkg/tenant"
)

func Test_PaymentsHandlerGet(t *testing.T) {
	dbConnectionPool := testutils.GetDBConnectionPool(t)

	models, err := data.NewModels(dbConnectionPool)
	require.NoError(t, err)

	mDistributionAccountResolver := sigMocks.NewMockDistributionAccountResolver(t)

	handler := &PaymentsHandler{
		Models:                      models,
		DBConnectionPool:            dbConnectionPool,
		DistributionAccountResolver: mDistributionAccountResolver,
	}

	mDistributionAccountResolver.
		On("DistributionAccountFromContext", mock.Anything).
		Return(schema.TransactionAccount{Type: schema.DistributionAccountStellarEnv}, nil).
		Maybe()

	r := chi.NewRouter()
	r.Get("/payments/{id}", handler.GetPayment)

	ctx := context.Background()

	asset := data.CreateAssetFixture(t, ctx, dbConnectionPool, "USDC", "GA5ZSEJYB37JRC5AVCIA5MOP4RHTM335X2KGX3IHOJAPP5RE34K4KZVV")
	wallet := data.CreateWalletFixture(t, ctx, dbConnectionPool, "wallet1", "https://www.wallet.com", "www.wallet.com", "wallet1://")

	receiver := data.CreateReceiverFixture(t, ctx, dbConnectionPool, &data.Receiver{})
	receiverWallet := data.CreateReceiverWalletFixture(t, ctx, dbConnectionPool, receiver.ID, wallet.ID, data.DraftReceiversWalletStatus)

	disbursement := data.CreateDisbursementFixture(t, ctx, dbConnectionPool, models.Disbursements, &data.Disbursement{
		Name:   "disbursement 1",
		Status: data.DraftDisbursementStatus,
		Asset:  asset,
		Wallet: wallet,
	})

	stellarTransactionID, err := utils.RandomString(64)
	require.NoError(t, err)
	stellarOperationID, err := utils.RandomString(32)
	require.NoError(t, err)

	payment := data.CreatePaymentFixture(t, ctx, dbConnectionPool, models.Payment, &data.Payment{
		Amount:               "50",
		StellarTransactionID: stellarTransactionID,
		StellarOperationID:   stellarOperationID,
		Status:               data.DraftPaymentStatus,
		StatusHistory: []data.PaymentStatusHistoryEntry{
			{
				Status:        data.DraftPaymentStatus,
				StatusMessage: "",
				Timestamp:     time.Now(),
			},
		},
		Disbursement:      disbursement,
		Asset:             *asset,
		ReceiverWallet:    receiverWallet,
		ExternalPaymentID: "mockID",
	})

	t.Run("successfully returns payment details for given ID", func(t *testing.T) {
		// test
		route := fmt.Sprintf("/payments/%s", payment.ID)
		req, err := http.NewRequest("GET", route, nil)
		require.NoError(t, err)
		rr := httptest.NewRecorder()
		r.ServeHTTP(rr, req)

		// assert response
		assert.Equal(t, http.StatusOK, rr.Code)

		wantJson := `{
			"id": "` + payment.ID + `",
			"amount": "50.0000000",
			"stellar_transaction_id": "` + payment.StellarTransactionID + `",
			"stellar_operation_id": "` + payment.StellarOperationID + `",
			"status": "DRAFT",
<<<<<<< HEAD
			"payment_type": "DISBURSEMENT",
=======
			"type": "DISBURSEMENT",
>>>>>>> 7060e5be
			"status_history": [
				{
					"status": "DRAFT",
					"status_message": "",
					"timestamp": "` + payment.StatusHistory[0].Timestamp.Format(time.RFC3339Nano) + `"
				}
			],
			"disbursement": {
				"id": "` + disbursement.ID + `",
				"name": "disbursement 1",
				"status": "DRAFT",
				"status_history": [
					{
						"status": "DRAFT",
						"user_id": "",
						"timestamp": "` + disbursement.StatusHistory[0].Timestamp.Format(time.RFC3339Nano) + `"
					}
				],
				"created_at": "` + disbursement.CreatedAt.Format(time.RFC3339Nano) + `",
				"updated_at": "` + disbursement.UpdatedAt.Format(time.RFC3339Nano) + `",
				"registration_contact_type": "` + disbursement.RegistrationContactType.String() + `",
				"verification_field": "` + string(disbursement.VerificationField) + `",
				"receiver_registration_message_template":""
			},
			"asset": {
				"id": "` + asset.ID + `",
				"code": "USDC",
				"issuer": "GA5ZSEJYB37JRC5AVCIA5MOP4RHTM335X2KGX3IHOJAPP5RE34K4KZVV",
				"deleted_at": null
			},
			"receiver_wallet": {
				"id": "` + receiverWallet.ID + `",
				"receiver": {
					"id": "` + receiver.ID + `",
					"created_at": "` + receiver.CreatedAt.Format(time.RFC3339Nano) + `",
					"email": "` + receiver.Email + `", 
					"external_id": "` + receiver.ExternalID + `",
					"phone_number": "` + receiver.PhoneNumber + `",
					"updated_at": "` + receiver.UpdatedAt.Format(time.RFC3339Nano) + `"
				},
				"wallet": {
					"id": "` + wallet.ID + `",
					"name": "wallet1",
					"deep_link_schema": "` + wallet.DeepLinkSchema + `",
					"homepage": "` + wallet.Homepage + `",
					"sep_10_client_domain": "` + wallet.SEP10ClientDomain + `",
					"enabled": true
				},
				"status": "DRAFT",
				"status_history": [
					{
						"status": "DRAFT",
						"timestamp": "` + receiverWallet.StatusHistory[0].Timestamp.Format(time.RFC3339Nano) + `"
					}
				],
				"created_at": "` + receiverWallet.CreatedAt.Format(time.RFC3339Nano) + `",
				"updated_at": "` + receiverWallet.UpdatedAt.Format(time.RFC3339Nano) + `",
				"invitation_sent_at": null
			},
			"created_at": "` + payment.CreatedAt.Format(time.RFC3339Nano) + `",
			"updated_at": "` + payment.UpdatedAt.Format(time.RFC3339Nano) + `",
			"external_payment_id": "` + payment.ExternalPaymentID + `"
		}`

		assert.JSONEq(t, wantJson, rr.Body.String())
	})

	t.Run("error payment not found for given ID", func(t *testing.T) {
		// test
		req, err := http.NewRequest("GET", "/payments/invalid_id", nil)
		require.NoError(t, err)
		rr := httptest.NewRecorder()
		r.ServeHTTP(rr, req)

		// assert response
		assert.Equal(t, http.StatusNotFound, rr.Code)

		wantJson := `{
			"error": "Cannot retrieve payment with ID: invalid_id"
		}`
		assert.JSONEq(t, wantJson, rr.Body.String())
	})
}

func Test_PaymentHandler_GetPayments_CirclePayments(t *testing.T) {
	ctx := context.Background()

	dbConnectionPool := testutils.GetDBConnectionPool(t)

	models, outerErr := data.NewModels(dbConnectionPool)
	require.NoError(t, outerErr)

	// Create fixtures
	asset := data.CreateAssetFixture(t, ctx, dbConnectionPool, "USDC", "GA5ZSEJYB37JRC5AVCIA5MOP4RHTM335X2KGX3IHOJAPP5RE34K4KZVV")
	wallet := data.CreateWalletFixture(t, ctx, dbConnectionPool, "wallet1", "https://www.wallet.com", "www.wallet.com", "wallet1://")
	disbursement := data.CreateDisbursementFixture(t, ctx, dbConnectionPool, models.Disbursements, &data.Disbursement{
		Wallet: wallet,
		Status: data.ReadyDisbursementStatus,
		Asset:  asset,
	})
	receiverReady := data.CreateReceiverFixture(t, ctx, dbConnectionPool, &data.Receiver{})
	rwReady := data.CreateReceiverWalletFixture(t, ctx, dbConnectionPool, receiverReady.ID, wallet.ID, data.ReadyReceiversWalletStatus)
	payment1 := data.CreatePaymentFixture(t, ctx, dbConnectionPool, models.Payment, &data.Payment{
		ReceiverWallet: rwReady,
		Disbursement:   disbursement,
		Asset:          *asset,
		Amount:         "100",
		Status:         data.DraftPaymentStatus,
	})
	payment2 := data.CreatePaymentFixture(t, ctx, dbConnectionPool, models.Payment, &data.Payment{
		ReceiverWallet: rwReady,
		Disbursement:   disbursement,
		Asset:          *asset,
		Amount:         "200",
		Status:         data.DraftPaymentStatus,
	})
	data.CreatePaymentFixture(t, ctx, dbConnectionPool, models.Payment, &data.Payment{
		ReceiverWallet: rwReady,
		Disbursement:   disbursement,
		Asset:          *asset,
		Amount:         "300",
		Status:         data.DraftPaymentStatus,
	})

	data.CreateCircleTransferRequestFixture(t, ctx, dbConnectionPool, data.CircleTransferRequest{
		IdempotencyKey:   "idempotency-key-1",
		PaymentID:        payment1.ID,
		CircleTransferID: utils.StringPtr("circle-transfer-id-1"),
	})

	data.CreateCircleTransferRequestFixture(t, ctx, dbConnectionPool, data.CircleTransferRequest{
		IdempotencyKey:   "idempotency-key-2",
		PaymentID:        payment2.ID,
		CircleTransferID: utils.StringPtr("circle-transfer-id-2"),
	})

	testCases := []struct {
		name          string
		prepareMocks  func(t *testing.T, mDistributionAccountResolver *sigMocks.MockDistributionAccountResolver)
		runAssertions func(t *testing.T, responseStatus int, response string)
	}{
		{
			name: "returns error when distribution account resolver fails",
			prepareMocks: func(t *testing.T, mDistributionAccountResolver *sigMocks.MockDistributionAccountResolver) {
				t.Helper()

				mDistributionAccountResolver.
					On("DistributionAccountFromContext", mock.Anything).
					Return(schema.TransactionAccount{}, errors.New("unexpected error")).
					Once()
			},
			runAssertions: func(t *testing.T, responseStatus int, response string) {
				t.Helper()

				assert.Equal(t, http.StatusInternalServerError, responseStatus)
				assert.JSONEq(t, `{"error":"Cannot retrieve payments"}`, string(response))
			},
		},
		{
			name: "successfully returns payments with circle transaction IDs",
			prepareMocks: func(t *testing.T, mDistributionAccountResolver *sigMocks.MockDistributionAccountResolver) {
				t.Helper()

				mDistributionAccountResolver.
					On("DistributionAccountFromContext", mock.Anything).
					Return(schema.TransactionAccount{Type: schema.DistributionAccountCircleDBVault}, nil).
					Maybe()
			},
			runAssertions: func(t *testing.T, responseStatus int, response string) {
				t.Helper()

				assert.Equal(t, http.StatusOK, responseStatus)

				var actualResponse httpresponse.PaginatedResponse
				err := json.Unmarshal([]byte(response), &actualResponse)
				require.NoError(t, err)

				assert.Equal(t, 3, actualResponse.Pagination.Total)

				var payments []data.Payment
				err = json.Unmarshal(actualResponse.Data, &payments)
				require.NoError(t, err)

				assert.Len(t, payments, 3)
				for _, payment := range payments {
					if payment.ID == payment1.ID {
						assert.Equal(t, "circle-transfer-id-1", *payment.CircleTransferRequestID)
					}
					if payment.ID == payment2.ID {
						assert.Equal(t, "circle-transfer-id-2", *payment.CircleTransferRequestID)
					}
					if payment.ID != payment1.ID && payment.ID != payment2.ID {
						assert.Nil(t, payment.CircleTransferRequestID)
					}
				}
			},
		},
	}

	for _, tc := range testCases {
		t.Run(tc.name, func(t *testing.T) {
			mDistributionAccountResolver := sigMocks.NewMockDistributionAccountResolver(t)

			tc.prepareMocks(t, mDistributionAccountResolver)

			h := &PaymentsHandler{
				Models:                      models,
				DBConnectionPool:            dbConnectionPool,
				DistributionAccountResolver: mDistributionAccountResolver,
			}

			rr := httptest.NewRecorder()
			req, err := http.NewRequest(http.MethodGet, "/payments", nil)
			require.NoError(t, err)
			http.HandlerFunc(h.GetPayments).ServeHTTP(rr, req)
			resp := rr.Result()
			defer resp.Body.Close()
			respBody, err := io.ReadAll(resp.Body)
			require.NoError(t, err)

			tc.runAssertions(t, resp.StatusCode, string(respBody))
		})
	}
}

func Test_PaymentHandler_GetPayments_Errors(t *testing.T) {
	dbConnectionPool := testutils.GetDBConnectionPool(t)

	models, err := data.NewModels(dbConnectionPool)
	require.NoError(t, err)

	handler := &PaymentsHandler{
		Models:           models,
		DBConnectionPool: dbConnectionPool,
	}

	ts := httptest.NewServer(http.HandlerFunc(handler.GetPayments))
	defer ts.Close()

	tests := []struct {
		name               string
		queryParams        map[string]string
		expectedStatusCode int
		expectedResponse   string
	}{
		{
			name: "returns error when sort parameter is invalid",
			queryParams: map[string]string{
				"sort": "invalid_sort",
			},
			expectedStatusCode: http.StatusBadRequest,
			expectedResponse:   `{"error":"request invalid", "extras":{"sort":"invalid sort field name"}}`,
		},
		{
			name: "returns error when direction is invalid",
			queryParams: map[string]string{
				"direction": "invalid_direction",
			},
			expectedStatusCode: http.StatusBadRequest,
			expectedResponse:   `{"error":"request invalid", "extras":{"direction":"invalid sort order. valid values are 'asc' and 'desc'"}}`,
		},
		{
			name: "returns error when page is invalid",
			queryParams: map[string]string{
				"page": "invalid_page",
			},
			expectedStatusCode: http.StatusBadRequest,
			expectedResponse:   `{"error":"request invalid", "extras":{"page":"parameter must be an integer"}}`,
		},
		{
			name: "returns error when page_limit is invalid",
			queryParams: map[string]string{
				"page_limit": "invalid_page_limit",
			},
			expectedStatusCode: http.StatusBadRequest,
			expectedResponse:   `{"error":"request invalid", "extras":{"page_limit":"parameter must be an integer"}}`,
		},
		{
			name: "returns error when status is invalid",
			queryParams: map[string]string{
				"status": "invalid_status",
			},
			expectedStatusCode: http.StatusBadRequest,
			expectedResponse:   fmt.Sprintf(`{"error":"request invalid", "extras":{"status":"invalid parameter. valid values are: %v"}}`, data.PaymentStatuses()),
		},
		{
			name: "returns error when created_at_after is invalid",
			queryParams: map[string]string{
				"created_at_after": "invalid_created_at_after",
			},
			expectedStatusCode: http.StatusBadRequest,
			expectedResponse:   `{"error":"request invalid", "extras":{"created_at_after":"invalid date format. valid format is 'YYYY-MM-DD'"}}`,
		},
		{
			name: "returns error when created_at_before is invalid",
			queryParams: map[string]string{
				"created_at_before": "invalid_created_at_before",
			},
			expectedStatusCode: http.StatusBadRequest,
			expectedResponse:   `{"error":"request invalid", "extras":{"created_at_before":"invalid date format. valid format is 'YYYY-MM-DD'"}}`,
		},
		{
			name:               "returns empty list when no expectedPayments are found",
			queryParams:        map[string]string{},
			expectedStatusCode: http.StatusOK,
			expectedResponse:   `{"data":[], "pagination":{"pages":0, "total":0}}`,
		},
	}

	for _, tc := range tests {
		t.Run(tc.name, func(t *testing.T) {
			// Build the URL for the test request
			url := buildURLWithQueryParams(ts.URL, "/payments", tc.queryParams)
			resp, err := http.Get(url)
			require.NoError(t, err)
			defer resp.Body.Close()

			respBody, err := io.ReadAll(resp.Body)
			require.NoError(t, err)

			assert.Equal(t, tc.expectedStatusCode, resp.StatusCode)
			assert.JSONEq(t, tc.expectedResponse, string(respBody))
		})
	}
}

func Test_PaymentHandler_GetPayments_Success(t *testing.T) {
	dbConnectionPool := testutils.GetDBConnectionPool(t)

	models, err := data.NewModels(dbConnectionPool)
	require.NoError(t, err)

	mDistributionAccountResolver := sigMocks.NewMockDistributionAccountResolver(t)
	mDistributionAccountResolver.
		On("DistributionAccountFromContext", mock.Anything).
		Return(schema.TransactionAccount{Type: schema.DistributionAccountStellarEnv}, nil).
		Maybe()

	handler := &PaymentsHandler{
		Models:                      models,
		DBConnectionPool:            dbConnectionPool,
		DistributionAccountResolver: mDistributionAccountResolver,
	}

	ts := httptest.NewServer(http.HandlerFunc(handler.GetPayments))
	defer ts.Close()

	ctx := context.Background()

	// create fixtures
	asset := data.CreateAssetFixture(t, ctx, dbConnectionPool, "USDC", "GA5ZSEJYB37JRC5AVCIA5MOP4RHTM335X2KGX3IHOJAPP5RE34K4KZVV")
	wallet := data.CreateWalletFixture(t, ctx, dbConnectionPool, "wallet1", "https://www.wallet.com", "www.wallet.com", "wallet1://")

	// create receivers
	receiver1 := data.CreateReceiverFixture(t, ctx, dbConnectionPool, &data.Receiver{})
	receiverWallet1 := data.CreateReceiverWalletFixture(t, ctx, dbConnectionPool, receiver1.ID, wallet.ID, data.RegisteredReceiversWalletStatus)

	receiver2 := data.CreateReceiverFixture(t, ctx, dbConnectionPool, &data.Receiver{})
	receiverWallet2 := data.CreateReceiverWalletFixture(t, ctx, dbConnectionPool, receiver2.ID, wallet.ID, data.RegisteredReceiversWalletStatus)

	// create disbursements
	disbursement1 := data.CreateDisbursementFixture(t, ctx, dbConnectionPool, models.Disbursements, &data.Disbursement{
		Name:   "disbursement 1",
		Status: data.DraftDisbursementStatus,
		Asset:  asset,
		Wallet: wallet,
	})

	disbursement2 := data.CreateDisbursementFixture(t, ctx, dbConnectionPool, models.Disbursements, &data.Disbursement{
		Name:   "disbursement 2",
		Status: data.ReadyDisbursementStatus,
		Asset:  asset,
		Wallet: wallet,
	})

	stellarTransactionID, err := utils.RandomString(64)
	require.NoError(t, err)
	stellarOperationID, err := utils.RandomString(32)
	require.NoError(t, err)

	// create payments
	paymentDraft := data.CreatePaymentFixture(t, ctx, dbConnectionPool, models.Payment, &data.Payment{
		Amount:               "50",
		ExternalPaymentID:    uuid.NewString(),
		StellarTransactionID: stellarTransactionID,
		StellarOperationID:   stellarOperationID,
		Status:               data.DraftPaymentStatus,
		Disbursement:         disbursement1,
		Asset:                *asset,
		ReceiverWallet:       receiverWallet1,
		CreatedAt:            time.Date(2022, 12, 10, 23, 40, 20, 1431, time.UTC),
		UpdatedAt:            time.Date(2023, 3, 10, 23, 40, 20, 1431, time.UTC),
	})

	stellarTransactionID, err = utils.RandomString(64)
	require.NoError(t, err)
	stellarOperationID, err = utils.RandomString(32)
	require.NoError(t, err)

	paymentReady := data.CreatePaymentFixture(t, ctx, dbConnectionPool, models.Payment, &data.Payment{
		Amount:               "150",
		ExternalPaymentID:    uuid.NewString(),
		StellarTransactionID: stellarTransactionID,
		StellarOperationID:   stellarOperationID,
		Status:               data.ReadyPaymentStatus,
		Disbursement:         disbursement1,
		Asset:                *asset,
		ReceiverWallet:       receiverWallet2,
		CreatedAt:            time.Date(2023, 1, 10, 23, 40, 20, 1431, time.UTC),
		UpdatedAt:            time.Date(2023, 1, 10, 23, 40, 20, 1431, time.UTC),
	})

	stellarTransactionID, err = utils.RandomString(64)
	require.NoError(t, err)
	stellarOperationID, err = utils.RandomString(32)
	require.NoError(t, err)

	paymentPending := data.CreatePaymentFixture(t, ctx, dbConnectionPool, models.Payment, &data.Payment{
		Amount:               "200.50",
		ExternalPaymentID:    uuid.NewString(),
		StellarTransactionID: stellarTransactionID,
		StellarOperationID:   stellarOperationID,
		Status:               data.PendingPaymentStatus,
		Disbursement:         disbursement2,
		Asset:                *asset,
		ReceiverWallet:       receiverWallet1,
		CreatedAt:            time.Date(2023, 2, 10, 23, 40, 20, 1431, time.UTC),
		UpdatedAt:            time.Date(2023, 2, 10, 23, 40, 20, 1431, time.UTC),
	})

	stellarTransactionID, err = utils.RandomString(64)
	require.NoError(t, err)
	stellarOperationID, err = utils.RandomString(32)
	require.NoError(t, err)

	paymentPaused := data.CreatePaymentFixture(t, ctx, dbConnectionPool, models.Payment, &data.Payment{
		Amount:               "20",
		ExternalPaymentID:    uuid.NewString(),
		StellarTransactionID: stellarTransactionID,
		StellarOperationID:   stellarOperationID,
		Status:               data.PausedPaymentStatus,
		Disbursement:         disbursement2,
		Asset:                *asset,
		ReceiverWallet:       receiverWallet2,
		CreatedAt:            time.Date(2023, 3, 10, 23, 40, 20, 1431, time.UTC),
		UpdatedAt:            time.Date(2023, 4, 10, 23, 40, 20, 1431, time.UTC),
	})

	var paymentSuccess *data.Payment
	var paymentFailed *data.Payment
	var paymentCanceled *data.Payment

	for i, paymentStatus := range []data.PaymentStatus{data.SuccessPaymentStatus, data.FailedPaymentStatus, data.CanceledPaymentStatus} {
		payment := data.CreatePaymentFixture(t, ctx, dbConnectionPool, models.Payment, &data.Payment{
			Amount:               "50",
			ExternalPaymentID:    uuid.NewString(),
			StellarTransactionID: stellarTransactionID,
			StellarOperationID:   stellarOperationID,
			Status:               paymentStatus,
			Disbursement:         disbursement1,
			Asset:                *asset,
			ReceiverWallet:       receiverWallet1,
			CreatedAt:            time.Date(2024, time.Month(i+1), 10, 23, 40, 20, 1431, time.UTC),
			UpdatedAt:            time.Date(2024, time.Month(i+1), 10, 23, 40, 20, 1431, time.UTC),
		})

		switch paymentStatus {
		case data.SuccessPaymentStatus:
			paymentSuccess = payment
		case data.FailedPaymentStatus:
			paymentFailed = payment
		case data.CanceledPaymentStatus:
			paymentCanceled = payment
		default:
			panic(fmt.Sprintf("invalid payment status: %s", paymentStatus))
		}
	}

	type TestCase struct {
		name               string
		queryParams        map[string]string
		expectedStatusCode int
		expectedPagination httpresponse.PaginationInfo
		expectedPayments   []data.Payment
	}

	tests := []TestCase{
		{
			name:               "fetch all payments without filters will use the default sorter (updated_at DESC)",
			queryParams:        map[string]string{},
			expectedStatusCode: http.StatusOK,
			expectedPagination: httpresponse.PaginationInfo{
				Next:  "",
				Prev:  "",
				Pages: 1,
				Total: 7,
			},
			expectedPayments: []data.Payment{*paymentCanceled, *paymentFailed, *paymentSuccess, *paymentPaused, *paymentDraft, *paymentPending, *paymentReady}, // default sorter: (updated_at DESC)
		},
		{
			name: "fetch first page of payments with limit 1 and sort by created_at",
			queryParams: map[string]string{
				"page":       "1",
				"page_limit": "1",
				"sort":       "created_at",
				"direction":  "asc",
			},
			expectedStatusCode: http.StatusOK,
			expectedPagination: httpresponse.PaginationInfo{
				Next:  "/payments?direction=asc&page=2&page_limit=1&sort=created_at",
				Prev:  "",
				Pages: 7,
				Total: 7,
			},
			expectedPayments: []data.Payment{*paymentDraft},
		},
		{
			name: "fetch second page of payments with limit 1 and sort by created_at",
			queryParams: map[string]string{
				"page":       "2",
				"page_limit": "1",
				"sort":       "created_at",
				"direction":  "asc",
			},
			expectedStatusCode: http.StatusOK,
			expectedPagination: httpresponse.PaginationInfo{
				Next:  "/payments?direction=asc&page=3&page_limit=1&sort=created_at",
				Prev:  "/payments?direction=asc&page=1&page_limit=1&sort=created_at",
				Pages: 7,
				Total: 7,
			},
			expectedPayments: []data.Payment{*paymentReady},
		},
		{
			name: "fetch last page of payments with limit 1 and sort by created_at",
			queryParams: map[string]string{
				"page":       "7",
				"page_limit": "1",
				"sort":       "created_at",
				"direction":  "asc",
			},
			expectedStatusCode: http.StatusOK,
			expectedPagination: httpresponse.PaginationInfo{
				Next:  "",
				Prev:  "/payments?direction=asc&page=6&page_limit=1&sort=created_at",
				Pages: 7,
				Total: 7,
			},
			expectedPayments: []data.Payment{*paymentCanceled},
		},
		{
			name: "fetch payments for receiver1 with default sorter (updated_at DESC)",
			queryParams: map[string]string{
				"receiver_id": receiver1.ID,
			},
			expectedStatusCode: http.StatusOK,
			expectedPagination: httpresponse.PaginationInfo{
				Next:  "",
				Prev:  "",
				Pages: 1,
				Total: 5,
			},
			expectedPayments: []data.Payment{*paymentCanceled, *paymentFailed, *paymentSuccess, *paymentDraft, *paymentPending}, // default sorter: (updated_at DESC)
		},
		{
			name: "fetch payments for receiver2 with default sorter (updated_at DESC)",
			queryParams: map[string]string{
				"receiver_id": receiver2.ID,
			},
			expectedStatusCode: http.StatusOK,
			expectedPagination: httpresponse.PaginationInfo{
				Next:  "",
				Prev:  "",
				Pages: 1,
				Total: 2,
			},
			expectedPayments: []data.Payment{*paymentPaused, *paymentReady}, // default sorter: (updated_at DESC)
		},
		{
			name: "returns empty list when receiver_id is not found",
			queryParams: map[string]string{
				"receiver_id": "non_existing_id",
			},
			expectedStatusCode: http.StatusOK,
			expectedPagination: httpresponse.PaginationInfo{
				Next:  "",
				Prev:  "",
				Pages: 0,
				Total: 0,
			},
			expectedPayments: []data.Payment{},
		},
		{
			name: "fetch payments created at before 2023-01-01",
			queryParams: map[string]string{
				"created_at_before": "2023-01-01",
			},
			expectedStatusCode: http.StatusOK,
			expectedPagination: httpresponse.PaginationInfo{
				Next:  "",
				Prev:  "",
				Pages: 1,
				Total: 1,
			},
			expectedPayments: []data.Payment{*paymentDraft},
		},
		{
			name: "fetch payments after 2023-03-01",
			queryParams: map[string]string{
				"created_at_after": "2023-03-01",
			},
			expectedStatusCode: http.StatusOK,
			expectedPagination: httpresponse.PaginationInfo{
				Next:  "",
				Prev:  "",
				Pages: 1,
				Total: 4,
			},
			expectedPayments: []data.Payment{*paymentCanceled, *paymentFailed, *paymentSuccess, *paymentPaused}, // default sorter: (updated_at DESC)
		},
		{
			name: "fetch payment created at after 2023-01-01 and before 2023-03-01",
			queryParams: map[string]string{
				"created_at_after":  "2023-01-01",
				"created_at_before": "2023-03-01",
			},
			expectedStatusCode: http.StatusOK,
			expectedPagination: httpresponse.PaginationInfo{
				Next:  "",
				Prev:  "",
				Pages: 1,
				Total: 2,
			},
			expectedPayments: []data.Payment{*paymentPending, *paymentReady}, // default sorter: (updated_at DESC)
		},
		{
			name: "query[p.id]",
			queryParams: map[string]string{
				"q": paymentDraft.ID[:5],
			},
			expectedStatusCode: http.StatusOK,
			expectedPagination: httpresponse.PaginationInfo{
				Next: "", Prev: "",
				Pages: 1, Total: 1,
			},
			expectedPayments: []data.Payment{*paymentDraft},
		},
		{
			name: "query[p.external_payment_id]",
			queryParams: map[string]string{
				"q": paymentReady.ExternalPaymentID[:5],
			},
			expectedStatusCode: http.StatusOK,
			expectedPagination: httpresponse.PaginationInfo{
				Next: "", Prev: "",
				Pages: 1, Total: 1,
			},
			expectedPayments: []data.Payment{*paymentReady},
		},
		{
			name: "query[rw.stellar_address]",
			queryParams: map[string]string{
				"q": receiverWallet1.StellarAddress[:5],
			},
			expectedStatusCode: http.StatusOK,
			expectedPagination: httpresponse.PaginationInfo{
				Next: "", Prev: "",
				Pages: 1, Total: 5,
			},
			expectedPayments: []data.Payment{*paymentCanceled, *paymentFailed, *paymentSuccess, *paymentDraft, *paymentPending}, // default sorter: (updated_at DESC)
		},
		{
			name: "query[d.name]",
			queryParams: map[string]string{
				"q": disbursement2.Name[5:],
			},
			expectedStatusCode: http.StatusOK,
			expectedPagination: httpresponse.PaginationInfo{
				Next: "", Prev: "",
				Pages: 1, Total: 2,
			},
			expectedPayments: []data.Payment{*paymentPaused, *paymentPending}, // default sorter: (updated_at DESC)
		},
	}

	for _, payment := range []data.Payment{*paymentDraft, *paymentPending, *paymentReady, *paymentPaused, *paymentSuccess, *paymentFailed, *paymentCanceled} {
		tests = append(tests, TestCase{
			name: "fetch payments with status=" + string(payment.Status),
			queryParams: map[string]string{
				"status": string(payment.Status),
			},
			expectedStatusCode: http.StatusOK,
			expectedPagination: httpresponse.PaginationInfo{
				Next:  "",
				Prev:  "",
				Pages: 1,
				Total: 1,
			},
			expectedPayments: []data.Payment{payment},
		})
	}

	for _, tc := range tests {
		t.Run(tc.name, func(t *testing.T) {
			// Build the URL for the test request
			url := buildURLWithQueryParams(ts.URL, "/payments", tc.queryParams)
			resp, err := http.Get(url)
			require.NoError(t, err)
			defer resp.Body.Close()

			// Parse the response body
			var actualResponse httpresponse.PaginatedResponse
			err = json.NewDecoder(resp.Body).Decode(&actualResponse)
			require.NoError(t, err)

			// Assert on the pagination data
			assert.Equal(t, tc.expectedPagination, actualResponse.Pagination)

			// Parse the response data
			expectedJson, err := json.Marshal(tc.expectedPayments)
			require.NoError(t, err)
			assert.JSONEq(t, string(expectedJson), string(actualResponse.Data))
		})
	}
}

func Test_PaymentHandler_RetryPayments(t *testing.T) {
	dbConnectionPool := testutils.GetDBConnectionPool(t)

	models, err := data.NewModels(dbConnectionPool)
	require.NoError(t, err)

	tnt := tenant.Tenant{ID: "tenant-id"}

	ctx := tenant.SaveTenantInContext(context.Background(), &tnt)

	wallet := data.CreateWalletFixture(t, ctx, dbConnectionPool, "Wallet", "https://www.wallet.com", "www.wallet.com", "wallet://")
	asset := data.CreateAssetFixture(t, ctx, dbConnectionPool, "USDC", "GA5ZSEJYB37JRC5AVCIA5MOP4RHTM335X2KGX3IHOJAPP5RE34K4KZVV")

	receiver := data.CreateReceiverFixture(t, ctx, dbConnectionPool, &data.Receiver{})
	receiverWallet := data.CreateReceiverWalletFixture(t, ctx, dbConnectionPool, receiver.ID, wallet.ID, data.RegisteredReceiversWalletStatus)

	disbursement := data.CreateDisbursementFixture(t, ctx, dbConnectionPool, models.Disbursements, &data.Disbursement{
		Wallet:            wallet,
		Asset:             asset,
		Status:            data.StartedDisbursementStatus,
		VerificationField: data.VerificationTypeDateOfBirth,
	})

	t.Run("returns Unauthorized when no token in the context", func(t *testing.T) {
		// Prepare the handler
		handler := PaymentsHandler{
			Models:           models,
			DBConnectionPool: dbConnectionPool,
		}

		req, err := http.NewRequestWithContext(ctx, http.MethodPatch, "/retry", strings.NewReader("{}"))
		require.NoError(t, err)

		rw := httptest.NewRecorder()
		http.HandlerFunc(handler.RetryPayments).ServeHTTP(rw, req)

		resp := rw.Result()
		defer resp.Body.Close()

		respBody, err := io.ReadAll(resp.Body)
		require.NoError(t, err)

		assert.Equal(t, http.StatusUnauthorized, resp.StatusCode)
		assert.JSONEq(t, `{"error": "Not authorized."}`, string(respBody))
	})

	t.Run("returns InternalServerError when fails getting user from token", func(t *testing.T) {
		ctx = context.WithValue(ctx, middleware.TokenContextKey, "mytoken")

		req, err := http.NewRequestWithContext(ctx, http.MethodPatch, "/retry", strings.NewReader("{}"))
		require.NoError(t, err)

		// Prepare the handler and its mocks
		authManagerMock := auth.NewAuthManagerMock(t)
		authManagerMock.
			On("GetUser", ctx, "mytoken").
			Return(nil, errors.New("unexpected error")).
			Once()
		handler := PaymentsHandler{
			Models:           models,
			DBConnectionPool: dbConnectionPool,
			AuthManager:      authManagerMock,
		}

		rw := httptest.NewRecorder()
		http.HandlerFunc(handler.RetryPayments).ServeHTTP(rw, req)

		resp := rw.Result()
		defer resp.Body.Close()

		respBody, err := io.ReadAll(resp.Body)
		require.NoError(t, err)

		assert.Equal(t, http.StatusInternalServerError, resp.StatusCode)
		assert.JSONEq(t, `{"error": "An internal error occurred while processing this request."}`, string(respBody))
	})

	t.Run("returns BadRequest when fails decoding body request", func(t *testing.T) {
		ctx = context.WithValue(ctx, middleware.TokenContextKey, "mytoken")

		payload := strings.NewReader("invalid")
		req, err := http.NewRequestWithContext(ctx, http.MethodPatch, "/retry", payload)
		require.NoError(t, err)

		// Prepare the handler and its mocks
		authManagerMock := auth.NewAuthManagerMock(t)
		authManagerMock.
			On("GetUser", ctx, "mytoken").
			Return(&auth.User{Email: "email@test.com"}, nil).
			Once()
		handler := PaymentsHandler{
			Models:           models,
			DBConnectionPool: dbConnectionPool,
			AuthManager:      authManagerMock,
		}

		rw := httptest.NewRecorder()
		http.HandlerFunc(handler.RetryPayments).ServeHTTP(rw, req)

		resp := rw.Result()
		defer resp.Body.Close()

		respBody, err := io.ReadAll(resp.Body)
		require.NoError(t, err)

		assert.Equal(t, http.StatusBadRequest, resp.StatusCode)
		assert.JSONEq(t, `{"error": "The request was invalid in some way."}`, string(respBody))
	})

	t.Run("returns BadRequest when fails when payload is invalid", func(t *testing.T) {
		ctx = context.WithValue(ctx, middleware.TokenContextKey, "mytoken")

		payload := strings.NewReader("{}")
		req, err := http.NewRequestWithContext(ctx, http.MethodPatch, "/retry", payload)
		require.NoError(t, err)

		// Prepare the handler and its mocks
		authManagerMock := auth.NewAuthManagerMock(t)
		authManagerMock.
			On("GetUser", ctx, "mytoken").
			Return(&auth.User{Email: "email@test.com"}, nil).
			Once()
		handler := PaymentsHandler{
			Models:           models,
			DBConnectionPool: dbConnectionPool,
			AuthManager:      authManagerMock,
		}

		rw := httptest.NewRecorder()
		http.HandlerFunc(handler.RetryPayments).ServeHTTP(rw, req)

		resp := rw.Result()
		defer resp.Body.Close()

		respBody, err := io.ReadAll(resp.Body)
		require.NoError(t, err)

		assert.Equal(t, http.StatusBadRequest, resp.StatusCode)
		assert.JSONEq(t, `{"error": "The request was invalid in some way.", "extras": {"payment_ids": "payment_ids should not be empty"}}`, string(respBody))
	})

	t.Run("returns BadRequest when some payments IDs are not in the failed state", func(t *testing.T) {
		data.DeleteAllPaymentsFixtures(t, ctx, dbConnectionPool)

		payment1 := data.CreatePaymentFixture(t, ctx, dbConnectionPool, models.Payment, &data.Payment{
			Amount:               "1",
			StellarTransactionID: "stellar-transaction-id-1",
			StellarOperationID:   "operation-id-1",
			Status:               data.PendingPaymentStatus,
			Disbursement:         disbursement,
			ReceiverWallet:       receiverWallet,
			Asset:                *asset,
		})

		payment2 := data.CreatePaymentFixture(t, ctx, dbConnectionPool, models.Payment, &data.Payment{
			Amount:               "1",
			StellarTransactionID: "stellar-transaction-id-2",
			StellarOperationID:   "operation-id-2",
			Status:               data.ReadyPaymentStatus,
			Disbursement:         disbursement,
			ReceiverWallet:       receiverWallet,
			Asset:                *asset,
		})

		payment3 := data.CreatePaymentFixture(t, ctx, dbConnectionPool, models.Payment, &data.Payment{
			Amount:               "1",
			StellarTransactionID: "stellar-transaction-id-3",
			StellarOperationID:   "operation-id-3",
			Status:               data.FailedPaymentStatus,
			Disbursement:         disbursement,
			ReceiverWallet:       receiverWallet,
			Asset:                *asset,
		})

		payment4 := data.CreatePaymentFixture(t, ctx, dbConnectionPool, models.Payment, &data.Payment{
			Amount:               "1",
			StellarTransactionID: "stellar-transaction-id-4",
			StellarOperationID:   "operation-id-4",
			Status:               data.FailedPaymentStatus,
			Disbursement:         disbursement,
			ReceiverWallet:       receiverWallet,
			Asset:                *asset,
		})

		ctx = context.WithValue(ctx, middleware.TokenContextKey, "mytoken")

		payload := strings.NewReader(fmt.Sprintf(`
			{
				"payment_ids": [%q, %q, %q, %q]
			}
		`, payment1.ID, payment2.ID, payment3.ID, payment4.ID))
		req, err := http.NewRequestWithContext(ctx, http.MethodPatch, "/retry", payload)
		require.NoError(t, err)

		// Prepare the handler and its mocks
		authManagerMock := auth.NewAuthManagerMock(t)
		authManagerMock.
			On("GetUser", ctx, "mytoken").
			Return(&auth.User{Email: "email@test.com"}, nil).
			Once()
		handler := PaymentsHandler{
			Models:           models,
			DBConnectionPool: dbConnectionPool,
			AuthManager:      authManagerMock,
		}

		rw := httptest.NewRecorder()
		http.HandlerFunc(handler.RetryPayments).ServeHTTP(rw, req)

		resp := rw.Result()
		defer resp.Body.Close()

		respBody, err := io.ReadAll(resp.Body)
		require.NoError(t, err)

		assert.Equal(t, http.StatusBadRequest, resp.StatusCode)
		assert.JSONEq(t, `{"error": "Invalid payment ID(s) provided. All payment IDs must exist and be in the 'FAILED' state."}`, string(respBody))

		payment1DB, err := models.Payment.Get(ctx, payment1.ID, dbConnectionPool)
		require.NoError(t, err)

		payment2DB, err := models.Payment.Get(ctx, payment2.ID, dbConnectionPool)
		require.NoError(t, err)

		payment3DB, err := models.Payment.Get(ctx, payment3.ID, dbConnectionPool)
		require.NoError(t, err)

		payment4DB, err := models.Payment.Get(ctx, payment4.ID, dbConnectionPool)
		require.NoError(t, err)

		// Payment 1
		assert.Equal(t, data.PendingPaymentStatus, payment1DB.Status)
		assert.Equal(t, payment1.StellarTransactionID, payment1DB.StellarTransactionID)
		assert.Equal(t, payment1.StatusHistory, payment1DB.StatusHistory)

		// Payment 2
		assert.Equal(t, data.ReadyPaymentStatus, payment2DB.Status)
		assert.Equal(t, payment2.StellarTransactionID, payment2DB.StellarTransactionID)
		assert.Equal(t, payment2.StatusHistory, payment2DB.StatusHistory)

		// Payment 3
		assert.Equal(t, data.FailedPaymentStatus, payment3DB.Status)
		assert.Equal(t, payment3.StellarTransactionID, payment3DB.StellarTransactionID)
		assert.Equal(t, payment3.StatusHistory, payment3DB.StatusHistory)

		// Payment 4
		assert.Equal(t, data.FailedPaymentStatus, payment4DB.Status)
		assert.Equal(t, payment4.StellarTransactionID, payment4DB.StellarTransactionID)
		assert.Equal(t, payment4.StatusHistory, payment4DB.StatusHistory)
	})

	t.Run("successfully retries failed payments", func(t *testing.T) {
		data.DeleteAllPaymentsFixtures(t, ctx, dbConnectionPool)

		payment1 := data.CreatePaymentFixture(t, ctx, dbConnectionPool, models.Payment, &data.Payment{
			Amount:               "1",
			StellarTransactionID: "stellar-transaction-id-1",
			StellarOperationID:   "operation-id-1",
			Status:               data.FailedPaymentStatus,
			Disbursement:         disbursement,
			ReceiverWallet:       receiverWallet,
			Asset:                *asset,
		})

		payment2 := data.CreatePaymentFixture(t, ctx, dbConnectionPool, models.Payment, &data.Payment{
			Amount:               "1",
			StellarTransactionID: "stellar-transaction-id-2",
			StellarOperationID:   "operation-id-2",
			Status:               data.FailedPaymentStatus,
			Disbursement:         disbursement,
			ReceiverWallet:       receiverWallet,
			Asset:                *asset,
		})

		ctx = context.WithValue(ctx, middleware.TokenContextKey, "mytoken")

		payload := strings.NewReader(fmt.Sprintf(`
			{
				"payment_ids": [%q, %q]
			}
		`, payment1.ID, payment2.ID))
		req, err := http.NewRequestWithContext(ctx, http.MethodPatch, "/retry", payload)
		require.NoError(t, err)

		// Prepare the handler and its mocks
		authManagerMock := auth.NewAuthManagerMock(t)
		authManagerMock.
			On("GetUser", ctx, "mytoken").
			Return(&auth.User{Email: "email@test.com"}, nil).
			Once()
		eventProducerMock := events.NewMockProducer(t)
		eventProducerMock.
			On("WriteMessages", ctx, []events.Message{
				{
					Topic:    events.PaymentReadyToPayTopic,
					Key:      tnt.ID,
					TenantID: tnt.ID,
					Type:     events.PaymentReadyToPayRetryFailedPayment,
					Data: schemas.EventPaymentsReadyToPayData{
						TenantID: tnt.ID,
						Payments: []schemas.PaymentReadyToPay{
							{ID: payment1.ID},
							{ID: payment2.ID},
						},
					},
				},
			}).
			Return(nil).
			Once()
		distAccountResolverMock := sigMocks.NewMockDistributionAccountResolver(t)
		distAccountResolverMock.
			On("DistributionAccountFromContext", mock.Anything).
			Return(schema.TransactionAccount{Type: schema.DistributionAccountStellarEnv}, nil).
			Once()
		handler := PaymentsHandler{
			Models:                      models,
			DBConnectionPool:            dbConnectionPool,
			AuthManager:                 authManagerMock,
			EventProducer:               eventProducerMock,
			DistributionAccountResolver: distAccountResolverMock,
		}

		rw := httptest.NewRecorder()
		http.HandlerFunc(handler.RetryPayments).ServeHTTP(rw, req)

		resp := rw.Result()
		defer resp.Body.Close()

		respBody, err := io.ReadAll(resp.Body)
		require.NoError(t, err)

		assert.Equal(t, http.StatusOK, resp.StatusCode)
		assert.JSONEq(t, `{"message": "Payments retried successfully"}`, string(respBody))

		payment1DB, err := models.Payment.Get(ctx, payment1.ID, dbConnectionPool)
		require.NoError(t, err)

		payment2DB, err := models.Payment.Get(ctx, payment2.ID, dbConnectionPool)
		require.NoError(t, err)

		// Payment 1
		assert.Equal(t, data.ReadyPaymentStatus, payment1DB.Status)
		assert.Empty(t, payment1DB.StellarTransactionID)
		assert.NotEqual(t, payment1.StatusHistory, payment1DB.StatusHistory)
		assert.Len(t, payment1DB.StatusHistory, 2)
		assert.Equal(t, data.ReadyPaymentStatus, payment1DB.StatusHistory[1].Status)
		assert.Equal(t, "User email@test.com has requested to retry the payment - Previous Stellar Transaction ID: stellar-transaction-id-1", payment1DB.StatusHistory[1].StatusMessage)

		// Payment 2
		assert.Equal(t, data.ReadyPaymentStatus, payment2DB.Status)
		assert.Empty(t, payment2DB.StellarTransactionID)
		assert.NotEqual(t, payment2.StatusHistory, payment2DB.StatusHistory)
		assert.Len(t, payment2DB.StatusHistory, 2)
		assert.Equal(t, data.ReadyPaymentStatus, payment2DB.StatusHistory[1].Status)
		assert.Equal(t, "User email@test.com has requested to retry the payment - Previous Stellar Transaction ID: stellar-transaction-id-2", payment2DB.StatusHistory[1].StatusMessage)
	})

	t.Run("successfully retries failed circle payment", func(t *testing.T) {
		data.DeleteAllPaymentsFixtures(t, ctx, dbConnectionPool)
		data.DeleteAllCircleRecipientsFixtures(t, ctx, dbConnectionPool)
		data.DeleteAllCircleTransferRequests(t, ctx, dbConnectionPool)

		failedPayment := data.CreatePaymentFixture(t, ctx, dbConnectionPool, models.Payment, &data.Payment{
			Amount:               "1",
			StellarTransactionID: "stellar-transaction-id-1",
			StellarOperationID:   "operation-id-1",
			Status:               data.FailedPaymentStatus,
			Disbursement:         disbursement,
			ReceiverWallet:       receiverWallet,
			Asset:                *asset,
		})
		circleRecipient := data.CreateCircleRecipientFixture(t, ctx, dbConnectionPool, data.CircleRecipient{
			ReceiverWalletID:  receiverWallet.ID,
			Status:            data.CircleRecipientStatusDenied,
			CircleRecipientID: "circle-recipient-id-1",
			SyncAttempts:      5,
			LastSyncAttemptAt: time.Now(),
		})

		circleTnt := tenant.Tenant{ID: "tenant-id", DistributionAccountType: schema.DistributionAccountCircleDBVault}
		circleCtx := tenant.SaveTenantInContext(context.Background(), &circleTnt)
		circleCtx = context.WithValue(circleCtx, middleware.TokenContextKey, "mytoken")

		payload := strings.NewReader(fmt.Sprintf(`{ "payment_ids": [%q] } `, failedPayment.ID))
		req, err := http.NewRequestWithContext(circleCtx, http.MethodPatch, "/retry", payload)
		require.NoError(t, err)

		// Prepare the handler and its mocks
		authManagerMock := auth.NewAuthManagerMock(t)
		authManagerMock.
			On("GetUser", circleCtx, "mytoken").
			Return(&auth.User{Email: "email@test.com"}, nil).
			Once()
		eventProducerMock := events.NewMockProducer(t)
		eventProducerMock.
			On("WriteMessages", circleCtx, []events.Message{
				{
					Topic:    events.CirclePaymentReadyToPayTopic,
					Key:      tnt.ID,
					TenantID: tnt.ID,
					Type:     events.PaymentReadyToPayRetryFailedPayment,
					Data: schemas.EventPaymentsReadyToPayData{
						TenantID: tnt.ID,
						Payments: []schemas.PaymentReadyToPay{
							{ID: failedPayment.ID},
						},
					},
				},
			}).
			Return(nil).
			Once()
		distAccountResolverMock := sigMocks.NewMockDistributionAccountResolver(t)
		distAccountResolverMock.
			On("DistributionAccountFromContext", mock.Anything).
			Return(schema.TransactionAccount{Type: schema.DistributionAccountCircleDBVault}, nil).
			Once()
		handler := PaymentsHandler{
			Models:                      models,
			DBConnectionPool:            dbConnectionPool,
			AuthManager:                 authManagerMock,
			EventProducer:               eventProducerMock,
			DistributionAccountResolver: distAccountResolverMock,
		}

		rw := httptest.NewRecorder()
		http.HandlerFunc(handler.RetryPayments).ServeHTTP(rw, req)
		resp := rw.Result()
		defer resp.Body.Close()
		respBody, err := io.ReadAll(resp.Body)
		require.NoError(t, err)

		// Assert response
		assert.Equal(t, http.StatusOK, resp.StatusCode)
		assert.JSONEq(t, `{"message": "Payments retried successfully"}`, string(respBody))

		// Assert payment status
		previouslyFailedPayment, err := models.Payment.Get(circleCtx, failedPayment.ID, dbConnectionPool)
		require.NoError(t, err)
		assert.Equal(t, data.ReadyPaymentStatus, previouslyFailedPayment.Status)

		// Assert circle transfer request status
		circleRecipient, err = models.CircleRecipient.GetByReceiverWalletID(circleCtx, circleRecipient.ReceiverWalletID)
		require.NoError(t, err)
		assert.Empty(t, circleRecipient.Status)
		assert.Empty(t, circleRecipient.SyncAttempts)
		assert.Empty(t, circleRecipient.LastSyncAttemptAt)
		assert.Empty(t, circleRecipient.ResponseBody)
	})

	t.Run("returns error when tenant is not in the context", func(t *testing.T) {
		data.DeleteAllPaymentsFixtures(t, ctx, dbConnectionPool)

		payment1 := data.CreatePaymentFixture(t, ctx, dbConnectionPool, models.Payment, &data.Payment{
			Amount:               "1",
			StellarTransactionID: "stellar-transaction-id-1",
			StellarOperationID:   "operation-id-1",
			Status:               data.FailedPaymentStatus,
			Disbursement:         disbursement,
			ReceiverWallet:       receiverWallet,
			Asset:                *asset,
		})

		payment2 := data.CreatePaymentFixture(t, ctx, dbConnectionPool, models.Payment, &data.Payment{
			Amount:               "1",
			StellarTransactionID: "stellar-transaction-id-2",
			StellarOperationID:   "operation-id-2",
			Status:               data.FailedPaymentStatus,
			Disbursement:         disbursement,
			ReceiverWallet:       receiverWallet,
			Asset:                *asset,
		})

		ctxWithoutTenant := context.WithValue(context.Background(), middleware.TokenContextKey, "mytoken")

		payload := strings.NewReader(fmt.Sprintf(`
			{
				"payment_ids": [%q, %q]
			}
		`, payment1.ID, payment2.ID))
		req, err := http.NewRequestWithContext(ctxWithoutTenant, http.MethodPatch, "/retry", payload)
		require.NoError(t, err)

		// Prepare the handler and its mocks
		authManagerMock := auth.NewAuthManagerMock(t)
		authManagerMock.
			On("GetUser", ctxWithoutTenant, "mytoken").
			Return(&auth.User{Email: "email@test.com"}, nil).
			Once()
		distAccountResolverMock := sigMocks.NewMockDistributionAccountResolver(t)
		handler := PaymentsHandler{
			Models:                      models,
			DBConnectionPool:            dbConnectionPool,
			AuthManager:                 authManagerMock,
			DistributionAccountResolver: distAccountResolverMock,
		}

		rw := httptest.NewRecorder()
		http.HandlerFunc(handler.RetryPayments).ServeHTTP(rw, req)
		resp := rw.Result()
		defer resp.Body.Close()
		respBody, err := io.ReadAll(resp.Body)
		require.NoError(t, err)

		assert.Equal(t, http.StatusInternalServerError, resp.StatusCode)
		assert.JSONEq(t, `{"error": "An internal error occurred while processing this request."}`, string(respBody))
	})

	t.Run("logs to crashTracker when EventProducer fails to write a message", func(t *testing.T) {
		data.DeleteAllPaymentsFixtures(t, ctx, dbConnectionPool)

		payment1 := data.CreatePaymentFixture(t, ctx, dbConnectionPool, models.Payment, &data.Payment{
			Amount:               "1",
			StellarTransactionID: "stellar-transaction-id-1",
			StellarOperationID:   "operation-id-1",
			Status:               data.FailedPaymentStatus,
			Disbursement:         disbursement,
			ReceiverWallet:       receiverWallet,
			Asset:                *asset,
		})

		ctx = context.WithValue(ctx, middleware.TokenContextKey, "mytoken")

		payload := strings.NewReader(fmt.Sprintf(`
			{
				"payment_ids": [%q]
			}
		`, payment1.ID))
		req, err := http.NewRequestWithContext(ctx, http.MethodPatch, "/retry", payload)
		require.NoError(t, err)

		// Prepare the handler and its mocks
		authManagerMock := auth.NewAuthManagerMock(t)
		authManagerMock.
			On("GetUser", ctx, "mytoken").
			Return(&auth.User{Email: "email@test.com"}, nil).
			Once()
		eventProducerMock := events.NewMockProducer(t)
		eventProducerMock.
			On("WriteMessages", ctx, []events.Message{
				{
					Topic:    events.PaymentReadyToPayTopic,
					Key:      tnt.ID,
					TenantID: tnt.ID,
					Type:     events.PaymentReadyToPayRetryFailedPayment,
					Data: schemas.EventPaymentsReadyToPayData{
						TenantID: tnt.ID,
						Payments: []schemas.PaymentReadyToPay{
							{ID: payment1.ID},
						},
					},
				},
			}).
			Return(errors.New("unexpected error")).
			Once()
		crashTrackerMock := &crashtracker.MockCrashTrackerClient{}
		crashTrackerMock.
			On("LogAndReportErrors", mock.Anything, mock.Anything, "writing retry payment message on the event producer").
			Once()
		distAccountResolverMock := sigMocks.NewMockDistributionAccountResolver(t)
		distAccountResolverMock.
			On("DistributionAccountFromContext", mock.Anything).
			Return(schema.TransactionAccount{Type: schema.DistributionAccountStellarEnv}, nil).
			Once()
		handler := PaymentsHandler{
			Models:                      models,
			DBConnectionPool:            dbConnectionPool,
			AuthManager:                 authManagerMock,
			EventProducer:               eventProducerMock,
			CrashTrackerClient:          crashTrackerMock,
			DistributionAccountResolver: distAccountResolverMock,
		}

		rw := httptest.NewRecorder()
		http.HandlerFunc(handler.RetryPayments).ServeHTTP(rw, req)

		resp := rw.Result()
		defer resp.Body.Close()

		respBody, err := io.ReadAll(resp.Body)
		require.NoError(t, err)

		assert.Equal(t, http.StatusOK, resp.StatusCode)
		assert.JSONEq(t, `{"message":"Payments retried successfully"}`, string(respBody))
	})

	t.Run("logs when couldn't write message because EventProducer is nil", func(t *testing.T) {
		data.DeleteAllPaymentsFixtures(t, ctx, dbConnectionPool)

		payment1 := data.CreatePaymentFixture(t, ctx, dbConnectionPool, models.Payment, &data.Payment{
			Amount:               "1",
			StellarTransactionID: "stellar-transaction-id-1",
			StellarOperationID:   "operation-id-1",
			Status:               data.FailedPaymentStatus,
			Disbursement:         disbursement,
			ReceiverWallet:       receiverWallet,
			Asset:                *asset,
		})

		payment2 := data.CreatePaymentFixture(t, ctx, dbConnectionPool, models.Payment, &data.Payment{
			Amount:               "1",
			StellarTransactionID: "stellar-transaction-id-2",
			StellarOperationID:   "operation-id-2",
			Status:               data.FailedPaymentStatus,
			Disbursement:         disbursement,
			ReceiverWallet:       receiverWallet,
			Asset:                *asset,
		})

		ctx = context.WithValue(ctx, middleware.TokenContextKey, "mytoken")

		payload := strings.NewReader(fmt.Sprintf(`
			{
				"payment_ids": [%q, %q]
			}
		`, payment1.ID, payment2.ID))
		req, err := http.NewRequestWithContext(ctx, http.MethodPatch, "/retry", payload)
		require.NoError(t, err)

		// Prepare the handler and its mocks
		authManagerMock := auth.NewAuthManagerMock(t)
		authManagerMock.
			On("GetUser", ctx, "mytoken").
			Return(&auth.User{Email: "email@test.com"}, nil).
			Once()
		distAccountResolverMock := sigMocks.NewMockDistributionAccountResolver(t)
		distAccountResolverMock.
			On("DistributionAccountFromContext", mock.Anything).
			Return(schema.TransactionAccount{Type: schema.DistributionAccountStellarEnv}, nil).
			Once()
		handler := PaymentsHandler{
			Models:                      models,
			DBConnectionPool:            dbConnectionPool,
			AuthManager:                 authManagerMock,
			DistributionAccountResolver: distAccountResolverMock,
		}

		getEntries := log.DefaultLogger.StartTest(log.DebugLevel)

		handler.EventProducer = nil
		rw := httptest.NewRecorder()
		http.HandlerFunc(handler.RetryPayments).ServeHTTP(rw, req)

		resp := rw.Result()
		defer resp.Body.Close()

		respBody, err := io.ReadAll(resp.Body)
		require.NoError(t, err)

		assert.Equal(t, http.StatusOK, resp.StatusCode)
		assert.JSONEq(t, `{"message":"Payments retried successfully"}`, string(respBody))

		msg := events.Message{
			Topic:    events.PaymentReadyToPayTopic,
			Key:      tnt.ID,
			TenantID: tnt.ID,
			Type:     events.PaymentReadyToPayRetryFailedPayment,
			Data: schemas.EventPaymentsReadyToPayData{
				TenantID: tnt.ID,
				Payments: []schemas.PaymentReadyToPay{
					{ID: payment1.ID},
					{ID: payment2.ID},
				},
			},
		}

		entries := getEntries()
		require.Len(t, entries, 1)
		assert.Contains(t, fmt.Sprintf("event producer is nil, could not publish messages %+v", []events.Message{msg}), entries[0].Message)
	})
}

func Test_PaymentsHandler_getPaymentsWithCount(t *testing.T) {
	dbConnectionPool := testutils.GetDBConnectionPool(t)

	ctx := context.Background()
	models, err := data.NewModels(dbConnectionPool)
	require.NoError(t, err)

	mDistributionAccountResolver := sigMocks.NewMockDistributionAccountResolver(t)

	handler := &PaymentsHandler{
		Models:                      models,
		DBConnectionPool:            dbConnectionPool,
		DistributionAccountResolver: mDistributionAccountResolver,
	}

	mDistributionAccountResolver.
		On("DistributionAccountFromContext", mock.Anything).
		Return(schema.TransactionAccount{Type: schema.DistributionAccountStellarEnv}, nil).
		Maybe()

	t.Run("0 payments created", func(t *testing.T) {
		response, err := handler.getPaymentsWithCount(ctx, &data.QueryParams{})
		require.NoError(t, err)

		assert.Equal(t, response.Total, 0)
		assert.Equal(t, response.Result, []data.Payment(nil))
	})

	t.Run("error invalid payment status", func(t *testing.T) {
		_, err := handler.getPaymentsWithCount(ctx, &data.QueryParams{
			Filters: map[data.FilterKey]interface{}{
				data.FilterKeyStatus: "INVALID",
			},
		})
		require.ErrorContains(t, err, `error counting payments: error counting payments: pq: invalid input value for enum payment_status: "INVALID"`)
	})

	asset := data.CreateAssetFixture(t, ctx, dbConnectionPool, "USDC", "GA5ZSEJYB37JRC5AVCIA5MOP4RHTM335X2KGX3IHOJAPP5RE34K4KZVV")
	wallet := data.CreateWalletFixture(t, ctx, dbConnectionPool, "wallet1", "https://www.wallet.com", "www.wallet.com", "wallet1://")

	receiver := data.CreateReceiverFixture(t, ctx, dbConnectionPool, &data.Receiver{})
	receiverWallet := data.CreateReceiverWalletFixture(t, ctx, dbConnectionPool, receiver.ID, wallet.ID, data.DraftReceiversWalletStatus)

	disbursement := data.CreateDisbursementFixture(t, ctx, dbConnectionPool, models.Disbursements, &data.Disbursement{
		Name:   "disbursement 1",
		Status: data.DraftDisbursementStatus,
		Asset:  asset,
		Wallet: wallet,
	})

	payment := data.CreatePaymentFixture(t, ctx, dbConnectionPool, models.Payment, &data.Payment{
		Amount: "50",
		Status: data.DraftPaymentStatus,
		StatusHistory: []data.PaymentStatusHistoryEntry{
			{
				Status:        data.DraftPaymentStatus,
				StatusMessage: "",
				Timestamp:     time.Now(),
			},
		},
		Disbursement:   disbursement,
		Asset:          *asset,
		ReceiverWallet: receiverWallet,
	})

	t.Run("return payment", func(t *testing.T) {
		response, err := handler.getPaymentsWithCount(ctx, &data.QueryParams{})
		require.NoError(t, err)

		assert.Equal(t, response.Total, 1)
		assert.Equal(t, response.Result, []data.Payment{*payment})
	})

	t.Run("return multiple payments", func(t *testing.T) {
		payment2 := data.CreatePaymentFixture(t, ctx, dbConnectionPool, models.Payment, &data.Payment{
			Amount: "50",
			Status: data.DraftPaymentStatus,
			StatusHistory: []data.PaymentStatusHistoryEntry{
				{
					Status:        data.DraftPaymentStatus,
					StatusMessage: "",
					Timestamp:     time.Now(),
				},
			},
			Disbursement:   disbursement,
			Asset:          *asset,
			ReceiverWallet: receiverWallet,
		})

		params := data.QueryParams{SortBy: data.DefaultPaymentSortField, SortOrder: data.DefaultPaymentSortOrder}
		response, err := handler.getPaymentsWithCount(ctx, &params)
		require.NoError(t, err)

		assert.Equal(t, response.Total, 2)
		assert.Equal(t, response.Result, []data.Payment{*payment2, *payment})
	})
}

<<<<<<< HEAD
func Test_PaymentHandler_GetPayments_PaymentTypeFilter_Success(t *testing.T) {
	dbConnectionPool := testutils.GetDBConnectionPool(t)
	models, err := data.NewModels(dbConnectionPool)
	require.NoError(t, err)

	mDistributionAccountResolver := sigMocks.NewMockDistributionAccountResolver(t)
	mDistributionAccountResolver.
		On("DistributionAccountFromContext", mock.Anything).
		Return(schema.TransactionAccount{Type: schema.DistributionAccountStellarEnv}, nil).
		Maybe()

	handler := &PaymentsHandler{
		Models:                      models,
		DBConnectionPool:            dbConnectionPool,
		DistributionAccountResolver: mDistributionAccountResolver,
	}

	ts := httptest.NewServer(http.HandlerFunc(handler.GetPayments))
	defer ts.Close()

	ctx := context.Background()

	asset := data.CreateAssetFixture(t, ctx, dbConnectionPool, "BOLT", "GA5ZSEJYB37JRC5AVCIA5MOP4RHTM335X2KGX3IHOJAPP5RE34K4KZVV")
	wallet := data.CreateWalletFixture(t, ctx, dbConnectionPool, "krieg_wallet", "https://www.krieg.com", "www.krieg.com", "krieg://")

	_, err = dbConnectionPool.ExecContext(ctx,
		"INSERT INTO wallets_assets (wallet_id, asset_id) VALUES ($1, $2)",
		wallet.ID, asset.ID)
	require.NoError(t, err)

	receiver := data.CreateReceiverFixture(t, ctx, dbConnectionPool, &data.Receiver{
		Email: "colonel@krieg.imperium",
	})
	receiverWallet := data.CreateReceiverWalletFixture(t, ctx, dbConnectionPool, receiver.ID, wallet.ID, data.RegisteredReceiversWalletStatus)

	disbursement := data.CreateDisbursementFixture(t, ctx, dbConnectionPool, models.Disbursements, &data.Disbursement{
		Name:   "siege_of_vraks",
		Status: data.StartedDisbursementStatus,
		Asset:  asset,
		Wallet: wallet,
	})

	disbursementPayment := data.CreatePaymentFixture(t, ctx, dbConnectionPool, models.Payment, &data.Payment{
		ReceiverWallet:    receiverWallet,
		Disbursement:      disbursement,
		Asset:             *asset,
		Amount:            "100.00",
		Status:            data.ReadyPaymentStatus,
		ExternalPaymentID: "VRAKS-001",
	})

	directPaymentInsert := data.PaymentInsert{
		ReceiverID:        receiver.ID,
		Amount:            "200.00",
		AssetID:           asset.ID,
		ReceiverWalletID:  receiverWallet.ID,
		ExternalPaymentID: utils.StringPtr("DIRECT-001"),
		PaymentType:       data.PaymentTypeDirect,
	}

	directPaymentID, err := models.Payment.CreateDirectPayment(ctx, dbConnectionPool, directPaymentInsert)
	require.NoError(t, err)

	err = models.Payment.UpdateStatus(ctx, dbConnectionPool, directPaymentID, data.ReadyPaymentStatus, nil, "")
	require.NoError(t, err)

	tests := []struct {
		name               string
		queryParams        map[string]string
		expectedTotal      int
		expectedPaymentIDs []string
		expectedType       data.PaymentType
	}{
		{
			name:               "filter by direct payments",
			queryParams:        map[string]string{"type": "direct"},
			expectedTotal:      1,
			expectedPaymentIDs: []string{directPaymentID},
			expectedType:       data.PaymentTypeDirect,
		},
		{
			name:               "filter by disbursement payments",
			queryParams:        map[string]string{"type": "disbursement"},
			expectedTotal:      1,
			expectedPaymentIDs: []string{disbursementPayment.ID},
			expectedType:       data.PaymentTypeDisbursement,
		},
		{
			name:               "case insensitive - DIRECT",
			queryParams:        map[string]string{"type": "DIRECT"},
			expectedTotal:      1,
			expectedPaymentIDs: []string{directPaymentID},
			expectedType:       data.PaymentTypeDirect,
		},
		{
			name:               "case insensitive - Disbursement",
			queryParams:        map[string]string{"type": "Disbursement"},
			expectedTotal:      1,
			expectedPaymentIDs: []string{disbursementPayment.ID},
			expectedType:       data.PaymentTypeDisbursement,
		},
		{
			name:               "no type filter - returns all payments",
			queryParams:        map[string]string{},
			expectedTotal:      2,
			expectedPaymentIDs: []string{disbursementPayment.ID, directPaymentID},
			expectedType:       "",
		},
	}

	for _, tc := range tests {
		t.Run(tc.name, func(t *testing.T) {
			url := buildURLWithQueryParams(ts.URL, "/payments", tc.queryParams)
			resp, err := http.Get(url)
			require.NoError(t, err)
			defer resp.Body.Close()

			assert.Equal(t, http.StatusOK, resp.StatusCode)

			var actualResponse httpresponse.PaginatedResponse
			err = json.NewDecoder(resp.Body).Decode(&actualResponse)
			require.NoError(t, err)

			assert.Equal(t, tc.expectedTotal, actualResponse.Pagination.Total)

			var payments []data.Payment
			err = json.Unmarshal(actualResponse.Data, &payments)
			require.NoError(t, err)

			actualIDs := make([]string, len(payments))
			for i, payment := range payments {
				actualIDs[i] = payment.ID
			}

			if len(tc.expectedPaymentIDs) > 1 {
				assert.ElementsMatch(t, tc.expectedPaymentIDs, actualIDs)
			} else {
				assert.Equal(t, tc.expectedPaymentIDs, actualIDs)
			}

			if tc.expectedType != "" {
				for _, payment := range payments {
					assert.Equal(t, tc.expectedType, payment.PaymentType)
				}
			}
		})
	}
}

func Test_PaymentHandler_GetPayments_PaymentTypeFilter_CombinedFilters(t *testing.T) {
	dbConnectionPool := testutils.GetDBConnectionPool(t)
	models, err := data.NewModels(dbConnectionPool)
	require.NoError(t, err)

	mDistributionAccountResolver := sigMocks.NewMockDistributionAccountResolver(t)
	mDistributionAccountResolver.
		On("DistributionAccountFromContext", mock.Anything).
		Return(schema.TransactionAccount{Type: schema.DistributionAccountStellarEnv}, nil).
		Maybe()

	handler := &PaymentsHandler{
		Models:                      models,
		DBConnectionPool:            dbConnectionPool,
		DistributionAccountResolver: mDistributionAccountResolver,
	}

	ts := httptest.NewServer(http.HandlerFunc(handler.GetPayments))
	defer ts.Close()

	ctx := context.Background()

	asset := data.CreateAssetFixture(t, ctx, dbConnectionPool, "BOLT", "GA5ZSEJYB37JRC5AVCIA5MOP4RHTM335X2KGX3IHOJAPP5RE34K4KZVV")
	wallet := data.CreateWalletFixture(t, ctx, dbConnectionPool, "krieg_wallet", "https://www.krieg.com", "www.krieg.com", "krieg://")

	_, err = dbConnectionPool.ExecContext(ctx,
		"INSERT INTO wallets_assets (wallet_id, asset_id) VALUES ($1, $2)",
		wallet.ID, asset.ID)
	require.NoError(t, err)

	receiver := data.CreateReceiverFixture(t, ctx, dbConnectionPool, &data.Receiver{
		Email: "colonel@krieg.imperium",
	})
	receiverWallet := data.CreateReceiverWalletFixture(t, ctx, dbConnectionPool, receiver.ID, wallet.ID, data.RegisteredReceiversWalletStatus)

	disbursement := data.CreateDisbursementFixture(t, ctx, dbConnectionPool, models.Disbursements, &data.Disbursement{
		Name:   "siege_of_vraks",
		Status: data.StartedDisbursementStatus,
		Asset:  asset,
		Wallet: wallet,
	})

	disbursementPayment := data.CreatePaymentFixture(t, ctx, dbConnectionPool, models.Payment, &data.Payment{
		ReceiverWallet:    receiverWallet,
		Disbursement:      disbursement,
		Asset:             *asset,
		Amount:            "100.00",
		Status:            data.ReadyPaymentStatus,
		ExternalPaymentID: "VRAKS-001",
	})

	directPaymentInsert := data.PaymentInsert{
		ReceiverID:        receiver.ID,
		Amount:            "200.00",
		AssetID:           asset.ID,
		ReceiverWalletID:  receiverWallet.ID,
		ExternalPaymentID: utils.StringPtr("DIRECT-001"),
		PaymentType:       data.PaymentTypeDirect,
	}

	directPaymentID, err := models.Payment.CreateDirectPayment(ctx, dbConnectionPool, directPaymentInsert)
	require.NoError(t, err)

	err = models.Payment.UpdateStatus(ctx, dbConnectionPool, directPaymentID, data.ReadyPaymentStatus, nil, "")
	require.NoError(t, err)

	tests := []struct {
		name               string
		queryParams        map[string]string
		expectedTotal      int
		expectedPaymentIDs []string
	}{
		{
			name: "combine with status filter",
			queryParams: map[string]string{
				"type":   "direct",
				"status": "READY",
			},
			expectedTotal:      1,
			expectedPaymentIDs: []string{directPaymentID},
		},
		{
			name: "combine with receiver filter",
			queryParams: map[string]string{
				"type":        "disbursement",
				"receiver_id": receiver.ID,
			},
			expectedTotal:      1,
			expectedPaymentIDs: []string{disbursementPayment.ID},
		},
	}

	for _, tc := range tests {
		t.Run(tc.name, func(t *testing.T) {
			url := buildURLWithQueryParams(ts.URL, "/payments", tc.queryParams)
			resp, err := http.Get(url)
			require.NoError(t, err)
			defer resp.Body.Close()

			assert.Equal(t, http.StatusOK, resp.StatusCode)

			var actualResponse httpresponse.PaginatedResponse
			err = json.NewDecoder(resp.Body).Decode(&actualResponse)
			require.NoError(t, err)

			assert.Equal(t, tc.expectedTotal, actualResponse.Pagination.Total)

			var payments []data.Payment
			err = json.Unmarshal(actualResponse.Data, &payments)
			require.NoError(t, err)

			actualIDs := make([]string, len(payments))
			for i, payment := range payments {
				actualIDs[i] = payment.ID
			}

			if len(tc.expectedPaymentIDs) > 1 {
				assert.ElementsMatch(t, tc.expectedPaymentIDs, actualIDs)
			} else {
				assert.Equal(t, tc.expectedPaymentIDs, actualIDs)
			}
		})
	}
}

func Test_PaymentHandler_GetPayments_PaymentTypeFilter_InvalidInput(t *testing.T) {
	dbConnectionPool := testutils.GetDBConnectionPool(t)
	models, err := data.NewModels(dbConnectionPool)
	require.NoError(t, err)

	mDistributionAccountResolver := sigMocks.NewMockDistributionAccountResolver(t)
	mDistributionAccountResolver.
		On("DistributionAccountFromContext", mock.Anything).
		Return(schema.TransactionAccount{Type: schema.DistributionAccountStellarEnv}, nil).
		Maybe()

	handler := &PaymentsHandler{
		Models:                      models,
		DBConnectionPool:            dbConnectionPool,
		DistributionAccountResolver: mDistributionAccountResolver,
	}

	ts := httptest.NewServer(http.HandlerFunc(handler.GetPayments))
	defer ts.Close()

	tests := []struct {
		name               string
		queryParams        map[string]string
		expectedErrorField string
	}{
		{
			name:               "invalid payment type",
			queryParams:        map[string]string{"type": "chaos"},
			expectedErrorField: "payment_type",
		},
	}

	for _, tc := range tests {
		t.Run(tc.name, func(t *testing.T) {
			url := buildURLWithQueryParams(ts.URL, "/payments", tc.queryParams)
			resp, err := http.Get(url)
			require.NoError(t, err)
			defer resp.Body.Close()

			assert.Equal(t, http.StatusBadRequest, resp.StatusCode)

			respBody, err := io.ReadAll(resp.Body)
			require.NoError(t, err)

			var errorResponse map[string]any
			err = json.Unmarshal(respBody, &errorResponse)
			require.NoError(t, err)

			extras, ok := errorResponse["extras"].(map[string]any)
			require.True(t, ok, "Expected extras field in error response")
			assert.Contains(t, extras, tc.expectedErrorField)
		})
	}
}

=======
>>>>>>> 7060e5be
func Test_PaymentsHandler_PatchPaymentStatus(t *testing.T) {
	dbConnectionPool := testutils.GetDBConnectionPool(t)

	models, err := data.NewModels(dbConnectionPool)
	require.NoError(t, err)

	authManagerMock := &auth.AuthManagerMock{}

	handler := &PaymentsHandler{
		Models:           models,
		DBConnectionPool: models.DBConnectionPool,
		AuthManager:      authManagerMock,
	}

	ctx := context.Background()

	r := chi.NewRouter()
	r.Patch("/payments/{id}/status", handler.PatchPaymentStatus)

	// create fixtures
	wallet := data.CreateDefaultWalletFixture(t, ctx, dbConnectionPool)
	asset := data.GetAssetFixture(t, ctx, dbConnectionPool, data.FixtureAssetUSDC)

	// create disbursements
	startedDisbursement := data.CreateDisbursementFixture(t, ctx, dbConnectionPool, models.Disbursements, &data.Disbursement{
		Name:   "ready disbursement",
		Status: data.StartedDisbursementStatus,
		Asset:  asset,
		Wallet: wallet,
	})

	// create disbursement receivers
	receiver1 := data.CreateReceiverFixture(t, ctx, dbConnectionPool, &data.Receiver{})
	receiver2 := data.CreateReceiverFixture(t, ctx, dbConnectionPool, &data.Receiver{})

	rw1 := data.CreateReceiverWalletFixture(t, ctx, dbConnectionPool, receiver1.ID, wallet.ID, data.RegisteredReceiversWalletStatus)
	rw2 := data.CreateReceiverWalletFixture(t, ctx, dbConnectionPool, receiver2.ID, wallet.ID, data.RegisteredReceiversWalletStatus)

	readyPayment := data.CreatePaymentFixture(t, ctx, dbConnectionPool, models.Payment, &data.Payment{
		ReceiverWallet: rw1,
		Disbursement:   startedDisbursement,
		Asset:          *asset,
		Amount:         "100",
		Status:         data.ReadyPaymentStatus,
	})
	draftPayment := data.CreatePaymentFixture(t, ctx, dbConnectionPool, models.Payment, &data.Payment{
		ReceiverWallet: rw2,
		Disbursement:   startedDisbursement,
		Asset:          *asset,
		Amount:         "200",
		Status:         data.DraftPaymentStatus,
	})

	reqBody := bytes.NewBuffer(nil)
	t.Run("invalid body", func(t *testing.T) {
		req, err := http.NewRequestWithContext(ctx, http.MethodPatch, fmt.Sprintf("/payments/%s/status", readyPayment.ID), reqBody)
		require.NoError(t, err)
		rr := httptest.NewRecorder()
		r.ServeHTTP(rr, req)

		require.Equal(t, http.StatusBadRequest, rr.Code)
		require.Contains(t, rr.Body.String(), "invalid request body")
	})

	t.Run("invalid status", func(t *testing.T) {
		err := json.NewEncoder(reqBody).Encode(PatchPaymentStatusRequest{Status: "INVALID"})
		require.NoError(t, err)

		req, err := http.NewRequestWithContext(ctx, http.MethodPatch, fmt.Sprintf("/payments/%s/status", readyPayment.ID), reqBody)
		require.NoError(t, err)
		rr := httptest.NewRecorder()
		r.ServeHTTP(rr, req)

		require.Equal(t, http.StatusBadRequest, rr.Code)
		require.Contains(t, rr.Body.String(), "invalid status")
	})

	t.Run("payment not found", func(t *testing.T) {
		err := json.NewEncoder(reqBody).Encode(PatchPaymentStatusRequest{Status: "CANCELED"})
		require.NoError(t, err)

		req, err := http.NewRequestWithContext(ctx, http.MethodPatch, fmt.Sprintf("/payments/%s/status", "invalid-id"), reqBody)
		require.NoError(t, err)
		rr := httptest.NewRecorder()
		r.ServeHTTP(rr, req)

		require.Equal(t, http.StatusNotFound, rr.Code)
		require.Contains(t, rr.Body.String(), "payment not found")
	})

	t.Run("payment can't be canceled", func(t *testing.T) {
		err := json.NewEncoder(reqBody).Encode(PatchDisbursementStatusRequest{Status: "CANCELED"})
		require.NoError(t, err)

		req, err := http.NewRequest(http.MethodPatch, fmt.Sprintf("/payments/%s/status", draftPayment.ID), reqBody)
		require.NoError(t, err)

		rr := httptest.NewRecorder()
		r.ServeHTTP(rr, req)

		require.Equal(t, http.StatusBadRequest, rr.Code)
		require.Contains(t, rr.Body.String(), services.ErrPaymentNotReadyToCancel.Error())
	})

	t.Run("payment status can't be changed", func(t *testing.T) {
		err := json.NewEncoder(reqBody).Encode(PatchDisbursementStatusRequest{Status: "READY"})
		require.NoError(t, err)

		req, err := http.NewRequest(http.MethodPatch, fmt.Sprintf("/payments/%s/status", readyPayment.ID), reqBody)
		require.NoError(t, err)

		rr := httptest.NewRecorder()
		r.ServeHTTP(rr, req)

		require.Equal(t, http.StatusBadRequest, rr.Code)
		require.Contains(t, rr.Body.String(), services.ErrPaymentStatusCantBeChanged.Error())
	})

	t.Run("payment canceled successfully", func(t *testing.T) {
		err := json.NewEncoder(reqBody).Encode(PatchDisbursementStatusRequest{Status: "Canceled"})
		require.NoError(t, err)

		req, err := http.NewRequest(http.MethodPatch, fmt.Sprintf("/payments/%s/status", readyPayment.ID), reqBody)
		require.NoError(t, err)

		rr := httptest.NewRecorder()
		r.ServeHTTP(rr, req)

		require.Equal(t, http.StatusOK, rr.Code)
		require.Contains(t, rr.Body.String(), "Payment canceled")

		payment, err := handler.Models.Payment.Get(context.Background(), readyPayment.ID, models.DBConnectionPool)
		require.NoError(t, err)
		require.Equal(t, data.CanceledPaymentStatus, payment.Status)
	})

	authManagerMock.AssertExpectations(t)
}

func Test_PaymentsHandler_PostPayment(t *testing.T) {
	ctx := context.WithValue(context.Background(), middleware.UserIDContextKey, "user-id")
	ctx = tenant.SaveTenantInContext(ctx, &tenant.Tenant{ID: "battle-barge-001"})

	dbConnectionPool := testutils.GetDBConnectionPool(t)
	models, err := data.NewModels(dbConnectionPool)
	require.NoError(t, err)

	t.Run("successful direct payment creation", func(t *testing.T) {
		t.Cleanup(func() {
			data.DeleteAllFixtures(t, ctx, dbConnectionPool)
		})

		asset := data.CreateAssetFixture(t, ctx, dbConnectionPool, "CERAMITE", "GBXGQJWVLWOYHFLVTKWV5FGHA3LNYY2JQKM7OAJAUEQFU6LPCSEFVXON")
		wallet := data.CreateWalletFixture(t, ctx, dbConnectionPool, "Fortress Monastery", "https://fortress.com", "fortress.com", "fortress://")

		_, err = dbConnectionPool.ExecContext(ctx,
			"INSERT INTO wallets_assets (wallet_id, asset_id) VALUES ($1, $2)",
			wallet.ID, asset.ID)
		require.NoError(t, err)

		receiver := data.CreateReceiverFixture(t, ctx, dbConnectionPool, &data.Receiver{
			Email: "dante@baal.imperium",
		})
		data.CreateReceiverWalletFixture(t, ctx, dbConnectionPool, receiver.ID, wallet.ID, data.RegisteredReceiversWalletStatus)

		requestBody := fmt.Sprintf(`{
			"amount": "150.50",
			"asset": {"id": %q},
			"receiver": {"id": %q},
			"wallet": {"id": %q},
			"external_payment_id": "BAAL-CRUSADE-001"
		}`, asset.ID, receiver.ID, wallet.ID)

		authMock := &auth.AuthManagerMock{}
		distResolverMock := sigMocks.NewMockDistributionAccountResolver(t)
		distServiceMock := &mocks.MockDistributionAccountService{}
		eventProducerMock := events.NewMockProducer(t)
		horizonClientMock := &horizonclient.MockClient{}

		distributionAccPubKey := "GAAHIL6ZW4QFNLCKALZ3YOIWPP4TXQ7B7J5IU7RLNVGQAV6GFDZHLDTA"
		stellarDistAccount := schema.TransactionAccount{
			Type:    schema.DistributionAccountStellarDBVault,
			Address: distributionAccPubKey,
		}

		authMock.On("GetUserByID", mock.Anything, "user-id").Return(&auth.User{
			ID:    "user-dante",
			Email: "commander.dante@baal.imperium",
		}, nil)

		distResolverMock.On("DistributionAccountFromContext", mock.Anything).Return(stellarDistAccount, nil)

		horizonClientMock.On("AccountDetail", horizonclient.AccountRequest{
			AccountID: distributionAccPubKey,
		}).Return(horizon.Account{
			AccountID: distributionAccPubKey,
			Sequence:  123,
			Balances: []horizon.Balance{
				{
					Balance: "10000000",
					Asset: base.Asset{
						Code:   asset.Code,
						Issuer: asset.Issuer,
					},
				},
			},
		}, nil).Once()

		distServiceMock.On("GetBalance", mock.Anything, &stellarDistAccount, *asset).Return(float64(1000), nil)

		eventProducerMock.On("WriteMessages", mock.Anything, mock.MatchedBy(func(msgs []events.Message) bool {
			if len(msgs) != 1 {
				return false
			}
			msg := msgs[0]
			return msg.Topic == events.PaymentReadyToPayTopic &&
				msg.Type == events.PaymentReadyToPayDirectPayment
		})).Return(nil)

		directPaymentService := services.NewDirectPaymentService(
			models,
			eventProducerMock,
			distServiceMock,
			engine.SubmitterEngine{HorizonClient: horizonClientMock},
		)

		handler := &PaymentsHandler{
			Models:                      models,
			DBConnectionPool:            dbConnectionPool,
			AuthManager:                 authMock,
			DistributionAccountResolver: distResolverMock,
			DirectPaymentService:        directPaymentService,
		}
		var req *http.Request
		req, err = http.NewRequestWithContext(ctx, http.MethodPost, "/payments",
			strings.NewReader(requestBody))
		require.NoError(t, err)
		req.Header.Set("Content-Type", "application/json")

		rr := httptest.NewRecorder()
<<<<<<< HEAD
		handler.PostPayment(rr, req)
=======
		handler.PostDirectPayment(rr, req)
>>>>>>> 7060e5be

		assert.Equal(t, http.StatusCreated, rr.Code)

		var payment data.Payment
		err = json.Unmarshal(rr.Body.Bytes(), &payment)
		require.NoError(t, err)
		assert.Equal(t, "150.5000000", payment.Amount)
		assert.Equal(t, "BAAL-CRUSADE-001", payment.ExternalPaymentID)
<<<<<<< HEAD
		assert.Equal(t, data.PaymentTypeDirect, payment.PaymentType)
=======
		assert.Equal(t, data.PaymentTypeDirect, payment.Type)
>>>>>>> 7060e5be
		assert.Nil(t, payment.Disbursement)

		authMock.AssertExpectations(t)
		distResolverMock.AssertExpectations(t)
		distServiceMock.AssertExpectations(t)
		eventProducerMock.AssertExpectations(t)
		horizonClientMock.AssertExpectations(t)
	})

	t.Run("distribution account resolution fails", func(t *testing.T) {
		t.Cleanup(func() {
			data.DeleteAllFixtures(t, ctx, dbConnectionPool)
		})

		asset := data.CreateAssetFixture(t, ctx, dbConnectionPool, "ADAMANT", "GBXGQJWVLWOYHFLVTKWV5FGHA3LNYY2JQKM7OAJAUEQFU6LPCSEFVXON")
		wallet := data.CreateWalletFixture(t, ctx, dbConnectionPool, "Fortress Monastery", "https://fortress.com", "fortress.com", "fortress://")
		receiver := data.CreateReceiverFixture(t, ctx, dbConnectionPool, &data.Receiver{
			Email: "dante.invalid.asset@baal.imperium",
		})

		requestBody := fmt.Sprintf(`{
			"amount": "100.00",
			"asset": {"id": %q},
			"receiver": {"id": %q},
			"wallet": {"id": %q}
		}`, asset.ID, receiver.ID, wallet.ID)

		authMock := &auth.AuthManagerMock{}
		distResolverMock := sigMocks.NewMockDistributionAccountResolver(t)
		distServiceMock := &mocks.MockDistributionAccountService{}
		eventProducerMock := events.NewMockProducer(t)

		authMock.On("GetUserByID", mock.Anything, "user-id").Return(&auth.User{
			ID: "user-test",
		}, nil)

		distResolverMock.On("DistributionAccountFromContext", mock.Anything).Return(
			schema.TransactionAccount{}, errors.New("resolution failed"))

		directPaymentService := services.NewDirectPaymentService(models, eventProducerMock, distServiceMock, engine.SubmitterEngine{})

		handler := &PaymentsHandler{
			Models:                      models,
			DBConnectionPool:            dbConnectionPool,
			AuthManager:                 authMock,
			DistributionAccountResolver: distResolverMock,
			DirectPaymentService:        directPaymentService,
		}
		var req *http.Request
		req, err = http.NewRequestWithContext(ctx, http.MethodPost, "/payments",
			strings.NewReader(requestBody))
		require.NoError(t, err)
		req.Header.Set("Content-Type", "application/json")

		rr := httptest.NewRecorder()
<<<<<<< HEAD
		handler.PostPayment(rr, req)
=======
		handler.PostDirectPayment(rr, req)
>>>>>>> 7060e5be

		assert.Equal(t, http.StatusInternalServerError, rr.Code)
		assert.JSONEq(t, `{"error": "resolving distribution account"}`, rr.Body.String())
	})

	t.Run("asset not found", func(t *testing.T) {
		t.Cleanup(func() {
			data.DeleteAllFixtures(t, ctx, dbConnectionPool)
		})
		wallet := data.CreateWalletFixture(t, ctx, dbConnectionPool, "Asset Not Found Wallet", "https://fortress.com", "fortress.com", "fortress://")
		receiver := data.CreateReceiverFixture(t, ctx, dbConnectionPool, &data.Receiver{
			Email: "dante.asset.notfound@baal.imperium",
		})

		requestBody := `{
			"amount": "100.00",
			"asset": {"id": "non-existent-asset"},
			"receiver": {"id": "` + receiver.ID + `"},
			"wallet": {"id": "` + wallet.ID + `"}
		}`

		authMock := &auth.AuthManagerMock{}
		distResolverMock := sigMocks.NewMockDistributionAccountResolver(t)
		distServiceMock := &mocks.MockDistributionAccountService{}
		eventProducerMock := events.NewMockProducer(t)

		authMock.On("GetUserByID", mock.Anything, "user-id").Return(&auth.User{
			ID: "user-test",
		}, nil)

		distResolverMock.On("DistributionAccountFromContext", mock.Anything).Return(
			schema.TransactionAccount{Type: schema.DistributionAccountStellarDBVault}, nil)

		directPaymentService := services.NewDirectPaymentService(models, eventProducerMock, distServiceMock, engine.SubmitterEngine{})

		handler := &PaymentsHandler{
			Models:                      models,
			DBConnectionPool:            dbConnectionPool,
			AuthManager:                 authMock,
			DistributionAccountResolver: distResolverMock,
			DirectPaymentService:        directPaymentService,
		}
		var req *http.Request
		req, err = http.NewRequestWithContext(ctx, http.MethodPost, "/payments",
			strings.NewReader(requestBody))
		require.NoError(t, err)
		req.Header.Set("Content-Type", "application/json")

		rr := httptest.NewRecorder()
<<<<<<< HEAD
		handler.PostPayment(rr, req)
=======
		handler.PostDirectPayment(rr, req)
>>>>>>> 7060e5be

		assert.Equal(t, http.StatusNotFound, rr.Code)
		assert.JSONEq(t, `{"error": "asset not found with reference: non-existent-asset"}`, rr.Body.String())
	})

	t.Run("insufficient balance", func(t *testing.T) {
		t.Cleanup(func() {
			data.DeleteAllFixtures(t, ctx, dbConnectionPool)
		})

		asset := data.CreateAssetFixture(t, ctx, dbConnectionPool, "POWER", "GBXGQJWVLWOYHFLVTKWV5FGHA3LNYY2JQKM7OAJAUEQFU6LPCSEFVXON")
		wallet := data.CreateWalletFixture(t, ctx, dbConnectionPool, "Insufficient Balance Wallet", "https://fortress.com", "fortress.com", "fortress://")

		_, err = dbConnectionPool.ExecContext(ctx,
			"INSERT INTO wallets_assets (wallet_id, asset_id) VALUES ($1, $2)",
			wallet.ID, asset.ID)
		require.NoError(t, err)

		receiver := data.CreateReceiverFixture(t, ctx, dbConnectionPool, &data.Receiver{
			Email: "dante.insufficient.balance@baal.imperium",
		})
		data.CreateReceiverWalletFixture(t, ctx, dbConnectionPool, receiver.ID, wallet.ID, data.RegisteredReceiversWalletStatus)

		requestBody := fmt.Sprintf(`{
			"amount": "10000.00",
			"asset": {"id": %q},
			"receiver": {"id": %q},
			"wallet": {"id": %q}
		}`, asset.ID, receiver.ID, wallet.ID)

		authMock := &auth.AuthManagerMock{}
		distResolverMock := sigMocks.NewMockDistributionAccountResolver(t)
		distServiceMock := &mocks.MockDistributionAccountService{}
		eventProducerMock := events.NewMockProducer(t)
		horizonClientMock := &horizonclient.MockClient{}

		distributionAccPubKey := "GAAHIL6ZW4QFNLCKALZ3YOIWPP4TXQ7B7J5IU7RLNVGQAV6GFDZHLDTA"
		stellarDistAccount := schema.TransactionAccount{
			Type:    schema.DistributionAccountStellarDBVault,
			Address: distributionAccPubKey,
		}

		authMock.On("GetUserByID", mock.Anything, "user-id").Return(&auth.User{
			ID: "user-test",
		}, nil)

		distResolverMock.On("DistributionAccountFromContext", mock.Anything).Return(stellarDistAccount, nil)

		// Mock horizon client for trustline validation
		horizonClientMock.On("AccountDetail", horizonclient.AccountRequest{
			AccountID: distributionAccPubKey,
		}).Return(horizon.Account{
			AccountID: distributionAccPubKey,
			Sequence:  123,
			Balances: []horizon.Balance{
				{
					Balance: "10000000",
					Asset: base.Asset{
						Code:   asset.Code,
						Issuer: asset.Issuer,
					},
				},
			},
		}, nil).Once()

		distServiceMock.On("GetBalance", mock.Anything, &stellarDistAccount, *asset).Return(float64(100), nil)

		directPaymentService := services.NewDirectPaymentService(
			models,
			eventProducerMock,
			distServiceMock,
			engine.SubmitterEngine{HorizonClient: horizonClientMock},
		)

		handler := &PaymentsHandler{
			Models:                      models,
			DBConnectionPool:            dbConnectionPool,
			AuthManager:                 authMock,
			DistributionAccountResolver: distResolverMock,
			DirectPaymentService:        directPaymentService,
		}
		var req *http.Request
		req, err = http.NewRequestWithContext(ctx, http.MethodPost, "/payments",
			strings.NewReader(requestBody))
		require.NoError(t, err)
		req.Header.Set("Content-Type", "application/json")

		rr := httptest.NewRecorder()
<<<<<<< HEAD
		handler.PostPayment(rr, req)
=======
		handler.PostDirectPayment(rr, req)
>>>>>>> 7060e5be

		assert.Equal(t, http.StatusBadRequest, rr.Code)
		assert.Contains(t, rr.Body.String(), "insufficient balance for direct payment")
		assert.Contains(t, rr.Body.String(), "10000.00")
<<<<<<< HEAD
		assert.Contains(t, rr.Body.String(), "100.00 available")
=======
		assert.Contains(t, rr.Body.String(), "100.000000 available")
>>>>>>> 7060e5be

		authMock.AssertExpectations(t)
		distResolverMock.AssertExpectations(t)
		distServiceMock.AssertExpectations(t)
		horizonClientMock.AssertExpectations(t)
	})

	t.Run("wallet not enabled", func(t *testing.T) {
		t.Cleanup(func() {
			data.DeleteAllFixtures(t, ctx, dbConnectionPool)
		})

		asset := data.CreateAssetFixture(t, ctx, dbConnectionPool, "STEEL", "GBXGQJWVLWOYHFLVTKWV5FGHA3LNYY2JQKM7OAJAUEQFU6LPCSEFVXON")
		wallet := data.CreateWalletFixture(t, ctx, dbConnectionPool, "Fortress Monastery", "https://fortress.com", "fortress.com", "fortress://")
		receiver := data.CreateReceiverFixture(t, ctx, dbConnectionPool, &data.Receiver{
			Email: "dante.wallet.disabled@baal.imperium",
		})

		_, err = dbConnectionPool.ExecContext(ctx,
			"UPDATE wallets SET enabled = false WHERE id = $1", wallet.ID)
		require.NoError(t, err)

		requestBody := fmt.Sprintf(`{
			"amount": "100.00",
			"asset": {"id": %q},
			"receiver": {"id": %q},
			"wallet": {"id": %q}
		}`, asset.ID, receiver.ID, wallet.ID)

		authMock := &auth.AuthManagerMock{}
		distResolverMock := sigMocks.NewMockDistributionAccountResolver(t)
		distServiceMock := &mocks.MockDistributionAccountService{}
		eventProducerMock := events.NewMockProducer(t)

		authMock.On("GetUserByID", mock.Anything, "user-id").Return(&auth.User{
			ID: "user-test",
		}, nil)

		distResolverMock.On("DistributionAccountFromContext", mock.Anything).Return(
			schema.TransactionAccount{Type: schema.DistributionAccountStellarDBVault}, nil)

		directPaymentService := services.NewDirectPaymentService(models, eventProducerMock, distServiceMock, engine.SubmitterEngine{})

		handler := &PaymentsHandler{
			Models:                      models,
			DBConnectionPool:            dbConnectionPool,
			AuthManager:                 authMock,
			DistributionAccountResolver: distResolverMock,
			DirectPaymentService:        directPaymentService,
		}
		var req *http.Request
		req, err = http.NewRequestWithContext(ctx, http.MethodPost, "/payments",
			strings.NewReader(requestBody))
		require.NoError(t, err)
		req.Header.Set("Content-Type", "application/json")

		rr := httptest.NewRecorder()
<<<<<<< HEAD
		handler.PostPayment(rr, req)
=======
		handler.PostDirectPayment(rr, req)
>>>>>>> 7060e5be

		assert.Equal(t, http.StatusBadRequest, rr.Code)
		errMsg := fmt.Sprintf(`{"error": "wallet '%s' is not enabled for payments"}`, wallet.Name)
		assert.JSONEq(t, errMsg, rr.Body.String())
	})

	t.Run("complex reference - receiver by email, asset by type", func(t *testing.T) {
		t.Cleanup(func() {
			data.DeleteAllFixtures(t, ctx, dbConnectionPool)
		})

		asset := data.CreateAssetFixture(t, ctx, dbConnectionPool, "PROMETHIUM", "GBXGQJWVLWOYHFLVTKWV5FGHA3LNYY2JQKM7OAJAUEQFU6LPCSEFVXON")
		wallet := data.CreateWalletFixture(t, ctx, dbConnectionPool, "Complex Reference Wallet", "https://fortress.com", "fortress.com", "fortress://")

		_, err = dbConnectionPool.ExecContext(ctx,
			"INSERT INTO wallets_assets (wallet_id, asset_id) VALUES ($1, $2)",
			wallet.ID, asset.ID)
		require.NoError(t, err)

		receiver := data.CreateReceiverFixture(t, ctx, dbConnectionPool, &data.Receiver{
			Email: "dante.complex.reference@baal.imperium",
		})
		data.CreateReceiverWalletFixture(t, ctx, dbConnectionPool, receiver.ID, wallet.ID, data.RegisteredReceiversWalletStatus)

		requestBody := `{
			"amount": "75.25",
			"asset": {
				"type": "classic",
				"code": "PROMETHIUM",
				"issuer": "GBXGQJWVLWOYHFLVTKWV5FGHA3LNYY2JQKM7OAJAUEQFU6LPCSEFVXON"
			},
			"receiver": {"email": "dante.complex.reference@baal.imperium"},
			"wallet": {"id": "` + wallet.ID + `"}
		}`

		authMock := &auth.AuthManagerMock{}
		distResolverMock := sigMocks.NewMockDistributionAccountResolver(t)
		distServiceMock := &mocks.MockDistributionAccountService{}
		eventProducerMock := events.NewMockProducer(t)
		horizonClientMock := &horizonclient.MockClient{}

		distributionAccPubKey := "GAAHIL6ZW4QFNLCKALZ3YOIWPP4TXQ7B7J5IU7RLNVGQAV6GFDZHLDTA"
		stellarDistAccount := schema.TransactionAccount{
			Type:    schema.DistributionAccountStellarDBVault,
			Address: distributionAccPubKey,
		}

		authMock.On("GetUserByID", mock.Anything, "user-id").Return(&auth.User{
			ID:    "user-test",
			Email: "test@imperium.gov",
		}, nil)

		distResolverMock.On("DistributionAccountFromContext", mock.Anything).Return(stellarDistAccount, nil)

		// Mock horizon client for trustline validation
		horizonClientMock.On("AccountDetail", horizonclient.AccountRequest{
			AccountID: distributionAccPubKey,
		}).Return(horizon.Account{
			AccountID: distributionAccPubKey,
			Sequence:  123,
			Balances: []horizon.Balance{
				{
					Balance: "10000000",
					Asset: base.Asset{
						Code:   asset.Code,
						Issuer: asset.Issuer,
					},
				},
			},
		}, nil).Once()

		distServiceMock.On("GetBalance", mock.Anything, &stellarDistAccount, *asset).Return(float64(1000), nil)

		eventProducerMock.On("WriteMessages", mock.Anything, mock.MatchedBy(func(msgs []events.Message) bool {
			if len(msgs) != 1 {
				return false
			}
			msg := msgs[0]
			return msg.Topic == events.PaymentReadyToPayTopic &&
				msg.Type == events.PaymentReadyToPayDirectPayment
		})).Return(nil)

		directPaymentService := services.NewDirectPaymentService(
			models,
			eventProducerMock,
			distServiceMock,
			engine.SubmitterEngine{HorizonClient: horizonClientMock},
		)

		handler := &PaymentsHandler{
			Models:                      models,
			DBConnectionPool:            dbConnectionPool,
			AuthManager:                 authMock,
			DistributionAccountResolver: distResolverMock,
			DirectPaymentService:        directPaymentService,
		}

		req, err := http.NewRequestWithContext(ctx, http.MethodPost, "/payments",
			strings.NewReader(requestBody))
		require.NoError(t, err)
		req.Header.Set("Content-Type", "application/json")

		rr := httptest.NewRecorder()
<<<<<<< HEAD
		handler.PostPayment(rr, req)
=======
		handler.PostDirectPayment(rr, req)
>>>>>>> 7060e5be

		assert.Equal(t, http.StatusCreated, rr.Code)

		var payment data.Payment
		err = json.Unmarshal(rr.Body.Bytes(), &payment)
		require.NoError(t, err)
		assert.Equal(t, "75.2500000", payment.Amount)
<<<<<<< HEAD
		assert.Equal(t, data.PaymentTypeDirect, payment.PaymentType)
=======
		assert.Equal(t, data.PaymentTypeDirect, payment.Type)
>>>>>>> 7060e5be
		assert.Equal(t, asset.ID, payment.Asset.ID)

		authMock.AssertExpectations(t)
		distResolverMock.AssertExpectations(t)
		distServiceMock.AssertExpectations(t)
		eventProducerMock.AssertExpectations(t)
		horizonClientMock.AssertExpectations(t)
	})

	t.Run("receiver not registered with wallet", func(t *testing.T) {
		t.Cleanup(func() {
			data.DeleteAllFixtures(t, ctx, dbConnectionPool)
		})

		asset := data.CreateAssetFixture(t, ctx, dbConnectionPool, "AURUM", "GBXGQJWVLWOYHFLVTKWV5FGHA3LNYY2JQKM7OAJAUEQFU6LPCSEFVXON")
		wallet := data.CreateWalletFixture(t, ctx, dbConnectionPool, "Fortress Monastery", "https://fortress.com", "fortress.com", "fortress://")
		receiver := data.CreateReceiverFixture(t, ctx, dbConnectionPool, &data.Receiver{
			Email: "dante.not.registered@baal.imperium",
		})

		requestBody := fmt.Sprintf(`{
			"amount": "100.00",
			"asset": {"id": %q},
			"receiver": {"id": %q},
			"wallet": {"id": %q}
		}`, asset.ID, receiver.ID, wallet.ID)

		authMock := &auth.AuthManagerMock{}
		distResolverMock := sigMocks.NewMockDistributionAccountResolver(t)
		distServiceMock := &mocks.MockDistributionAccountService{}
		eventProducerMock := events.NewMockProducer(t)

		authMock.On("GetUserByID", mock.Anything, "user-id").Return(&auth.User{
			ID: "user-test",
		}, nil)

		distResolverMock.On("DistributionAccountFromContext", mock.Anything).Return(
			schema.TransactionAccount{Type: schema.DistributionAccountStellarDBVault}, nil)

		directPaymentService := services.NewDirectPaymentService(models, eventProducerMock, distServiceMock, engine.SubmitterEngine{})

		handler := &PaymentsHandler{
			Models:                      models,
			DBConnectionPool:            dbConnectionPool,
			AuthManager:                 authMock,
			DistributionAccountResolver: distResolverMock,
			DirectPaymentService:        directPaymentService,
		}

		req, err := http.NewRequestWithContext(ctx, http.MethodPost, "/payments",
			strings.NewReader(requestBody))
		require.NoError(t, err)
		req.Header.Set("Content-Type", "application/json")

		rr := httptest.NewRecorder()
<<<<<<< HEAD
		handler.PostPayment(rr, req)
=======
		handler.PostDirectPayment(rr, req)
>>>>>>> 7060e5be

		assert.Equal(t, http.StatusBadRequest, rr.Code)
		errMsg := fmt.Sprintf(`{"error":"asset '%s' is not supported by wallet '%s'"}`, asset.Code, wallet.Name)
		assert.JSONEq(t, errMsg, rr.Body.String())
	})
}

func TestPaymentsHandler_PostPayment_InputValidation(t *testing.T) {
	dbConnectionPool := testutils.GetDBConnectionPool(t)
	ctx := context.WithValue(context.Background(), middleware.UserIDContextKey, "user-horus")
	ctx = tenant.SaveTenantInContext(ctx, &tenant.Tenant{ID: "battle-barge-001"})

	models, err := data.NewModels(dbConnectionPool)
	require.NoError(t, err)

	t.Cleanup(func() {
		data.DeleteAllPaymentsFixtures(t, ctx, dbConnectionPool)
	})

	asset := data.CreateAssetFixture(t, ctx, dbConnectionPool, "TESTCOIN", "GBXGQJWVLWOYHFLVTKWV5FGHA3LNYY2JQKM7OAJAUEQFU6LPCSEFVXON")
	wallet := data.CreateWalletFixture(t, ctx, dbConnectionPool, "Test Wallet", "https://test.com", "test.com", "test://")
	receiver := data.CreateReceiverFixture(t, ctx, dbConnectionPool, &data.Receiver{
		Email: "validation.test@imperium.gov",
	})

	authMock := &auth.AuthManagerMock{}
	distResolverMock := sigMocks.NewMockDistributionAccountResolver(t)
	distServiceMock := &mocks.MockDistributionAccountService{}
	eventProducerMock := events.NewMockProducer(t)

	authMock.On("GetUserByID", mock.Anything, "user-horus").Return(&auth.User{
		ID: "user-horus", Email: "horus@warmaster.imperium",
	}, nil)

	distResolverMock.On("DistributionAccountFromContext", mock.Anything).Return(
		schema.TransactionAccount{}, nil)

	directPaymentService := services.NewDirectPaymentService(models, eventProducerMock, distServiceMock, engine.SubmitterEngine{})

	handler := &PaymentsHandler{
		Models:                      models,
		DBConnectionPool:            dbConnectionPool,
		AuthManager:                 authMock,
		DistributionAccountResolver: distResolverMock,
		DirectPaymentService:        directPaymentService,
	}

	testCases := []struct {
		name           string
		requestBody    string
		expectedStatus int
		expectedError  string
	}{
		{
			name: "invalid amount format",
			requestBody: fmt.Sprintf(`{
				"amount": "not-a-number",
				"asset": {"id": %q},
				"receiver": {"id": %q},
				"wallet": {"id": %q}
			}`, asset.ID, receiver.ID, wallet.ID),
			expectedStatus: http.StatusBadRequest,
			expectedError:  `{"error": "request invalid", "extras":{"amount":"the provided amount is not a valid number"}}`,
		},
		{
			name:           "invalid JSON body",
			requestBody:    `{"amount": "100.00", "invalid json`,
			expectedStatus: http.StatusBadRequest,
			expectedError:  `{"error": "invalid request body"}`,
		},
		{
			name: "empty asset reference",
			requestBody: fmt.Sprintf(`{
				"amount": "100.00",
				"asset": {},
				"receiver": {"id": %q},
				"wallet": {"id": %q}
			}`, receiver.ID, wallet.ID),
			expectedStatus: http.StatusBadRequest,
			expectedError:  `{"error":"request invalid", "extras":{"asset":"asset reference is required - must specify either id or type"}}`,
		},
		{
			name: "unsupported contract asset",
			requestBody: fmt.Sprintf(`{
				"amount": "100.00",
				"asset": {
					"type": "contract",
					"contract_id": "CONTRACT123"
				},
				"receiver": {"id": %q},
				"wallet": {"id": %q}
			}`, receiver.ID, wallet.ID),
			expectedStatus: http.StatusBadRequest,
<<<<<<< HEAD
			expectedError:  `{"error": "asset: contract assets not yet supported"}`,
=======
			expectedError:  `{"error": "validation error for asset.contract_id: invalid contract format provided"}`,
>>>>>>> 7060e5be
		},
		{
			name: "unsupported fiat asset",
			requestBody: fmt.Sprintf(`{
				"amount": "100.00",
				"asset": {
					"type": "fiat",
					"code": "USD"
				},
				"receiver": {"id": %q},
				"wallet": {"id": %q}
			}`, receiver.ID, wallet.ID),
			expectedStatus: http.StatusBadRequest,
			expectedError:  `{"error": "asset: fiat assets not yet supported"}`,
		},
		{
			name: "classic asset missing code",
			requestBody: fmt.Sprintf(`{
				"amount": "100.00",
				"asset": {
					"type": "classic",
					"issuer": "GBXGQJWVLWOYHFLVTKWV5FGHA3LNYY2JQKM7OAJAUEQFU6LPCSEFVXON"
				},
				"receiver": {"id": %q},
				"wallet": {"id": %q}
			}`, receiver.ID, wallet.ID),
			expectedStatus: http.StatusBadRequest,
			expectedError:  `{"error":"request invalid", "extras":{"asset.code":"code is required for classic asset"}}`,
		},
		{
			name: "classic asset missing issuer",
			requestBody: fmt.Sprintf(`{
				"amount": "100.00",
				"asset": {
					"type": "classic",
					"code": "TESTCOIN"
				},
				"receiver": {"id": %q},
				"wallet": {"id": %q}
			}`, receiver.ID, wallet.ID),
			expectedStatus: http.StatusBadRequest,
			expectedError:  `{"error":"request invalid", "extras":{"asset.issuer":"issuer is required for classic asset"}}`,
		},
		{
			name: "negative amount",
			requestBody: fmt.Sprintf(`{
				"amount": "-100.00",
				"asset": {"id": %q},
				"receiver": {"id": %q},
				"wallet": {"id": %q}
			}`, asset.ID, receiver.ID, wallet.ID),
			expectedStatus: http.StatusBadRequest,
			expectedError:  `{"error": "request invalid", "extras":{"amount":"the provided amount must be greater than zero"}}`,
		},
		{
			name: "zero amount",
			requestBody: fmt.Sprintf(`{
				"amount": "0",
				"asset": {"id": %q},
				"receiver": {"id": %q},
				"wallet": {"id": %q}
			}`, asset.ID, receiver.ID, wallet.ID),
			expectedStatus: http.StatusBadRequest,
			expectedError:  `{"error": "request invalid", "extras":{"amount":"the provided amount must be greater than zero"}}`,
		},
		{
			name: "missing receiver reference",
			requestBody: fmt.Sprintf(`{
				"amount": "100.00",
				"asset": {"id": %q},
				"receiver": {},
				"wallet": {"id": %q}
			}`, asset.ID, wallet.ID),
			expectedStatus: http.StatusBadRequest,
			expectedError:  `{"error":"request invalid", "extras":{"receiver":"receiver reference must specify exactly one identifier"}}`,
		},
		{
			name: "missing wallet reference",
			requestBody: fmt.Sprintf(`{
				"amount": "100.00",
				"asset": {"id": %q},
				"receiver": {"id": %q},
				"wallet": {}
			}`, asset.ID, receiver.ID),
			expectedStatus: http.StatusBadRequest,
			expectedError:  `{"error":"request invalid", "extras":{"wallet":"wallet reference is required - must specify either id or address"}}`,
		},
	}

	for _, tc := range testCases {
		t.Run(tc.name, func(t *testing.T) {
			req, err := http.NewRequestWithContext(ctx, http.MethodPost, "/payments",
				strings.NewReader(tc.requestBody))
			require.NoError(t, err)
			req.Header.Set("Content-Type", "application/json")

			rr := httptest.NewRecorder()
<<<<<<< HEAD
			handler.PostPayment(rr, req)
=======
			handler.PostDirectPayment(rr, req)
>>>>>>> 7060e5be

			assert.Equal(t, tc.expectedStatus, rr.Code)
			assert.JSONEq(t, tc.expectedError, rr.Body.String())
		})
	}
}<|MERGE_RESOLUTION|>--- conflicted
+++ resolved
@@ -117,11 +117,7 @@
 			"stellar_transaction_id": "` + payment.StellarTransactionID + `",
 			"stellar_operation_id": "` + payment.StellarOperationID + `",
 			"status": "DRAFT",
-<<<<<<< HEAD
-			"payment_type": "DISBURSEMENT",
-=======
 			"type": "DISBURSEMENT",
->>>>>>> 7060e5be
 			"status_history": [
 				{
 					"status": "DRAFT",
@@ -1617,338 +1613,6 @@
 	})
 }
 
-<<<<<<< HEAD
-func Test_PaymentHandler_GetPayments_PaymentTypeFilter_Success(t *testing.T) {
-	dbConnectionPool := testutils.GetDBConnectionPool(t)
-	models, err := data.NewModels(dbConnectionPool)
-	require.NoError(t, err)
-
-	mDistributionAccountResolver := sigMocks.NewMockDistributionAccountResolver(t)
-	mDistributionAccountResolver.
-		On("DistributionAccountFromContext", mock.Anything).
-		Return(schema.TransactionAccount{Type: schema.DistributionAccountStellarEnv}, nil).
-		Maybe()
-
-	handler := &PaymentsHandler{
-		Models:                      models,
-		DBConnectionPool:            dbConnectionPool,
-		DistributionAccountResolver: mDistributionAccountResolver,
-	}
-
-	ts := httptest.NewServer(http.HandlerFunc(handler.GetPayments))
-	defer ts.Close()
-
-	ctx := context.Background()
-
-	asset := data.CreateAssetFixture(t, ctx, dbConnectionPool, "BOLT", "GA5ZSEJYB37JRC5AVCIA5MOP4RHTM335X2KGX3IHOJAPP5RE34K4KZVV")
-	wallet := data.CreateWalletFixture(t, ctx, dbConnectionPool, "krieg_wallet", "https://www.krieg.com", "www.krieg.com", "krieg://")
-
-	_, err = dbConnectionPool.ExecContext(ctx,
-		"INSERT INTO wallets_assets (wallet_id, asset_id) VALUES ($1, $2)",
-		wallet.ID, asset.ID)
-	require.NoError(t, err)
-
-	receiver := data.CreateReceiverFixture(t, ctx, dbConnectionPool, &data.Receiver{
-		Email: "colonel@krieg.imperium",
-	})
-	receiverWallet := data.CreateReceiverWalletFixture(t, ctx, dbConnectionPool, receiver.ID, wallet.ID, data.RegisteredReceiversWalletStatus)
-
-	disbursement := data.CreateDisbursementFixture(t, ctx, dbConnectionPool, models.Disbursements, &data.Disbursement{
-		Name:   "siege_of_vraks",
-		Status: data.StartedDisbursementStatus,
-		Asset:  asset,
-		Wallet: wallet,
-	})
-
-	disbursementPayment := data.CreatePaymentFixture(t, ctx, dbConnectionPool, models.Payment, &data.Payment{
-		ReceiverWallet:    receiverWallet,
-		Disbursement:      disbursement,
-		Asset:             *asset,
-		Amount:            "100.00",
-		Status:            data.ReadyPaymentStatus,
-		ExternalPaymentID: "VRAKS-001",
-	})
-
-	directPaymentInsert := data.PaymentInsert{
-		ReceiverID:        receiver.ID,
-		Amount:            "200.00",
-		AssetID:           asset.ID,
-		ReceiverWalletID:  receiverWallet.ID,
-		ExternalPaymentID: utils.StringPtr("DIRECT-001"),
-		PaymentType:       data.PaymentTypeDirect,
-	}
-
-	directPaymentID, err := models.Payment.CreateDirectPayment(ctx, dbConnectionPool, directPaymentInsert)
-	require.NoError(t, err)
-
-	err = models.Payment.UpdateStatus(ctx, dbConnectionPool, directPaymentID, data.ReadyPaymentStatus, nil, "")
-	require.NoError(t, err)
-
-	tests := []struct {
-		name               string
-		queryParams        map[string]string
-		expectedTotal      int
-		expectedPaymentIDs []string
-		expectedType       data.PaymentType
-	}{
-		{
-			name:               "filter by direct payments",
-			queryParams:        map[string]string{"type": "direct"},
-			expectedTotal:      1,
-			expectedPaymentIDs: []string{directPaymentID},
-			expectedType:       data.PaymentTypeDirect,
-		},
-		{
-			name:               "filter by disbursement payments",
-			queryParams:        map[string]string{"type": "disbursement"},
-			expectedTotal:      1,
-			expectedPaymentIDs: []string{disbursementPayment.ID},
-			expectedType:       data.PaymentTypeDisbursement,
-		},
-		{
-			name:               "case insensitive - DIRECT",
-			queryParams:        map[string]string{"type": "DIRECT"},
-			expectedTotal:      1,
-			expectedPaymentIDs: []string{directPaymentID},
-			expectedType:       data.PaymentTypeDirect,
-		},
-		{
-			name:               "case insensitive - Disbursement",
-			queryParams:        map[string]string{"type": "Disbursement"},
-			expectedTotal:      1,
-			expectedPaymentIDs: []string{disbursementPayment.ID},
-			expectedType:       data.PaymentTypeDisbursement,
-		},
-		{
-			name:               "no type filter - returns all payments",
-			queryParams:        map[string]string{},
-			expectedTotal:      2,
-			expectedPaymentIDs: []string{disbursementPayment.ID, directPaymentID},
-			expectedType:       "",
-		},
-	}
-
-	for _, tc := range tests {
-		t.Run(tc.name, func(t *testing.T) {
-			url := buildURLWithQueryParams(ts.URL, "/payments", tc.queryParams)
-			resp, err := http.Get(url)
-			require.NoError(t, err)
-			defer resp.Body.Close()
-
-			assert.Equal(t, http.StatusOK, resp.StatusCode)
-
-			var actualResponse httpresponse.PaginatedResponse
-			err = json.NewDecoder(resp.Body).Decode(&actualResponse)
-			require.NoError(t, err)
-
-			assert.Equal(t, tc.expectedTotal, actualResponse.Pagination.Total)
-
-			var payments []data.Payment
-			err = json.Unmarshal(actualResponse.Data, &payments)
-			require.NoError(t, err)
-
-			actualIDs := make([]string, len(payments))
-			for i, payment := range payments {
-				actualIDs[i] = payment.ID
-			}
-
-			if len(tc.expectedPaymentIDs) > 1 {
-				assert.ElementsMatch(t, tc.expectedPaymentIDs, actualIDs)
-			} else {
-				assert.Equal(t, tc.expectedPaymentIDs, actualIDs)
-			}
-
-			if tc.expectedType != "" {
-				for _, payment := range payments {
-					assert.Equal(t, tc.expectedType, payment.PaymentType)
-				}
-			}
-		})
-	}
-}
-
-func Test_PaymentHandler_GetPayments_PaymentTypeFilter_CombinedFilters(t *testing.T) {
-	dbConnectionPool := testutils.GetDBConnectionPool(t)
-	models, err := data.NewModels(dbConnectionPool)
-	require.NoError(t, err)
-
-	mDistributionAccountResolver := sigMocks.NewMockDistributionAccountResolver(t)
-	mDistributionAccountResolver.
-		On("DistributionAccountFromContext", mock.Anything).
-		Return(schema.TransactionAccount{Type: schema.DistributionAccountStellarEnv}, nil).
-		Maybe()
-
-	handler := &PaymentsHandler{
-		Models:                      models,
-		DBConnectionPool:            dbConnectionPool,
-		DistributionAccountResolver: mDistributionAccountResolver,
-	}
-
-	ts := httptest.NewServer(http.HandlerFunc(handler.GetPayments))
-	defer ts.Close()
-
-	ctx := context.Background()
-
-	asset := data.CreateAssetFixture(t, ctx, dbConnectionPool, "BOLT", "GA5ZSEJYB37JRC5AVCIA5MOP4RHTM335X2KGX3IHOJAPP5RE34K4KZVV")
-	wallet := data.CreateWalletFixture(t, ctx, dbConnectionPool, "krieg_wallet", "https://www.krieg.com", "www.krieg.com", "krieg://")
-
-	_, err = dbConnectionPool.ExecContext(ctx,
-		"INSERT INTO wallets_assets (wallet_id, asset_id) VALUES ($1, $2)",
-		wallet.ID, asset.ID)
-	require.NoError(t, err)
-
-	receiver := data.CreateReceiverFixture(t, ctx, dbConnectionPool, &data.Receiver{
-		Email: "colonel@krieg.imperium",
-	})
-	receiverWallet := data.CreateReceiverWalletFixture(t, ctx, dbConnectionPool, receiver.ID, wallet.ID, data.RegisteredReceiversWalletStatus)
-
-	disbursement := data.CreateDisbursementFixture(t, ctx, dbConnectionPool, models.Disbursements, &data.Disbursement{
-		Name:   "siege_of_vraks",
-		Status: data.StartedDisbursementStatus,
-		Asset:  asset,
-		Wallet: wallet,
-	})
-
-	disbursementPayment := data.CreatePaymentFixture(t, ctx, dbConnectionPool, models.Payment, &data.Payment{
-		ReceiverWallet:    receiverWallet,
-		Disbursement:      disbursement,
-		Asset:             *asset,
-		Amount:            "100.00",
-		Status:            data.ReadyPaymentStatus,
-		ExternalPaymentID: "VRAKS-001",
-	})
-
-	directPaymentInsert := data.PaymentInsert{
-		ReceiverID:        receiver.ID,
-		Amount:            "200.00",
-		AssetID:           asset.ID,
-		ReceiverWalletID:  receiverWallet.ID,
-		ExternalPaymentID: utils.StringPtr("DIRECT-001"),
-		PaymentType:       data.PaymentTypeDirect,
-	}
-
-	directPaymentID, err := models.Payment.CreateDirectPayment(ctx, dbConnectionPool, directPaymentInsert)
-	require.NoError(t, err)
-
-	err = models.Payment.UpdateStatus(ctx, dbConnectionPool, directPaymentID, data.ReadyPaymentStatus, nil, "")
-	require.NoError(t, err)
-
-	tests := []struct {
-		name               string
-		queryParams        map[string]string
-		expectedTotal      int
-		expectedPaymentIDs []string
-	}{
-		{
-			name: "combine with status filter",
-			queryParams: map[string]string{
-				"type":   "direct",
-				"status": "READY",
-			},
-			expectedTotal:      1,
-			expectedPaymentIDs: []string{directPaymentID},
-		},
-		{
-			name: "combine with receiver filter",
-			queryParams: map[string]string{
-				"type":        "disbursement",
-				"receiver_id": receiver.ID,
-			},
-			expectedTotal:      1,
-			expectedPaymentIDs: []string{disbursementPayment.ID},
-		},
-	}
-
-	for _, tc := range tests {
-		t.Run(tc.name, func(t *testing.T) {
-			url := buildURLWithQueryParams(ts.URL, "/payments", tc.queryParams)
-			resp, err := http.Get(url)
-			require.NoError(t, err)
-			defer resp.Body.Close()
-
-			assert.Equal(t, http.StatusOK, resp.StatusCode)
-
-			var actualResponse httpresponse.PaginatedResponse
-			err = json.NewDecoder(resp.Body).Decode(&actualResponse)
-			require.NoError(t, err)
-
-			assert.Equal(t, tc.expectedTotal, actualResponse.Pagination.Total)
-
-			var payments []data.Payment
-			err = json.Unmarshal(actualResponse.Data, &payments)
-			require.NoError(t, err)
-
-			actualIDs := make([]string, len(payments))
-			for i, payment := range payments {
-				actualIDs[i] = payment.ID
-			}
-
-			if len(tc.expectedPaymentIDs) > 1 {
-				assert.ElementsMatch(t, tc.expectedPaymentIDs, actualIDs)
-			} else {
-				assert.Equal(t, tc.expectedPaymentIDs, actualIDs)
-			}
-		})
-	}
-}
-
-func Test_PaymentHandler_GetPayments_PaymentTypeFilter_InvalidInput(t *testing.T) {
-	dbConnectionPool := testutils.GetDBConnectionPool(t)
-	models, err := data.NewModels(dbConnectionPool)
-	require.NoError(t, err)
-
-	mDistributionAccountResolver := sigMocks.NewMockDistributionAccountResolver(t)
-	mDistributionAccountResolver.
-		On("DistributionAccountFromContext", mock.Anything).
-		Return(schema.TransactionAccount{Type: schema.DistributionAccountStellarEnv}, nil).
-		Maybe()
-
-	handler := &PaymentsHandler{
-		Models:                      models,
-		DBConnectionPool:            dbConnectionPool,
-		DistributionAccountResolver: mDistributionAccountResolver,
-	}
-
-	ts := httptest.NewServer(http.HandlerFunc(handler.GetPayments))
-	defer ts.Close()
-
-	tests := []struct {
-		name               string
-		queryParams        map[string]string
-		expectedErrorField string
-	}{
-		{
-			name:               "invalid payment type",
-			queryParams:        map[string]string{"type": "chaos"},
-			expectedErrorField: "payment_type",
-		},
-	}
-
-	for _, tc := range tests {
-		t.Run(tc.name, func(t *testing.T) {
-			url := buildURLWithQueryParams(ts.URL, "/payments", tc.queryParams)
-			resp, err := http.Get(url)
-			require.NoError(t, err)
-			defer resp.Body.Close()
-
-			assert.Equal(t, http.StatusBadRequest, resp.StatusCode)
-
-			respBody, err := io.ReadAll(resp.Body)
-			require.NoError(t, err)
-
-			var errorResponse map[string]any
-			err = json.Unmarshal(respBody, &errorResponse)
-			require.NoError(t, err)
-
-			extras, ok := errorResponse["extras"].(map[string]any)
-			require.True(t, ok, "Expected extras field in error response")
-			assert.Contains(t, extras, tc.expectedErrorField)
-		})
-	}
-}
-
-=======
->>>>>>> 7060e5be
 func Test_PaymentsHandler_PatchPaymentStatus(t *testing.T) {
 	dbConnectionPool := testutils.GetDBConnectionPool(t)
 
@@ -2189,11 +1853,7 @@
 		req.Header.Set("Content-Type", "application/json")
 
 		rr := httptest.NewRecorder()
-<<<<<<< HEAD
-		handler.PostPayment(rr, req)
-=======
 		handler.PostDirectPayment(rr, req)
->>>>>>> 7060e5be
 
 		assert.Equal(t, http.StatusCreated, rr.Code)
 
@@ -2202,11 +1862,7 @@
 		require.NoError(t, err)
 		assert.Equal(t, "150.5000000", payment.Amount)
 		assert.Equal(t, "BAAL-CRUSADE-001", payment.ExternalPaymentID)
-<<<<<<< HEAD
-		assert.Equal(t, data.PaymentTypeDirect, payment.PaymentType)
-=======
 		assert.Equal(t, data.PaymentTypeDirect, payment.Type)
->>>>>>> 7060e5be
 		assert.Nil(t, payment.Disbursement)
 
 		authMock.AssertExpectations(t)
@@ -2262,11 +1918,7 @@
 		req.Header.Set("Content-Type", "application/json")
 
 		rr := httptest.NewRecorder()
-<<<<<<< HEAD
-		handler.PostPayment(rr, req)
-=======
 		handler.PostDirectPayment(rr, req)
->>>>>>> 7060e5be
 
 		assert.Equal(t, http.StatusInternalServerError, rr.Code)
 		assert.JSONEq(t, `{"error": "resolving distribution account"}`, rr.Body.String())
@@ -2316,11 +1968,7 @@
 		req.Header.Set("Content-Type", "application/json")
 
 		rr := httptest.NewRecorder()
-<<<<<<< HEAD
-		handler.PostPayment(rr, req)
-=======
 		handler.PostDirectPayment(rr, req)
->>>>>>> 7060e5be
 
 		assert.Equal(t, http.StatusNotFound, rr.Code)
 		assert.JSONEq(t, `{"error": "asset not found with reference: non-existent-asset"}`, rr.Body.String())
@@ -2409,20 +2057,12 @@
 		req.Header.Set("Content-Type", "application/json")
 
 		rr := httptest.NewRecorder()
-<<<<<<< HEAD
-		handler.PostPayment(rr, req)
-=======
 		handler.PostDirectPayment(rr, req)
->>>>>>> 7060e5be
 
 		assert.Equal(t, http.StatusBadRequest, rr.Code)
 		assert.Contains(t, rr.Body.String(), "insufficient balance for direct payment")
 		assert.Contains(t, rr.Body.String(), "10000.00")
-<<<<<<< HEAD
-		assert.Contains(t, rr.Body.String(), "100.00 available")
-=======
 		assert.Contains(t, rr.Body.String(), "100.000000 available")
->>>>>>> 7060e5be
 
 		authMock.AssertExpectations(t)
 		distResolverMock.AssertExpectations(t)
@@ -2480,11 +2120,7 @@
 		req.Header.Set("Content-Type", "application/json")
 
 		rr := httptest.NewRecorder()
-<<<<<<< HEAD
-		handler.PostPayment(rr, req)
-=======
 		handler.PostDirectPayment(rr, req)
->>>>>>> 7060e5be
 
 		assert.Equal(t, http.StatusBadRequest, rr.Code)
 		errMsg := fmt.Sprintf(`{"error": "wallet '%s' is not enabled for payments"}`, wallet.Name)
@@ -2588,11 +2224,7 @@
 		req.Header.Set("Content-Type", "application/json")
 
 		rr := httptest.NewRecorder()
-<<<<<<< HEAD
-		handler.PostPayment(rr, req)
-=======
 		handler.PostDirectPayment(rr, req)
->>>>>>> 7060e5be
 
 		assert.Equal(t, http.StatusCreated, rr.Code)
 
@@ -2600,11 +2232,7 @@
 		err = json.Unmarshal(rr.Body.Bytes(), &payment)
 		require.NoError(t, err)
 		assert.Equal(t, "75.2500000", payment.Amount)
-<<<<<<< HEAD
-		assert.Equal(t, data.PaymentTypeDirect, payment.PaymentType)
-=======
 		assert.Equal(t, data.PaymentTypeDirect, payment.Type)
->>>>>>> 7060e5be
 		assert.Equal(t, asset.ID, payment.Asset.ID)
 
 		authMock.AssertExpectations(t)
@@ -2660,11 +2288,7 @@
 		req.Header.Set("Content-Type", "application/json")
 
 		rr := httptest.NewRecorder()
-<<<<<<< HEAD
-		handler.PostPayment(rr, req)
-=======
 		handler.PostDirectPayment(rr, req)
->>>>>>> 7060e5be
 
 		assert.Equal(t, http.StatusBadRequest, rr.Code)
 		errMsg := fmt.Sprintf(`{"error":"asset '%s' is not supported by wallet '%s'"}`, asset.Code, wallet.Name)
@@ -2758,11 +2382,7 @@
 				"wallet": {"id": %q}
 			}`, receiver.ID, wallet.ID),
 			expectedStatus: http.StatusBadRequest,
-<<<<<<< HEAD
-			expectedError:  `{"error": "asset: contract assets not yet supported"}`,
-=======
 			expectedError:  `{"error": "validation error for asset.contract_id: invalid contract format provided"}`,
->>>>>>> 7060e5be
 		},
 		{
 			name: "unsupported fiat asset",
@@ -2860,11 +2480,7 @@
 			req.Header.Set("Content-Type", "application/json")
 
 			rr := httptest.NewRecorder()
-<<<<<<< HEAD
-			handler.PostPayment(rr, req)
-=======
 			handler.PostDirectPayment(rr, req)
->>>>>>> 7060e5be
 
 			assert.Equal(t, tc.expectedStatus, rr.Code)
 			assert.JSONEq(t, tc.expectedError, rr.Body.String())
