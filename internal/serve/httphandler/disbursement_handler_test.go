--- conflicted
+++ resolved
@@ -14,21 +14,10 @@
 	"testing"
 	"time"
 
-<<<<<<< HEAD
-	"github.com/stretchr/testify/mock"
-
 	"github.com/stellar/stellar-disbursement-platform-backend/internal/events"
 	"github.com/stellar/stellar-disbursement-platform-backend/internal/events/schemas"
-	"github.com/stellar/stellar-disbursement-platform-backend/internal/serve/middleware"
-	"github.com/stellar/stellar-disbursement-platform-backend/stellar-auth/pkg/auth"
 	"github.com/stellar/stellar-disbursement-platform-backend/stellar-multitenant/pkg/tenant"
 
-	"github.com/stellar/stellar-disbursement-platform-backend/internal/services"
-
-	"github.com/stellar/stellar-disbursement-platform-backend/internal/serve/httperror"
-
-=======
->>>>>>> cf6583fe
 	"github.com/go-chi/chi/v5"
 	"github.com/stellar/go/clients/horizonclient"
 	"github.com/stellar/go/protocols/horizon"
@@ -37,16 +26,9 @@
 	"github.com/stretchr/testify/mock"
 	"github.com/stretchr/testify/require"
 
-<<<<<<< HEAD
-	"github.com/stellar/stellar-disbursement-platform-backend/internal/serve/httpresponse"
-
 	"github.com/stellar/stellar-disbursement-platform-backend/db"
 	"github.com/stellar/stellar-disbursement-platform-backend/db/dbtest"
-=======
 	"github.com/stellar/stellar-disbursement-platform-backend/internal/data"
-	"github.com/stellar/stellar-disbursement-platform-backend/internal/db"
-	"github.com/stellar/stellar-disbursement-platform-backend/internal/db/dbtest"
->>>>>>> cf6583fe
 	"github.com/stellar/stellar-disbursement-platform-backend/internal/monitor"
 	"github.com/stellar/stellar-disbursement-platform-backend/internal/serve/httperror"
 	"github.com/stellar/stellar-disbursement-platform-backend/internal/serve/httpresponse"
@@ -329,7 +311,7 @@
 
 	handler := &DisbursementHandler{
 		Models:                        models,
-		DisbursementManagementService: services.NewDisbursementManagementService(models, dbConnectionPool, nil),
+		DisbursementManagementService: services.NewDisbursementManagementService(models, dbConnectionPool, nil, nil, nil),
 	}
 
 	ts := httptest.NewServer(http.HandlerFunc(handler.GetDisbursements))
@@ -435,14 +417,9 @@
 
 	authManagerMock := &auth.AuthManagerMock{}
 	handler := &DisbursementHandler{
-<<<<<<< HEAD
 		Models:                        models,
-		DisbursementManagementService: services.NewDisbursementManagementService(models, dbConnectionPool, nil),
-=======
-		Models:           models,
-		DBConnectionPool: dbConnectionPool,
-		AuthManager:      authManagerMock,
->>>>>>> cf6583fe
+		AuthManager:                   authManagerMock,
+		DisbursementManagementService: services.NewDisbursementManagementService(models, dbConnectionPool, authManagerMock, nil, nil),
 	}
 
 	ts := httptest.NewServer(http.HandlerFunc(handler.GetDisbursements))
@@ -1037,13 +1014,9 @@
 		Return(allUsers, nil)
 
 	handler := &DisbursementHandler{
-<<<<<<< HEAD
-		Models: models,
-=======
-		Models:           models,
-		DBConnectionPool: models.DBConnectionPool,
-		AuthManager:      authManagerMock,
->>>>>>> cf6583fe
+		Models:                        models,
+		AuthManager:                   authManagerMock,
+		DisbursementManagementService: services.NewDisbursementManagementService(models, dbConnectionPool, authManagerMock, nil, nil),
 	}
 
 	r := chi.NewRouter()
@@ -1134,7 +1107,7 @@
 
 	handler := &DisbursementHandler{
 		Models:                        models,
-		DisbursementManagementService: services.NewDisbursementManagementService(models, dbConnectionPool, nil),
+		DisbursementManagementService: services.NewDisbursementManagementService(models, dbConnectionPool, nil, nil, nil),
 	}
 
 	r := chi.NewRouter()
@@ -1311,25 +1284,16 @@
 	require.NotNil(t, user)
 
 	authManagerMock := &auth.AuthManagerMock{}
-<<<<<<< HEAD
 	mockEventProducer := events.MockProducer{}
+	hMock := &horizonclient.MockClient{}
+	distributionPubKey := "ABC"
+	asset := data.GetAssetFixture(t, ctx, dbConnectionPool, data.FixtureAssetUSDC)
 
 	handler := &DisbursementHandler{
 		Models:                        models,
 		AuthManager:                   authManagerMock,
-		DisbursementManagementService: services.NewDisbursementManagementService(models, dbConnectionPool, &mockEventProducer),
-=======
-	hMock := &horizonclient.MockClient{}
-	distributionPubKey := "ABC"
-	asset := data.GetAssetFixture(t, ctx, dbConnectionPool, data.FixtureAssetUSDC)
-
-	handler := &DisbursementHandler{
-		Models:             models,
-		DBConnectionPool:   models.DBConnectionPool,
-		AuthManager:        authManagerMock,
-		HorizonClient:      hMock,
-		DistributionPubKey: distributionPubKey,
->>>>>>> cf6583fe
+		DistributionPubKey:            distributionPubKey,
+		DisbursementManagementService: services.NewDisbursementManagementService(models, dbConnectionPool, authManagerMock, hMock, &mockEventProducer),
 	}
 
 	r := chi.NewRouter()
@@ -1612,11 +1576,8 @@
 	})
 
 	authManagerMock.AssertExpectations(t)
-<<<<<<< HEAD
+	hMock.AssertExpectations(t)
 	mockEventProducer.AssertExpectations(t)
-=======
-	hMock.AssertExpectations(t)
->>>>>>> cf6583fe
 }
 
 func Test_DisbursementHandler_GetDisbursementInstructions(t *testing.T) {
