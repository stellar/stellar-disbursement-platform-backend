--- conflicted
+++ resolved
@@ -73,11 +73,7 @@
 
 	// setup fixtures
 	wallet := data.CreateDefaultWalletFixture(t, ctx, dbConnectionPool)
-<<<<<<< HEAD
-	wallet.Assets, wallet.Countries = nil, nil
-=======
 	wallet.Assets = nil
->>>>>>> a27f6343
 	asset := data.GetAssetFixture(t, ctx, dbConnectionPool, data.FixtureAssetUSDC)
 	country := data.GetCountryFixture(t, ctx, dbConnectionPool, data.FixtureCountryUKR)
 
