package httphandler

import (
	"errors"
	"io"
	"net/http"
	"net/http/httptest"
	urllib "net/url"
	"strings"
	"testing"

	"github.com/stellar/stellar-disbursement-platform-backend/internal/serve/validators"
	"github.com/stretchr/testify/mock"

	"github.com/stellar/stellar-disbursement-platform-backend/db"
	"github.com/stellar/stellar-disbursement-platform-backend/db/dbtest"
	"github.com/stellar/stellar-disbursement-platform-backend/internal/data"
	"github.com/stellar/stellar-disbursement-platform-backend/internal/htmltemplate"
	"github.com/stellar/stellar-disbursement-platform-backend/internal/message"
	"github.com/stellar/stellar-disbursement-platform-backend/stellar-auth/pkg/auth"
	"github.com/stretchr/testify/assert"
	"github.com/stretchr/testify/require"
)

func Test_ForgotPasswordHandler(t *testing.T) {
	dbt := dbtest.Open(t)
	defer dbt.Close()

	dbConnectionPool, err := db.OpenDBConnectionPool(dbt.DSN)
	require.NoError(t, err)
	defer dbConnectionPool.Close()

	models, err := data.NewModels(dbConnectionPool)
	require.NoError(t, err)

	const url = "/forgot-password"

	authenticatorMock := &auth.AuthenticatorMock{}
	reCAPTCHAValidatorMock := &validators.ReCAPTCHAValidatorMock{}
	authManager := auth.NewAuthManager(
		auth.WithCustomAuthenticatorOption(authenticatorMock),
	)

	messengerClientMock := &message.MessengerClientMock{}
	handler := &ForgotPasswordHandler{
		AuthManager:        authManager,
		MessengerClient:    messengerClientMock,
		Models:             models,
		ReCAPTCHAValidator: reCAPTCHAValidatorMock,
		ReCAPTCHADisabled:  false,
	}

<<<<<<< HEAD
	uiBaseURL := "https://sdp.com"
	tnt := tenant.Tenant{
		EnableReCAPTCHA: true,
		SDPUIBaseURL:    &uiBaseURL,
	}
	ctx := tenant.SaveTenantInContext(context.Background(), &tnt)

=======
>>>>>>> 171b676e
	t.Run("Should return http status 200 on a valid request", func(t *testing.T) {
		requestBody := `
		{ 
			"email": "valid@email.com" ,
			"recaptcha_token": "validToken"
		}`

		rr := httptest.NewRecorder()
		req, err := http.NewRequest(http.MethodPost, url, strings.NewReader(requestBody))
		require.NoError(t, err)

		authenticatorMock.
			On("ForgotPassword", req.Context(), "valid@email.com").
			Return("resetToken", nil).
			Once()
		reCAPTCHAValidatorMock.
			On("IsTokenValid", mock.Anything, "validToken").
			Return(true, nil).
			Once()

		resetPasswordLink, err := urllib.JoinPath(uiBaseURL, "reset-password")
		require.NoError(t, err)

		content, err := htmltemplate.ExecuteHTMLTemplateForForgotPasswordMessage(htmltemplate.ForgotPasswordMessageTemplate{
			ResetToken:        "resetToken",
			ResetPasswordLink: resetPasswordLink,
			OrganizationName:  "MyCustomAid",
		})
		require.NoError(t, err)

		msg := message.Message{
			ToEmail: "valid@email.com",
			Title:   forgotPasswordMessageTitle,
			Message: content,
		}
		messengerClientMock.
			On("SendMessage", msg).
			Return(nil).
			Once()

		http.HandlerFunc(handler.ServeHTTP).ServeHTTP(rr, req)

		resp := rr.Result()
		assert.Equal(t, http.StatusOK, resp.StatusCode)
	})

	t.Run("Should return http status 500 when the reset password link is invalid", func(t *testing.T) {
		tntInvalidUIBaseURL := tenant.Tenant{
			EnableReCAPTCHA: false,
			SDPUIBaseURL:    &[]string{"%invalid%"}[0],
		}
		ctxTenantWithInvalidUIBaseURL := tenant.SaveTenantInContext(context.Background(), &tntInvalidUIBaseURL)

		requestBody := `
		{ 
			"email": "valid@email.com" ,
			"recaptcha_token": "validToken"
		}`

		rr := httptest.NewRecorder()
<<<<<<< HEAD
		req, err := http.NewRequestWithContext(ctxTenantWithInvalidUIBaseURL, http.MethodPost, url, strings.NewReader(requestBody))
=======
		req, err := http.NewRequest(http.MethodPost, url, strings.NewReader(requestBody))
>>>>>>> 171b676e
		require.NoError(t, err)

		authenticatorMock.
			On("ForgotPassword", req.Context(), "valid@email.com").
			Return("resetToken", nil).
			Once()

		http.HandlerFunc(ForgotPasswordHandler{
			AuthManager:        authManager,
			MessengerClient:    messengerClientMock,
			Models:             models,
			ReCAPTCHAValidator: reCAPTCHAValidatorMock,
			ReCAPTCHADisabled:  false,
		}.ServeHTTP).ServeHTTP(rr, req)

		resp := rr.Result()
		assert.Equal(t, http.StatusInternalServerError, resp.StatusCode)
	})

	t.Run("Should return an http status ok even if the email is not found", func(t *testing.T) {
		requestBody := `
		{ 
			"email": "not_found@email.com" ,
			"recaptcha_token": "validToken"
		}`

		rr := httptest.NewRecorder()
		req, err := http.NewRequest(http.MethodPost, url, strings.NewReader(requestBody))
		require.NoError(t, err)

		authenticatorMock.
			On("ForgotPassword", req.Context(), "not_found@email.com").
			Return("", auth.ErrUserNotFound).
			Once()
		reCAPTCHAValidatorMock.
			On("IsTokenValid", mock.Anything, "validToken").
			Return(true, nil).
			Once()

		http.HandlerFunc(handler.ServeHTTP).ServeHTTP(rr, req)

		resp := rr.Result()

		assert.Equal(t, http.StatusOK, resp.StatusCode)
	})

	t.Run("Should return an http status ok even if the user has a valid token", func(t *testing.T) {
		requestBody := `
		{ 
			"email": "valid@email.com" ,
			"recaptcha_token": "validToken"
		}`

		rr := httptest.NewRecorder()
		req, err := http.NewRequest(http.MethodPost, url, strings.NewReader(requestBody))
		require.NoError(t, err)

		authenticatorMock.
			On("ForgotPassword", req.Context(), "valid@email.com").
			Return("", auth.ErrUserHasValidToken).
			Once()
		reCAPTCHAValidatorMock.
			On("IsTokenValid", mock.Anything, "validToken").
			Return(true, nil).
			Once()

		http.HandlerFunc(handler.ServeHTTP).ServeHTTP(rr, req)

		resp := rr.Result()
		assert.Equal(t, http.StatusOK, resp.StatusCode)
	})

	t.Run("Should require email param", func(t *testing.T) {
		requestBody := `
		{ 
			"email": "",
			"recaptcha_token": "validToken"
		}`

		rr := httptest.NewRecorder()
		req, err := http.NewRequest(http.MethodPost, url, strings.NewReader(requestBody))
		require.NoError(t, err)

		reCAPTCHAValidatorMock.
			On("IsTokenValid", mock.Anything, "validToken").
			Return(true, nil).
			Once()

		http.HandlerFunc(handler.ServeHTTP).ServeHTTP(rr, req)

		resp := rr.Result()
		respBody, err := io.ReadAll(resp.Body)
		require.NoError(t, err)

		expectedBody := `
			{
				"error":"request invalid",
				"extras": {
					"email":"email is required"
				}
			}
		`
		assert.Equal(t, http.StatusBadRequest, resp.StatusCode)
		assert.JSONEq(t, expectedBody, string(respBody))
	})

	t.Run("Should return http status 500 when error sending email", func(t *testing.T) {
		requestBody := `
		{ 
			"email": "valid@email.com",
			"recaptcha_token": "validToken"
		}`

		rr := httptest.NewRecorder()
		req, err := http.NewRequest(http.MethodPost, url, strings.NewReader(requestBody))
		require.NoError(t, err)

		authenticatorMock.
			On("ForgotPassword", req.Context(), "valid@email.com").
			Return("resetToken", nil).
			Once()
		reCAPTCHAValidatorMock.
			On("IsTokenValid", mock.Anything, "validToken").
			Return(true, nil).
			Once()

		resetPasswordLink, err := urllib.JoinPath(uiBaseURL, "reset-password")
		require.NoError(t, err)

		content, err := htmltemplate.ExecuteHTMLTemplateForForgotPasswordMessage(htmltemplate.ForgotPasswordMessageTemplate{
			ResetToken:        "resetToken",
			ResetPasswordLink: resetPasswordLink,
			OrganizationName:  "MyCustomAid",
		})
		require.NoError(t, err)

		msg := message.Message{
			ToEmail: "valid@email.com",
			Title:   forgotPasswordMessageTitle,
			Message: content,
		}
		messengerClientMock.
			On("SendMessage", msg).
			Return(errors.New("unexpected error")).
			Once()

		http.HandlerFunc(handler.ServeHTTP).ServeHTTP(rr, req)

		resp := rr.Result()
		respBody, err := io.ReadAll(resp.Body)
		require.NoError(t, err)

		expectedBody := `
			{
				"error": "An internal error occurred while processing this request."
			}
		`
		assert.Equal(t, http.StatusInternalServerError, resp.StatusCode)
		assert.JSONEq(t, expectedBody, string(respBody))
	})

	t.Run("Should return http status 500 when authenticator fails", func(t *testing.T) {
		requestBody := `
		{ 
			"email": "valid@email.com",
			"recaptcha_token": "validToken"
		}`

		rr := httptest.NewRecorder()
		req, err := http.NewRequest(http.MethodPost, url, strings.NewReader(requestBody))
		require.NoError(t, err)

		authenticatorMock.
			On("ForgotPassword", req.Context(), "valid@email.com").
			Return("", errors.New("unexpected error")).
			Once()
		reCAPTCHAValidatorMock.
			On("IsTokenValid", mock.Anything, "validToken").
			Return(true, nil).
			Once()

		http.HandlerFunc(handler.ServeHTTP).ServeHTTP(rr, req)

		resp := rr.Result()
		respBody, err := io.ReadAll(resp.Body)
		require.NoError(t, err)

		expectedBody := `
			{
				"error": "An internal error occurred while processing this request."
			}
		`
		assert.Equal(t, http.StatusInternalServerError, resp.StatusCode)
		assert.JSONEq(t, expectedBody, string(respBody))
	})

	t.Run("Should return http status 500 when reCAPTCHA validator returns an error", func(t *testing.T) {
		requestBody := `
		{ 
			"email": "valid@email.com" ,
			"recaptcha_token": "validToken"
		}`

		rr := httptest.NewRecorder()
		req, err := http.NewRequest(http.MethodPost, url, strings.NewReader(requestBody))
		require.NoError(t, err)

		reCAPTCHAValidatorMock.
			On("IsTokenValid", req.Context(), "validToken").
			Return(false, errors.New("error requesting verify reCAPTCHA token")).
			Once()

		http.HandlerFunc(handler.ServeHTTP).ServeHTTP(rr, req)

		wantsBody := `
			{
				"error": "Cannot validate reCAPTCHA token"
			}
		`
		resp := rr.Result()
		respBody, err := io.ReadAll(resp.Body)
		require.NoError(t, err)

		assert.Equal(t, http.StatusInternalServerError, resp.StatusCode)
		assert.JSONEq(t, wantsBody, string(respBody))
	})

	t.Run("Should return http status 400 when reCAPTCHA token is invalid", func(t *testing.T) {
		requestBody := `
		{ 
			"email": "valid@email.com" ,
			"recaptcha_token": "invalidToken"
		}`

		rr := httptest.NewRecorder()
		req, err := http.NewRequest(http.MethodPost, url, strings.NewReader(requestBody))
		require.NoError(t, err)

		reCAPTCHAValidatorMock.
			On("IsTokenValid", mock.Anything, "invalidToken").
			Return(false, nil).
			Once()

		http.HandlerFunc(handler.ServeHTTP).ServeHTTP(rr, req)

		wantsBody := `
			{
				"error": "reCAPTCHA token invalid"
			}
		`
		resp := rr.Result()
		respBody, err := io.ReadAll(resp.Body)
		require.NoError(t, err)

		assert.Equal(t, http.StatusBadRequest, resp.StatusCode)
		assert.JSONEq(t, wantsBody, string(respBody))
	})

	authenticatorMock.AssertExpectations(t)
	messengerClientMock.AssertExpectations(t)
	reCAPTCHAValidatorMock.AssertExpectations(t)
}<|MERGE_RESOLUTION|>--- conflicted
+++ resolved
@@ -1,6 +1,7 @@
 package httphandler
 
 import (
+	"context"
 	"errors"
 	"io"
 	"net/http"
@@ -10,6 +11,7 @@
 	"testing"
 
 	"github.com/stellar/stellar-disbursement-platform-backend/internal/serve/validators"
+	"github.com/stellar/stellar-disbursement-platform-backend/stellar-multitenant/pkg/tenant"
 	"github.com/stretchr/testify/mock"
 
 	"github.com/stellar/stellar-disbursement-platform-backend/db"
@@ -50,16 +52,12 @@
 		ReCAPTCHADisabled:  false,
 	}
 
-<<<<<<< HEAD
 	uiBaseURL := "https://sdp.com"
 	tnt := tenant.Tenant{
-		EnableReCAPTCHA: true,
-		SDPUIBaseURL:    &uiBaseURL,
+		SDPUIBaseURL: &uiBaseURL,
 	}
 	ctx := tenant.SaveTenantInContext(context.Background(), &tnt)
 
-=======
->>>>>>> 171b676e
 	t.Run("Should return http status 200 on a valid request", func(t *testing.T) {
 		requestBody := `
 		{ 
@@ -68,7 +66,7 @@
 		}`
 
 		rr := httptest.NewRecorder()
-		req, err := http.NewRequest(http.MethodPost, url, strings.NewReader(requestBody))
+		req, err := http.NewRequestWithContext(ctx, http.MethodPost, url, strings.NewReader(requestBody))
 		require.NoError(t, err)
 
 		authenticatorMock.
@@ -108,8 +106,7 @@
 
 	t.Run("Should return http status 500 when the reset password link is invalid", func(t *testing.T) {
 		tntInvalidUIBaseURL := tenant.Tenant{
-			EnableReCAPTCHA: false,
-			SDPUIBaseURL:    &[]string{"%invalid%"}[0],
+			SDPUIBaseURL: &[]string{"%invalid%"}[0],
 		}
 		ctxTenantWithInvalidUIBaseURL := tenant.SaveTenantInContext(context.Background(), &tntInvalidUIBaseURL)
 
@@ -120,16 +117,16 @@
 		}`
 
 		rr := httptest.NewRecorder()
-<<<<<<< HEAD
 		req, err := http.NewRequestWithContext(ctxTenantWithInvalidUIBaseURL, http.MethodPost, url, strings.NewReader(requestBody))
-=======
-		req, err := http.NewRequest(http.MethodPost, url, strings.NewReader(requestBody))
->>>>>>> 171b676e
 		require.NoError(t, err)
 
 		authenticatorMock.
 			On("ForgotPassword", req.Context(), "valid@email.com").
 			Return("resetToken", nil).
+			Once()
+		reCAPTCHAValidatorMock.
+			On("IsTokenValid", mock.Anything, "validToken").
+			Return(true, nil).
 			Once()
 
 		http.HandlerFunc(ForgotPasswordHandler{
@@ -152,7 +149,7 @@
 		}`
 
 		rr := httptest.NewRecorder()
-		req, err := http.NewRequest(http.MethodPost, url, strings.NewReader(requestBody))
+		req, err := http.NewRequestWithContext(ctx, http.MethodPost, url, strings.NewReader(requestBody))
 		require.NoError(t, err)
 
 		authenticatorMock.
@@ -179,7 +176,7 @@
 		}`
 
 		rr := httptest.NewRecorder()
-		req, err := http.NewRequest(http.MethodPost, url, strings.NewReader(requestBody))
+		req, err := http.NewRequestWithContext(ctx, http.MethodPost, url, strings.NewReader(requestBody))
 		require.NoError(t, err)
 
 		authenticatorMock.
@@ -205,7 +202,7 @@
 		}`
 
 		rr := httptest.NewRecorder()
-		req, err := http.NewRequest(http.MethodPost, url, strings.NewReader(requestBody))
+		req, err := http.NewRequestWithContext(ctx, http.MethodPost, url, strings.NewReader(requestBody))
 		require.NoError(t, err)
 
 		reCAPTCHAValidatorMock.
@@ -239,7 +236,7 @@
 		}`
 
 		rr := httptest.NewRecorder()
-		req, err := http.NewRequest(http.MethodPost, url, strings.NewReader(requestBody))
+		req, err := http.NewRequestWithContext(ctx, http.MethodPost, url, strings.NewReader(requestBody))
 		require.NoError(t, err)
 
 		authenticatorMock.
@@ -294,7 +291,7 @@
 		}`
 
 		rr := httptest.NewRecorder()
-		req, err := http.NewRequest(http.MethodPost, url, strings.NewReader(requestBody))
+		req, err := http.NewRequestWithContext(ctx, http.MethodPost, url, strings.NewReader(requestBody))
 		require.NoError(t, err)
 
 		authenticatorMock.
@@ -329,7 +326,7 @@
 		}`
 
 		rr := httptest.NewRecorder()
-		req, err := http.NewRequest(http.MethodPost, url, strings.NewReader(requestBody))
+		req, err := http.NewRequestWithContext(ctx, http.MethodPost, url, strings.NewReader(requestBody))
 		require.NoError(t, err)
 
 		reCAPTCHAValidatorMock.
@@ -360,7 +357,7 @@
 		}`
 
 		rr := httptest.NewRecorder()
-		req, err := http.NewRequest(http.MethodPost, url, strings.NewReader(requestBody))
+		req, err := http.NewRequestWithContext(ctx, http.MethodPost, url, strings.NewReader(requestBody))
 		require.NoError(t, err)
 
 		reCAPTCHAValidatorMock.
