--- conflicted
+++ resolved
@@ -1,7 +1,6 @@
 package httphandler
 
 import (
-	"context"
 	"errors"
 	"io"
 	"net/http"
@@ -11,7 +10,6 @@
 	"testing"
 
 	"github.com/stellar/stellar-disbursement-platform-backend/internal/serve/validators"
-	"github.com/stellar/stellar-disbursement-platform-backend/stellar-multitenant/pkg/tenant"
 	"github.com/stretchr/testify/mock"
 
 	"github.com/stellar/stellar-disbursement-platform-backend/db"
@@ -51,17 +49,9 @@
 		Models:             models,
 		UIBaseURL:          uiBaseURL,
 		ReCAPTCHAValidator: reCAPTCHAValidatorMock,
-<<<<<<< HEAD
-=======
 		ReCAPTCHADisabled:  false,
->>>>>>> cf6583fe
 	}
 
-	tnt := tenant.Tenant{
-		EnableReCAPTCHA: true,
-	}
-	ctx := tenant.SaveTenantInContext(context.Background(), &tnt)
-
 	t.Run("Should return http status 200 on a valid request", func(t *testing.T) {
 		requestBody := `
 		{ 
@@ -70,7 +60,7 @@
 		}`
 
 		rr := httptest.NewRecorder()
-		req, err := http.NewRequestWithContext(ctx, http.MethodPost, url, strings.NewReader(requestBody))
+		req, err := http.NewRequest(http.MethodPost, url, strings.NewReader(requestBody))
 		require.NoError(t, err)
 
 		authenticatorMock.
@@ -116,7 +106,7 @@
 		}`
 
 		rr := httptest.NewRecorder()
-		req, err := http.NewRequestWithContext(ctx, http.MethodPost, url, strings.NewReader(requestBody))
+		req, err := http.NewRequest(http.MethodPost, url, strings.NewReader(requestBody))
 		require.NoError(t, err)
 
 		authenticatorMock.
@@ -134,10 +124,7 @@
 			Models:             models,
 			UIBaseURL:          "%invalid%",
 			ReCAPTCHAValidator: reCAPTCHAValidatorMock,
-<<<<<<< HEAD
-=======
 			ReCAPTCHADisabled:  false,
->>>>>>> cf6583fe
 		}.ServeHTTP).ServeHTTP(rr, req)
 
 		resp := rr.Result()
@@ -152,8 +139,7 @@
 		}`
 
 		rr := httptest.NewRecorder()
-		req, err := http.NewRequestWithContext(ctx, http.MethodPost, url, strings.NewReader(requestBody))
-
+		req, err := http.NewRequest(http.MethodPost, url, strings.NewReader(requestBody))
 		require.NoError(t, err)
 
 		authenticatorMock.
@@ -180,7 +166,7 @@
 		}`
 
 		rr := httptest.NewRecorder()
-		req, err := http.NewRequestWithContext(ctx, http.MethodPost, url, strings.NewReader(requestBody))
+		req, err := http.NewRequest(http.MethodPost, url, strings.NewReader(requestBody))
 		require.NoError(t, err)
 
 		authenticatorMock.
@@ -206,7 +192,7 @@
 		}`
 
 		rr := httptest.NewRecorder()
-		req, err := http.NewRequestWithContext(ctx, http.MethodPost, url, strings.NewReader(requestBody))
+		req, err := http.NewRequest(http.MethodPost, url, strings.NewReader(requestBody))
 		require.NoError(t, err)
 
 		reCAPTCHAValidatorMock.
@@ -240,7 +226,7 @@
 		}`
 
 		rr := httptest.NewRecorder()
-		req, err := http.NewRequestWithContext(ctx, http.MethodPost, url, strings.NewReader(requestBody))
+		req, err := http.NewRequest(http.MethodPost, url, strings.NewReader(requestBody))
 		require.NoError(t, err)
 
 		authenticatorMock.
@@ -295,7 +281,7 @@
 		}`
 
 		rr := httptest.NewRecorder()
-		req, err := http.NewRequestWithContext(ctx, http.MethodPost, url, strings.NewReader(requestBody))
+		req, err := http.NewRequest(http.MethodPost, url, strings.NewReader(requestBody))
 		require.NoError(t, err)
 
 		authenticatorMock.
@@ -330,7 +316,7 @@
 		}`
 
 		rr := httptest.NewRecorder()
-		req, err := http.NewRequestWithContext(ctx, http.MethodPost, url, strings.NewReader(requestBody))
+		req, err := http.NewRequest(http.MethodPost, url, strings.NewReader(requestBody))
 		require.NoError(t, err)
 
 		reCAPTCHAValidatorMock.
@@ -361,7 +347,7 @@
 		}`
 
 		rr := httptest.NewRecorder()
-		req, err := http.NewRequestWithContext(ctx, http.MethodPost, url, strings.NewReader(requestBody))
+		req, err := http.NewRequest(http.MethodPost, url, strings.NewReader(requestBody))
 		require.NoError(t, err)
 
 		reCAPTCHAValidatorMock.
@@ -381,34 +367,6 @@
 		require.NoError(t, err)
 
 		assert.Equal(t, http.StatusBadRequest, resp.StatusCode)
-		assert.JSONEq(t, wantsBody, string(respBody))
-	})
-
-	t.Run("Should return http status 401 when error getting tenant from context", func(t *testing.T) {
-		ctxWithoutTenant := context.Background()
-		requestBody := `
-			{ 
-				"email": "valid@email.com",
-				"recaptcha_token": "validToken"
-			}
-		`
-
-		rr := httptest.NewRecorder()
-		req, err := http.NewRequestWithContext(ctxWithoutTenant, http.MethodPost, url, strings.NewReader(requestBody))
-		require.NoError(t, err)
-
-		http.HandlerFunc(handler.ServeHTTP).ServeHTTP(rr, req)
-
-		wantsBody := `
-			{
-				"error": "Not authorized."
-			}
-		`
-		resp := rr.Result()
-		respBody, err := io.ReadAll(resp.Body)
-		require.NoError(t, err)
-
-		assert.Equal(t, http.StatusUnauthorized, resp.StatusCode)
 		assert.JSONEq(t, wantsBody, string(respBody))
 	})
 
