--- conflicted
+++ resolved
@@ -8,7 +8,6 @@
 	"net/url"
 
 	"github.com/stellar/stellar-disbursement-platform-backend/internal/utils"
-	"github.com/stellar/stellar-disbursement-platform-backend/stellar-multitenant/pkg/tenant"
 
 	"github.com/stellar/go/support/log"
 	"github.com/stellar/go/support/render/httpjson"
@@ -30,10 +29,7 @@
 	UIBaseURL          string
 	Models             *data.Models
 	ReCAPTCHAValidator validators.ReCAPTCHAValidator
-<<<<<<< HEAD
-=======
 	ReCAPTCHADisabled  bool
->>>>>>> cf6583fe
 }
 
 type ForgotPasswordRequest struct {
@@ -57,18 +53,7 @@
 
 	ctx := r.Context()
 
-<<<<<<< HEAD
-	tnt, err := tenant.GetTenantFromContext(ctx)
-	if err != nil {
-		log.Ctx(ctx).Errorf("error getting tenant from context: %s", err)
-		httperror.Unauthorized("", err, nil).Render(w)
-		return
-	}
-
-	if tnt.EnableReCAPTCHA {
-=======
 	if !h.ReCAPTCHADisabled {
->>>>>>> cf6583fe
 		// validating reCAPTCHA Token
 		isValid, recaptchaErr := h.ReCAPTCHAValidator.IsTokenValid(ctx, forgotPasswordRequest.ReCAPTCHAToken)
 		if recaptchaErr != nil {
