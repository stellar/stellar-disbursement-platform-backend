--- conflicted
+++ resolved
@@ -8,7 +8,6 @@
 	"github.com/stellar/stellar-disbursement-platform-backend/internal/data"
 	"github.com/stellar/stellar-disbursement-platform-backend/internal/htmltemplate"
 	"github.com/stellar/stellar-disbursement-platform-backend/internal/message"
-	"github.com/stellar/stellar-disbursement-platform-backend/stellar-multitenant/pkg/tenant"
 
 	"github.com/stellar/stellar-disbursement-platform-backend/internal/utils"
 
@@ -50,22 +49,12 @@
 	ReCAPTCHAValidator validators.ReCAPTCHAValidator
 	MessengerClient    message.MessengerClient
 	Models             *data.Models
-<<<<<<< HEAD
-=======
 	ReCAPTCHADisabled  bool
 	MFADisabled        bool
->>>>>>> cf6583fe
 }
 
 func (h LoginHandler) ServeHTTP(rw http.ResponseWriter, req *http.Request) {
 	ctx := req.Context()
-
-	tnt, tntErr := tenant.GetTenantFromContext(ctx)
-	if tntErr != nil {
-		log.Ctx(ctx).Errorf("error getting tenant from context: %s", tntErr)
-		httperror.Unauthorized("", tntErr, nil).Render(rw)
-		return
-	}
 
 	var reqBody LoginRequest
 	if err := httpdecode.DecodeJSON(req, &reqBody); err != nil {
@@ -80,11 +69,7 @@
 		return
 	}
 
-<<<<<<< HEAD
-	if tnt.EnableReCAPTCHA {
-=======
 	if !h.ReCAPTCHADisabled {
->>>>>>> cf6583fe
 		// validating reCAPTCHA Token
 		isValid, err := h.ReCAPTCHAValidator.IsTokenValid(ctx, reqBody.ReCAPTCHAToken)
 		if err != nil {
@@ -117,11 +102,7 @@
 		return
 	}
 
-<<<<<<< HEAD
-	if !tnt.EnableMFA {
-=======
 	if h.MFADisabled {
->>>>>>> cf6583fe
 		log.Ctx(ctx).Infof("[UserLogin] - Logged in user with account ID %s", user.ID)
 		httpjson.RenderStatus(rw, http.StatusOK, LoginResponse{Token: token}, httpjson.JSON)
 		return
