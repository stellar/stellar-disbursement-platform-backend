--- conflicted
+++ resolved
@@ -104,15 +104,11 @@
 		return
 	}
 
-<<<<<<< HEAD
-	paymentCSVs := e.convertPaymentsToCSV(ctx, payments, receiversMap)
-=======
-	paymentCSVs, err := e.convertPaymentsToCSV(payments, receiversMap)
+	paymentCSVs, err := e.convertPaymentsToCSV(ctx, payments, receiversMap)
 	if err != nil {
 		httperror.InternalError(ctx, "Failed to convert payments to CSV", err, nil).Render(rw)
 		return
 	}
->>>>>>> fded5485
 
 	fileName := fmt.Sprintf("payments_%s.csv", time.Now().Format("2006-01-02-15-04-05"))
 	rw.Header().Set("Content-Type", "text/csv")
@@ -153,11 +149,13 @@
 }
 
 // convertPaymentsToCSV converts the given payments and receivers to a slice of PaymentCSV.
-<<<<<<< HEAD
-func (e ExportHandler) convertPaymentsToCSV(ctx context.Context, payments []data.Payment, receiversMap map[string]data.Receiver) []*PaymentCSV {
+func (e ExportHandler) convertPaymentsToCSV(ctx context.Context, payments []data.Payment, receiversMap map[string]data.Receiver) ([]*PaymentCSV, error) {
 	paymentCSVs := make([]*PaymentCSV, 0, len(payments))
 	for _, payment := range payments {
-		receiver := receiversMap[payment.ReceiverWallet.Receiver.ID]
+		receiver, ok := receiversMap[payment.ReceiverWallet.Receiver.ID]
+		if !ok {
+			return nil, fmt.Errorf("receiver %s does not exist in the map", payment.ReceiverWallet.Receiver.ID)
+		}
 
 		var invitationLink string
 		if link, err := e.InviteService.GenerateInvitationLinkForPayment(ctx, payment, receiver); err == nil {
@@ -166,15 +164,6 @@
 			log.Ctx(ctx).Warnf("Failed to generate invitation link for payment %s: %v", payment.ID, err)
 		}
 
-=======
-func (e ExportHandler) convertPaymentsToCSV(payments []data.Payment, receiversMap map[string]data.Receiver) ([]*PaymentCSV, error) {
-	paymentCSVs := make([]*PaymentCSV, 0, len(payments))
-	for _, payment := range payments {
-		receiver, ok := receiversMap[payment.ReceiverWallet.Receiver.ID]
-		if !ok {
-			return nil, fmt.Errorf("receiver %s does not exist in the map", payment.ReceiverWallet.Receiver.ID)
-		}
->>>>>>> fded5485
 		paymentCSV := &PaymentCSV{
 			ID:                      payment.ID,
 			Amount:                  payment.Amount,
