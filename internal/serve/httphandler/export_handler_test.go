package httphandler

import (
	"context"
	"encoding/csv"
	"fmt"
	"net/http"
	"net/http/httptest"
	"strings"
	"testing"
	"time"

	"github.com/go-chi/chi/v5"
	"github.com/stretchr/testify/assert"
	"github.com/stretchr/testify/mock"
	"github.com/stretchr/testify/require"

	"github.com/stellar/stellar-disbursement-platform-backend/db"
	"github.com/stellar/stellar-disbursement-platform-backend/db/dbtest"
	"github.com/stellar/stellar-disbursement-platform-backend/internal/data"
	"github.com/stellar/stellar-disbursement-platform-backend/internal/services/mocks"
	"github.com/stellar/stellar-disbursement-platform-backend/internal/testutils"
)

func Test_ExportHandler_ExportDisbursements(t *testing.T) {
	dbt := dbtest.Open(t)
	defer dbt.Close()

	ctx := context.Background()

	dbConnectionPool, err := db.OpenDBConnectionPool(dbt.DSN)
	require.NoError(t, err)
	defer dbConnectionPool.Close()

	models, err := data.NewModels(dbConnectionPool)
	require.NoError(t, err)

	inviteService := &mocks.MockSendReceiverWalletInviteService{}
	inviteService.On("GenerateInvitationLinkForPayment", mock.Anything, mock.Anything, mock.Anything).Return("", nil)

	handler := &ExportHandler{
		Models:        models,
		InviteService: inviteService,
	}

	r := chi.NewRouter()
	r.Get("/exports/disbursements", handler.ExportDisbursements)

	wallet := data.CreateWalletFixture(t, ctx, dbConnectionPool, "Wallet", "https://www.wallet.com", "www.wallet.com", "wallet://")
	asset := data.CreateAssetFixture(t, ctx, dbConnectionPool, "USDC", "GA5ZSEJYB37JRC5AVCIA5MOP4RHTM335X2KGX3IHOJAPP5RE34K4KZVV")

	disbursement1 := data.CreateDisbursementFixture(t, ctx, dbConnectionPool, handler.Models.Disbursements, &data.Disbursement{
		Name:      "disbursement 1",
		Status:    data.StartedDisbursementStatus,
		Wallet:    wallet,
		Asset:     asset,
		CreatedAt: testutils.TimePtr(time.Date(2023, 3, 21, 23, 40, 20, 1431, time.UTC)),
	})

	disbursement2 := data.CreateDisbursementFixture(t, ctx, dbConnectionPool, handler.Models.Disbursements, &data.Disbursement{
		Name:      "disbursement 2",
		Status:    data.DraftDisbursementStatus,
		Wallet:    wallet,
		Asset:     asset,
		CreatedAt: testutils.TimePtr(time.Date(2022, 3, 21, 23, 40, 20, 1431, time.UTC)),
	})

	disbursement3 := data.CreateDisbursementFixture(t, ctx, dbConnectionPool, handler.Models.Disbursements, &data.Disbursement{
		Name:      "disbursement 3",
		Status:    data.ReadyDisbursementStatus,
		Wallet:    wallet,
		Asset:     asset,
		CreatedAt: testutils.TimePtr(time.Date(2021, 3, 21, 23, 40, 20, 1431, time.UTC)),
	})

	tests := []struct {
		name                  string
		queryParams           string
		expectedStatusCode    int
		expectedDisbursements []*data.Disbursement
	}{
		{
			name:                  "success - returns CSV with no disbursements",
			queryParams:           "status=completed",
			expectedStatusCode:    http.StatusOK,
			expectedDisbursements: []*data.Disbursement{},
		},
		{
			name:                  "success - returns CSV with all disbursements",
			expectedStatusCode:    http.StatusOK,
			expectedDisbursements: []*data.Disbursement{disbursement1, disbursement2, disbursement3},
		},
		{
			name:                  "success - return CSV with reverse order of disbursements",
			expectedStatusCode:    http.StatusOK,
			queryParams:           "sort=created_at&direction=asc",
			expectedDisbursements: []*data.Disbursement{disbursement3, disbursement2, disbursement1},
		},
		{
			name:                  "success - return CSV with only started disbursements",
			expectedStatusCode:    http.StatusOK,
			queryParams:           "status=started",
			expectedDisbursements: []*data.Disbursement{disbursement1},
		},
	}

	for _, tc := range tests {
		t.Run(tc.name, func(t *testing.T) {
			url := "/exports/disbursements"
			if tc.queryParams != "" {
				url += "?" + tc.queryParams
			}
			req, err := http.NewRequest(http.MethodGet, url, nil)
			require.NoError(t, err)
			rr := httptest.NewRecorder()
			r.ServeHTTP(rr, req)

			assert.Equal(t, tc.expectedStatusCode, rr.Code)
			csvReader := csv.NewReader(strings.NewReader(rr.Body.String()))

			header, err := csvReader.Read()
			require.NoError(t, err)
			assert.Contains(t, header, "Name")
			assert.Contains(t, header, "Status")
			assert.Contains(t, header, "CreatedAt")

			assert.Equal(t, "text/csv", rr.Header().Get("Content-Type"))
			today := time.Now().Format("2006-01-02")
			assert.Contains(t, rr.Header().Get("Content-Disposition"), fmt.Sprintf("attachment; filename=disbursements_%s", today))

			rows, err := csvReader.ReadAll()
			require.NoError(t, err)
			assert.Len(t, rows, len(tc.expectedDisbursements))

			for i, row := range rows {
				assert.Equal(t, tc.expectedDisbursements[i].Name, row[1])
				assert.Equal(t, string(tc.expectedDisbursements[i].Status), row[5])
			}
		})
	}
}

func Test_ExportHandler_ExportPayments(t *testing.T) {
	dbt := dbtest.Open(t)
	defer dbt.Close()

	ctx := context.Background()

	dbConnectionPool, err := db.OpenDBConnectionPool(dbt.DSN)
	require.NoError(t, err)
	defer dbConnectionPool.Close()

	models, err := data.NewModels(dbConnectionPool)
	require.NoError(t, err)

	inviteService := &mocks.MockSendReceiverWalletInviteService{}
	inviteService.On("GenerateInvitationLinkForPayment", mock.Anything, mock.Anything, mock.Anything).Return("", nil)

	handler := &ExportHandler{
		Models:        models,
		InviteService: inviteService,
	}

	r := chi.NewRouter()
	r.Get("/exports/payments", handler.ExportPayments)

	wallet := data.CreateWalletFixture(t, ctx, dbConnectionPool, "Wallet", "https://www.wallet.com", "www.wallet.com", "wallet://")
	asset := data.CreateAssetFixture(t, ctx, dbConnectionPool, "USDC", "GA5ZSEJYB37JRC5AVCIA5MOP4RHTM335X2KGX3IHOJAPP5RE34K4KZVV")
	receiverReady := data.CreateReceiverFixture(t, ctx, dbConnectionPool, &data.Receiver{})
	rwReady := data.CreateReceiverWalletFixture(t, ctx, dbConnectionPool, receiverReady.ID, wallet.ID, data.RegisteredReceiversWalletStatus)

	disbursement := data.CreateDisbursementFixture(t, ctx, dbConnectionPool, handler.Models.Disbursements, &data.Disbursement{
		Name:   "disbursement 1",
		Status: data.StartedDisbursementStatus,
		Wallet: wallet,
		Asset:  asset,
	})

	pendingPayment := data.CreatePaymentFixture(t, ctx, dbConnectionPool, models.Payment, &data.Payment{
		ReceiverWallet:    rwReady,
		Disbursement:      disbursement,
		Asset:             *asset,
		Amount:            "100",
		Status:            data.PendingPaymentStatus,
		CreatedAt:         time.Date(2024, 3, 21, 23, 40, 20, 1431, time.UTC),
		ExternalPaymentID: "PAY01",
	})
	successfulPayment := data.CreatePaymentFixture(t, ctx, dbConnectionPool, models.Payment, &data.Payment{
		ReceiverWallet:    rwReady,
		Disbursement:      disbursement,
		Asset:             *asset,
		Amount:            "200",
		Status:            data.SuccessPaymentStatus,
		CreatedAt:         time.Date(2023, 3, 21, 23, 40, 20, 1431, time.UTC),
		ExternalPaymentID: "PAY02",
	})
	failedPayment := data.CreatePaymentFixture(t, ctx, dbConnectionPool, models.Payment, &data.Payment{
		ReceiverWallet:    rwReady,
		Disbursement:      disbursement,
		Asset:             *asset,
		Amount:            "300",
		Status:            data.FailedPaymentStatus,
		CreatedAt:         time.Date(2022, 3, 21, 23, 40, 20, 1431, time.UTC),
		ExternalPaymentID: "PAY03",
	})

	tests := []struct {
		name               string
		queryParams        string
		expectedStatusCode int
		expectedPayments   []*data.Payment
	}{
		{
			name:               "success - returns CSV with no payments",
			queryParams:        "status=draft",
			expectedStatusCode: http.StatusOK,
			expectedPayments:   []*data.Payment{},
		},
		{
			name:               "success - returns CSV with all payments",
			expectedStatusCode: http.StatusOK,
			queryParams:        "sort=created_at",
			expectedPayments:   []*data.Payment{pendingPayment, successfulPayment, failedPayment},
		},
		{
			name:               "success - return CSV with reverse order of payments",
			expectedStatusCode: http.StatusOK,
			queryParams:        "sort=created_at&direction=asc",
			expectedPayments:   []*data.Payment{failedPayment, successfulPayment, pendingPayment},
		},
		{
			name:               "success - return CSV with only successful payments",
			expectedStatusCode: http.StatusOK,
			queryParams:        "status=success",
			expectedPayments:   []*data.Payment{successfulPayment},
		},
	}

	for _, tc := range tests {
		t.Run(tc.name, func(t *testing.T) {
			url := "/exports/payments"
			if tc.queryParams != "" {
				url += "?" + tc.queryParams
			}
			req, err := http.NewRequest(http.MethodGet, url, nil)
			require.NoError(t, err)
			rr := httptest.NewRecorder()
			r.ServeHTTP(rr, req)

			assert.Equal(t, tc.expectedStatusCode, rr.Code)
			csvReader := csv.NewReader(strings.NewReader(rr.Body.String()))

			header, err := csvReader.Read()
			require.NoError(t, err)

			expectedHeaders := []string{
				"ID", "Amount", "StellarTransactionID", "Status",
				"Disbursement.ID", "Asset.Code", "Asset.Issuer", "Wallet.Name", "Receiver.ID",
<<<<<<< HEAD
				"Receiver.PhoneNumber", "Receiver.Email", "ReceiverWallet.Address", "ReceiverWallet.Status",
				"ReceiverWallet.InvitationLink", "CreatedAt", "UpdatedAt", "ExternalPaymentID", "CircleTransferRequestID",
=======
				"Receiver.PhoneNumber", "Receiver.Email", "Receiver.ExternalID", "ReceiverWallet.Address", "ReceiverWallet.Status",
				"CreatedAt", "UpdatedAt", "ExternalPaymentID", "CircleTransferRequestID",
>>>>>>> fded5485
			}
			assert.Equal(t, expectedHeaders, header)

			assert.Equal(t, "text/csv", rr.Header().Get("Content-Type"))
			today := time.Now().Format("2006-01-02")
			assert.Contains(t, rr.Header().Get("Content-Disposition"), fmt.Sprintf("attachment; filename=payments_%s", today))

			rows, err := csvReader.ReadAll()
			require.NoError(t, err)
			assert.Len(t, rows, len(tc.expectedPayments))

			for i, row := range rows {
				assert.Equal(t, tc.expectedPayments[i].ID, row[0])
				assert.Equal(t, tc.expectedPayments[i].Amount, row[1])
				assert.Equal(t, tc.expectedPayments[i].StellarTransactionID, row[2])
				assert.Equal(t, string(tc.expectedPayments[i].Status), row[3])
				assert.Equal(t, tc.expectedPayments[i].Disbursement.ID, row[4])
				assert.Equal(t, tc.expectedPayments[i].Asset.Code, row[5])
				assert.Equal(t, tc.expectedPayments[i].Asset.Issuer, row[6])
				assert.Equal(t, tc.expectedPayments[i].ReceiverWallet.Wallet.Name, row[7])
				assert.Equal(t, tc.expectedPayments[i].ReceiverWallet.Receiver.ID, row[8])
				assert.Equal(t, receiverReady.PhoneNumber, row[9])
				assert.Equal(t, receiverReady.Email, row[10])
<<<<<<< HEAD
				assert.Equal(t, tc.expectedPayments[i].ReceiverWallet.StellarAddress, row[11])
				assert.Equal(t, string(tc.expectedPayments[i].ReceiverWallet.Status), row[12])
=======
				assert.Equal(t, receiverReady.ExternalID, row[11])
				assert.Equal(t, tc.expectedPayments[i].ReceiverWallet.StellarAddress, row[12])
				assert.Equal(t, string(tc.expectedPayments[i].ReceiverWallet.Status), row[13])
>>>>>>> fded5485
				assert.Equal(t, tc.expectedPayments[i].ExternalPaymentID, row[16])
			}
		})
	}
}

func Test_ExportHandler_ExportReceivers(t *testing.T) {
	dbt := dbtest.Open(t)
	defer dbt.Close()

	ctx := context.Background()

	dbConnectionPool, err := db.OpenDBConnectionPool(dbt.DSN)
	require.NoError(t, err)
	defer dbConnectionPool.Close()

	models, err := data.NewModels(dbConnectionPool)
	require.NoError(t, err)

	inviteService := &mocks.MockSendReceiverWalletInviteService{}
	inviteService.On("GenerateInvitationLinkForPayment", mock.Anything, mock.Anything, mock.Anything).Return("", nil)

	handler := &ExportHandler{
		Models:        models,
		InviteService: inviteService,
	}

	r := chi.NewRouter()
	r.Get("/exports/receivers", handler.ExportReceivers)

	wallet := data.CreateWalletFixture(t, ctx, dbConnectionPool, "Wallet", "https://www.wallet.com", "www.wallet.com", "wallet://")
	createdFirst := time.Date(2022, 3, 21, 23, 40, 20, 1431, time.UTC)
	createdLast := time.Date(2023, 3, 21, 23, 40, 20, 1431, time.UTC)
	receiver := data.CreateReceiverFixture(t, ctx, dbConnectionPool, &data.Receiver{
		CreatedAt: &createdLast,
	})
	receiver2 := data.CreateReceiverFixture(t, ctx, dbConnectionPool, &data.Receiver{
		CreatedAt: &createdFirst,
	})
	_ = data.CreateReceiverWalletFixture(t, ctx, dbConnectionPool, receiver.ID, wallet.ID, data.RegisteredReceiversWalletStatus)
	_ = data.CreateReceiverWalletFixture(t, ctx, dbConnectionPool, receiver2.ID, wallet.ID, data.ReadyReceiversWalletStatus)

	tests := []struct {
		name               string
		queryParams        string
		expectedStatusCode int
		expectedReceivers  []*data.Receiver
	}{
		{
			name:               "success - returns CSV with no receivers",
			queryParams:        "status=draft",
			expectedStatusCode: http.StatusOK,
			expectedReceivers:  []*data.Receiver{},
		},
		{
			name:               "success - returns CSV with all receivers",
			queryParams:        "sort=created_at&direction=desc",
			expectedStatusCode: http.StatusOK,
			expectedReceivers:  []*data.Receiver{receiver, receiver2},
		},
		{
			name:               "success - return CSV with reverse order of receivers",
			expectedStatusCode: http.StatusOK,
			queryParams:        "sort=created_at&direction=asc",
			expectedReceivers:  []*data.Receiver{receiver2, receiver},
		},
		{
			name:               "success - return CSV with only registered receivers",
			expectedStatusCode: http.StatusOK,
			queryParams:        "status=registered",
			expectedReceivers:  []*data.Receiver{receiver},
		},
		{
			name:               "success - return CSV with only ready receivers",
			expectedStatusCode: http.StatusOK,
			queryParams:        "status=ready",
			expectedReceivers:  []*data.Receiver{receiver2},
		},
		{
			name:               "error - invalid status",
			queryParams:        "status=invalid",
			expectedStatusCode: http.StatusBadRequest,
			expectedReceivers:  nil,
		},
		{
			name:               "error - invalid sort field",
			queryParams:        "sort=invalid",
			expectedStatusCode: http.StatusBadRequest,
			expectedReceivers:  nil,
		},
		{
			name:               "error - invalid direction",
			queryParams:        "direction=invalid",
			expectedStatusCode: http.StatusBadRequest,
			expectedReceivers:  nil,
		},
	}

	for _, tc := range tests {
		t.Run(tc.name, func(t *testing.T) {
			url := "/exports/receivers"
			if tc.queryParams != "" {
				url += "?" + tc.queryParams
			}
			req, err := http.NewRequest(http.MethodGet, url, nil)
			require.NoError(t, err)
			rr := httptest.NewRecorder()
			r.ServeHTTP(rr, req)

			assert.Equal(t, tc.expectedStatusCode, rr.Code)

			if tc.expectedStatusCode == http.StatusOK {
				csvReader := csv.NewReader(strings.NewReader(rr.Body.String()))

				header, err := csvReader.Read()
				require.NoError(t, err)

				expectedHeaders := []string{
					"ID", "Email", "PhoneNumber", "ExternalID", "CreatedAt", "UpdatedAt",
					"TotalPayments", "SuccessfulPayments", "FailedPayments", "CanceledPayments",
					"RemainingPayments", "RegisteredWallets", "ReceivedAmounts",
				}
				assert.Equal(t, expectedHeaders, header)

				assert.Equal(t, "text/csv", rr.Header().Get("Content-Type"))
				today := time.Now().Format("2006-01-02")
				assert.Contains(t, rr.Header().Get("Content-Disposition"), fmt.Sprintf("attachment; filename=receivers_%s", today))

				rows, err := csvReader.ReadAll()
				require.NoError(t, err)
				assert.Len(t, rows, len(tc.expectedReceivers))

				for i, row := range rows {
					assert.Equal(t, tc.expectedReceivers[i].ID, row[0])
					assert.Equal(t, tc.expectedReceivers[i].Email, row[1])
					assert.Equal(t, tc.expectedReceivers[i].PhoneNumber, row[2])
					assert.Equal(t, tc.expectedReceivers[i].ExternalID, row[3])
				}
			}
		})
	}
}<|MERGE_RESOLUTION|>--- conflicted
+++ resolved
@@ -256,13 +256,8 @@
 			expectedHeaders := []string{
 				"ID", "Amount", "StellarTransactionID", "Status",
 				"Disbursement.ID", "Asset.Code", "Asset.Issuer", "Wallet.Name", "Receiver.ID",
-<<<<<<< HEAD
-				"Receiver.PhoneNumber", "Receiver.Email", "ReceiverWallet.Address", "ReceiverWallet.Status",
+				"Receiver.PhoneNumber", "Receiver.Email", "Receiver.ExternalID", "ReceiverWallet.Address", "ReceiverWallet.Status",
 				"ReceiverWallet.InvitationLink", "CreatedAt", "UpdatedAt", "ExternalPaymentID", "CircleTransferRequestID",
-=======
-				"Receiver.PhoneNumber", "Receiver.Email", "Receiver.ExternalID", "ReceiverWallet.Address", "ReceiverWallet.Status",
-				"CreatedAt", "UpdatedAt", "ExternalPaymentID", "CircleTransferRequestID",
->>>>>>> fded5485
 			}
 			assert.Equal(t, expectedHeaders, header)
 
@@ -286,15 +281,10 @@
 				assert.Equal(t, tc.expectedPayments[i].ReceiverWallet.Receiver.ID, row[8])
 				assert.Equal(t, receiverReady.PhoneNumber, row[9])
 				assert.Equal(t, receiverReady.Email, row[10])
-<<<<<<< HEAD
-				assert.Equal(t, tc.expectedPayments[i].ReceiverWallet.StellarAddress, row[11])
-				assert.Equal(t, string(tc.expectedPayments[i].ReceiverWallet.Status), row[12])
-=======
 				assert.Equal(t, receiverReady.ExternalID, row[11])
 				assert.Equal(t, tc.expectedPayments[i].ReceiverWallet.StellarAddress, row[12])
 				assert.Equal(t, string(tc.expectedPayments[i].ReceiverWallet.Status), row[13])
->>>>>>> fded5485
-				assert.Equal(t, tc.expectedPayments[i].ExternalPaymentID, row[16])
+				assert.Equal(t, tc.expectedPayments[i].ExternalPaymentID, row[17])
 			}
 		})
 	}
