--- conflicted
+++ resolved
@@ -1,7 +1,6 @@
 package httphandler
 
 import (
-	"context"
 	"errors"
 	"io"
 	"net/http"
@@ -14,7 +13,6 @@
 	"github.com/stellar/stellar-disbursement-platform-backend/internal/data"
 	"github.com/stellar/stellar-disbursement-platform-backend/internal/htmltemplate"
 	"github.com/stellar/stellar-disbursement-platform-backend/internal/message"
-	"github.com/stellar/stellar-disbursement-platform-backend/stellar-multitenant/pkg/tenant"
 
 	"github.com/stellar/stellar-disbursement-platform-backend/internal/serve/validators"
 
@@ -69,24 +67,16 @@
 	handler := &LoginHandler{
 		AuthManager:        authManager,
 		ReCAPTCHAValidator: reCAPTCHAValidator,
-<<<<<<< HEAD
-=======
 		ReCAPTCHADisabled:  false,
 		MFADisabled:        true,
->>>>>>> cf6583fe
 	}
-
-	tnt := tenant.Tenant{
-		EnableReCAPTCHA: true,
-	}
-	ctx := tenant.SaveTenantInContext(context.Background(), &tnt)
 
 	const url = "/login"
 
 	t.Run("returns error when body is invalid", func(t *testing.T) {
 		r.Post(url, handler.ServeHTTP)
 
-		req, err := http.NewRequestWithContext(ctx, http.MethodPost, url, strings.NewReader(`{}`))
+		req, err := http.NewRequest(http.MethodPost, url, strings.NewReader(`{}`))
 		require.NoError(t, err)
 
 		w := httptest.NewRecorder()
@@ -110,7 +100,7 @@
 		assert.Equal(t, http.StatusBadRequest, resp.StatusCode)
 		assert.JSONEq(t, wantsBody, string(respBody))
 
-		req, err = http.NewRequestWithContext(ctx, http.MethodPost, url, strings.NewReader(`{"email": "testuser"}`))
+		req, err = http.NewRequest(http.MethodPost, url, strings.NewReader(`{"email": "testuser"}`))
 		require.NoError(t, err)
 
 		w = httptest.NewRecorder()
@@ -136,7 +126,7 @@
 		buf := new(strings.Builder)
 		log.DefaultLogger.SetOutput(buf)
 
-		req, err = http.NewRequestWithContext(ctx, http.MethodPost, url, strings.NewReader(`"invalid"`))
+		req, err = http.NewRequest(http.MethodPost, url, strings.NewReader(`"invalid"`))
 		require.NoError(t, err)
 
 		w = httptest.NewRecorder()
@@ -178,7 +168,7 @@
 		buf := new(strings.Builder)
 		log.DefaultLogger.SetOutput(buf)
 
-		req, err := http.NewRequestWithContext(ctx, http.MethodPost, url, strings.NewReader(reqBody))
+		req, err := http.NewRequest(http.MethodPost, url, strings.NewReader(reqBody))
 		require.NoError(t, err)
 
 		w := httptest.NewRecorder()
@@ -221,7 +211,7 @@
 			}
 		`
 
-		req, err := http.NewRequestWithContext(ctx, http.MethodPost, url, strings.NewReader(reqBody))
+		req, err := http.NewRequest(http.MethodPost, url, strings.NewReader(reqBody))
 		require.NoError(t, err)
 
 		w := httptest.NewRecorder()
@@ -245,33 +235,6 @@
 		assert.JSONEq(t, wantsBody, string(respBody))
 	})
 
-	t.Run("retturns error when tenant is not found in context", func(t *testing.T) {
-		ctxWithoutTenant := context.Background()
-		reqBody := `
-			{
-				"email": "testuser",
-				"password": "pass1234",
-				"recaptcha_token": "XyZ"
-			}
-		`
-		rr := httptest.NewRecorder()
-		req, err := http.NewRequestWithContext(ctxWithoutTenant, http.MethodPost, url, strings.NewReader(reqBody))
-		require.NoError(t, err)
-
-		http.HandlerFunc(handler.ServeHTTP).ServeHTTP(rr, req)
-		resp := rr.Result()
-		respBody, err := io.ReadAll(resp.Body)
-		require.NoError(t, err)
-
-		wantsBody := `
-			{
-				"error": "Not authorized."
-			}
-		`
-
-		assert.Equal(t, http.StatusUnauthorized, resp.StatusCode)
-		assert.JSONEq(t, wantsBody, string(respBody))
-	})
 	t.Run("returns error when unable to validate recaptcha", func(t *testing.T) {
 		reCAPTCHAValidator.
 			On("IsTokenValid", mock.Anything, "XyZ").
@@ -288,7 +251,7 @@
 			}
 		`
 
-		req, err := http.NewRequestWithContext(ctx, http.MethodPost, url, strings.NewReader(reqBody))
+		req, err := http.NewRequest(http.MethodPost, url, strings.NewReader(reqBody))
 		require.NoError(t, err)
 
 		w := httptest.NewRecorder()
@@ -325,7 +288,7 @@
 			}
 		`
 
-		req, err := http.NewRequestWithContext(ctx, http.MethodPost, url, strings.NewReader(reqBody))
+		req, err := http.NewRequest(http.MethodPost, url, strings.NewReader(reqBody))
 		require.NoError(t, err)
 
 		w := httptest.NewRecorder()
@@ -399,7 +362,7 @@
 			}
 		`
 
-		req, err := http.NewRequestWithContext(ctx, http.MethodPost, url, strings.NewReader(reqBody))
+		req, err := http.NewRequest(http.MethodPost, url, strings.NewReader(reqBody))
 		require.NoError(t, err)
 
 		w := httptest.NewRecorder()
@@ -447,17 +410,11 @@
 	)
 	messengerClientMock := &message.MessengerClientMock{}
 	loginHandler := &LoginHandler{
-<<<<<<< HEAD
-		AuthManager:     authManager,
-		Models:          models,
-		MessengerClient: messengerClientMock,
-=======
 		AuthManager:       authManager,
 		ReCAPTCHADisabled: true,
 		MFADisabled:       false,
 		Models:            models,
 		MessengerClient:   messengerClientMock,
->>>>>>> cf6583fe
 	}
 
 	user := &auth.User{
@@ -482,12 +439,6 @@
 
 	deviceID := "safari-xyz"
 
-	tnt := tenant.Tenant{
-		EnableReCAPTCHA: false,
-		EnableMFA:       true,
-	}
-	ctx := tenant.SaveTenantInContext(context.Background(), &tnt)
-
 	t.Run("error getting user from token", func(t *testing.T) {
 		authenticatorMock.
 			On("GetUser", mock.Anything, "userID").
@@ -496,7 +447,6 @@
 
 		body := LoginRequest{Email: "testuser@mail.com", Password: "pass1234"}
 		req := httptest.NewRequest(http.MethodPost, "/login", requestToJSON(t, &body))
-		req = req.WithContext(ctx)
 		rw := httptest.NewRecorder()
 
 		loginHandler.ServeHTTP(rw, req)
@@ -513,7 +463,6 @@
 
 		body := LoginRequest{Email: "testuser@mail.com", Password: "pass1234"}
 		req := httptest.NewRequest(http.MethodPost, "/login", requestToJSON(t, &body))
-		req = req.WithContext(ctx)
 		rw := httptest.NewRecorder()
 
 		loginHandler.ServeHTTP(rw, req)
@@ -534,7 +483,6 @@
 
 		body := LoginRequest{Email: "testuser@mail.com", Password: "pass1234"}
 		req := httptest.NewRequest(http.MethodPost, "/login", requestToJSON(t, &body))
-		req = req.WithContext(ctx)
 		req.Header.Set(DeviceIDHeader, deviceID)
 		rw := httptest.NewRecorder()
 
@@ -556,7 +504,6 @@
 
 		body := LoginRequest{Email: "testuser@mail.com", Password: "pass1234"}
 		req := httptest.NewRequest(http.MethodPost, "/login", requestToJSON(t, &body))
-		req = req.WithContext(ctx)
 		req.Header.Set(DeviceIDHeader, deviceID)
 		rw := httptest.NewRecorder()
 
@@ -582,7 +529,6 @@
 
 		body := LoginRequest{Email: "testuser@mail.com", Password: "pass1234"}
 		req := httptest.NewRequest(http.MethodPost, "/login", requestToJSON(t, &body))
-		req = req.WithContext(ctx)
 		req.Header.Set(DeviceIDHeader, deviceID)
 		rw := httptest.NewRecorder()
 
@@ -608,7 +554,6 @@
 
 		body := LoginRequest{Email: "testuser@mail.com", Password: "pass1234"}
 		req := httptest.NewRequest(http.MethodPost, "/login", requestToJSON(t, &body))
-		req = req.WithContext(ctx)
 		req.Header.Set(DeviceIDHeader, deviceID)
 		rw := httptest.NewRecorder()
 
@@ -638,7 +583,6 @@
 
 		body := LoginRequest{Email: "testuser@mail.com", Password: "pass1234"}
 		req := httptest.NewRequest(http.MethodPost, "/login", requestToJSON(t, &body))
-		req = req.WithContext(ctx)
 		req.Header.Set(DeviceIDHeader, deviceID)
 		rw := httptest.NewRecorder()
 
@@ -680,7 +624,6 @@
 
 		body := LoginRequest{Email: "testuser@mail.com", Password: "pass1234"}
 		req := httptest.NewRequest(http.MethodPost, "/login", requestToJSON(t, &body))
-		req = req.WithContext(ctx)
 		req.Header.Set(DeviceIDHeader, deviceID)
 		rw := httptest.NewRecorder()
 
