--- conflicted
+++ resolved
@@ -127,16 +127,6 @@
 			},
 		},
 		{
-<<<<<<< HEAD
-			name:              "pubnet with SEP-45 enabled (with tenant in context)",
-			isTenantInContext: true,
-			s: StellarTomlHandler{
-				// DistributionAccountResolver: <---- this is being injected in the test below
-				NetworkPassphrase:        network.PublicNetworkPassphrase,
-				Sep10SigningPublicKey:    "GAX46JJZ3NPUM2EUBTTGFM6ITDF7IGAFNBSVWDONPYZJREHFPP2I5U7S",
-				Sep45ContractID:          "CD3LA6RKF5D2FN2R2L57MWXLBRSEWWENE74YBEFZSSGNJRJGICFGQXMX",
-				AnchorPlatformBaseSepURL: "https://anchor-platform-domain",
-=======
 			name:              "pubnet with anchor platform disabled (with tenant in context)",
 			isTenantInContext: true,
 			s: StellarTomlHandler{
@@ -144,31 +134,12 @@
 				NetworkPassphrase:     network.PublicNetworkPassphrase,
 				Sep10SigningPublicKey: "GAX46JJZ3NPUM2EUBTTGFM6ITDF7IGAFNBSVWDONPYZJREHFPP2I5U7S",
 				BaseURL:               "https://sdp-domain",
->>>>>>> bef84296
 			},
 			wantLines: []string{
 				fmt.Sprintf(`ACCOUNTS=[%q, "GAX46JJZ3NPUM2EUBTTGFM6ITDF7IGAFNBSVWDONPYZJREHFPP2I5U7S"]`, tenantDistAccPublicKey),
 				`SIGNING_KEY="GAX46JJZ3NPUM2EUBTTGFM6ITDF7IGAFNBSVWDONPYZJREHFPP2I5U7S"`,
 				fmt.Sprintf("NETWORK_PASSPHRASE=%q", network.PublicNetworkPassphrase),
 				fmt.Sprintf("HORIZON_URL=%q", horizonPubnetURL),
-<<<<<<< HEAD
-				`WEB_AUTH_ENDPOINT="https://anchor-platform-domain/auth"`,
-				`TRANSFER_SERVER_SEP0024="https://anchor-platform-domain/sep24"`,
-				"",
-				`WEB_AUTH_CONTRACT_ID="CD3LA6RKF5D2FN2R2L57MWXLBRSEWWENE74YBEFZSSGNJRJGICFGQXMX"`,
-				`WEB_AUTH_FOR_CONTRACTS_ENDPOINT="https://anchor-platform-domain/sep45/auth"`,
-			},
-		},
-		{
-			name:              "pubnet with SEP-45 enabled (without tenant in context)",
-			isTenantInContext: false,
-			s: StellarTomlHandler{
-				// DistributionAccountResolver: <---- this is being injected in the test below
-				NetworkPassphrase:        network.PublicNetworkPassphrase,
-				Sep10SigningPublicKey:    "GAX46JJZ3NPUM2EUBTTGFM6ITDF7IGAFNBSVWDONPYZJREHFPP2I5U7S",
-				Sep45ContractID:          "CD3LA6RKF5D2FN2R2L57MWXLBRSEWWENE74YBEFZSSGNJRJGICFGQXMX",
-				AnchorPlatformBaseSepURL: "https://anchor-platform-domain",
-=======
 				`WEB_AUTH_ENDPOINT="https://tenant.example.com/sep10/auth"`,
 				`TRANSFER_SERVER_SEP0024="https://tenant.example.com/sep24"`,
 			},
@@ -181,24 +152,10 @@
 				NetworkPassphrase:     network.TestNetworkPassphrase,
 				Sep10SigningPublicKey: "GAX46JJZ3NPUM2EUBTTGFM6ITDF7IGAFNBSVWDONPYZJREHFPP2I5U7S",
 				BaseURL:               "https://sdp-domain",
->>>>>>> bef84296
 			},
 			wantLines: []string{
 				`ACCOUNTS=["GAX46JJZ3NPUM2EUBTTGFM6ITDF7IGAFNBSVWDONPYZJREHFPP2I5U7S"]`,
 				`SIGNING_KEY="GAX46JJZ3NPUM2EUBTTGFM6ITDF7IGAFNBSVWDONPYZJREHFPP2I5U7S"`,
-<<<<<<< HEAD
-				fmt.Sprintf("NETWORK_PASSPHRASE=%q", network.PublicNetworkPassphrase),
-				fmt.Sprintf("HORIZON_URL=%q", horizonPubnetURL),
-				`WEB_AUTH_ENDPOINT="https://anchor-platform-domain/auth"`,
-				`TRANSFER_SERVER_SEP0024="https://anchor-platform-domain/sep24"`,
-				"",
-				`WEB_AUTH_CONTRACT_ID="CD3LA6RKF5D2FN2R2L57MWXLBRSEWWENE74YBEFZSSGNJRJGICFGQXMX"`,
-				`WEB_AUTH_FOR_CONTRACTS_ENDPOINT="https://anchor-platform-domain/sep45/auth"`,
-			},
-		},
-		{
-			name:              "testnet (without tenant in context)",
-=======
 				fmt.Sprintf("NETWORK_PASSPHRASE=%q", network.TestNetworkPassphrase),
 				fmt.Sprintf("HORIZON_URL=%q", horizonTestnetURL),
 				`WEB_AUTH_ENDPOINT="https://test.com/sep10/auth"`,
@@ -207,7 +164,6 @@
 		},
 		{
 			name:              "testnet with anchor platform disabled (without tenant in context)",
->>>>>>> bef84296
 			isTenantInContext: false,
 			s: StellarTomlHandler{
 				// DistributionAccountResolver: <---- this is being injected in the test below
@@ -264,45 +220,44 @@
 		{
 			name:              "testnet with SEP-45 enabled (with tenant in context)",
 			isTenantInContext: true,
-			s: StellarTomlHandler{
-				// DistributionAccountResolver: <---- this is being injected in the test below
-				NetworkPassphrase:        network.TestNetworkPassphrase,
-				Sep10SigningPublicKey:    "GAX46JJZ3NPUM2EUBTTGFM6ITDF7IGAFNBSVWDONPYZJREHFPP2I5U7S",
-				Sep45ContractID:          "CD3LA6RKF5D2FN2R2L57MWXLBRSEWWENE74YBEFZSSGNJRJGICFGQXMX",
-				AnchorPlatformBaseSepURL: "https://anchor-platform-domain",
+			tenantInContext:   testTenant,
+			s: StellarTomlHandler{
+				NetworkPassphrase:     network.TestNetworkPassphrase,
+				Sep10SigningPublicKey: "GAX46JJZ3NPUM2EUBTTGFM6ITDF7IGAFNBSVWDONPYZJREHFPP2I5U7S",
+				Sep45ContractID:       "CD3LA6RKF5D2FN2R2L57MWXLBRSEWWENE74YBEFZSSGNJRJGICFGQXMX",
+				BaseURL:               "https://sdp-domain",
 			},
 			wantLines: []string{
 				fmt.Sprintf(`ACCOUNTS=[%q, "GAX46JJZ3NPUM2EUBTTGFM6ITDF7IGAFNBSVWDONPYZJREHFPP2I5U7S"]`, tenantDistAccPublicKey),
 				`SIGNING_KEY="GAX46JJZ3NPUM2EUBTTGFM6ITDF7IGAFNBSVWDONPYZJREHFPP2I5U7S"`,
 				fmt.Sprintf("NETWORK_PASSPHRASE=%q", network.TestNetworkPassphrase),
 				fmt.Sprintf("HORIZON_URL=%q", horizonTestnetURL),
-				`WEB_AUTH_ENDPOINT="https://anchor-platform-domain/auth"`,
-				`TRANSFER_SERVER_SEP0024="https://anchor-platform-domain/sep24"`,
+				`WEB_AUTH_ENDPOINT="https://tenant.example.com/sep10/auth"`,
+				`TRANSFER_SERVER_SEP0024="https://tenant.example.com/sep24"`,
 				"",
 				`WEB_AUTH_CONTRACT_ID="CD3LA6RKF5D2FN2R2L57MWXLBRSEWWENE74YBEFZSSGNJRJGICFGQXMX"`,
-				`WEB_AUTH_FOR_CONTRACTS_ENDPOINT="https://anchor-platform-domain/sep45/auth"`,
+				`WEB_AUTH_FOR_CONTRACTS_ENDPOINT="https://tenant.example.com/sep45/auth"`,
 			},
 		},
 		{
 			name:              "testnet with SEP-45 enabled (without tenant in context)",
 			isTenantInContext: false,
 			s: StellarTomlHandler{
-				// DistributionAccountResolver: <---- this is being injected in the test below
-				NetworkPassphrase:        network.TestNetworkPassphrase,
-				Sep10SigningPublicKey:    "GAX46JJZ3NPUM2EUBTTGFM6ITDF7IGAFNBSVWDONPYZJREHFPP2I5U7S",
-				Sep45ContractID:          "CD3LA6RKF5D2FN2R2L57MWXLBRSEWWENE74YBEFZSSGNJRJGICFGQXMX",
-				AnchorPlatformBaseSepURL: "https://anchor-platform-domain",
+				NetworkPassphrase:     network.TestNetworkPassphrase,
+				Sep10SigningPublicKey: "GAX46JJZ3NPUM2EUBTTGFM6ITDF7IGAFNBSVWDONPYZJREHFPP2I5U7S",
+				Sep45ContractID:       "CD3LA6RKF5D2FN2R2L57MWXLBRSEWWENE74YBEFZSSGNJRJGICFGQXMX",
+				BaseURL:               "https://sdp-domain",
 			},
 			wantLines: []string{
 				`ACCOUNTS=["GAX46JJZ3NPUM2EUBTTGFM6ITDF7IGAFNBSVWDONPYZJREHFPP2I5U7S"]`,
 				`SIGNING_KEY="GAX46JJZ3NPUM2EUBTTGFM6ITDF7IGAFNBSVWDONPYZJREHFPP2I5U7S"`,
 				fmt.Sprintf("NETWORK_PASSPHRASE=%q", network.TestNetworkPassphrase),
 				fmt.Sprintf("HORIZON_URL=%q", horizonTestnetURL),
-				`WEB_AUTH_ENDPOINT="https://anchor-platform-domain/auth"`,
-				`TRANSFER_SERVER_SEP0024="https://anchor-platform-domain/sep24"`,
+				`WEB_AUTH_ENDPOINT="https://test.com/sep10/auth"`,
+				`TRANSFER_SERVER_SEP0024="https://test.com/sep24"`,
 				"",
 				`WEB_AUTH_CONTRACT_ID="CD3LA6RKF5D2FN2R2L57MWXLBRSEWWENE74YBEFZSSGNJRJGICFGQXMX"`,
-				`WEB_AUTH_FOR_CONTRACTS_ENDPOINT="https://anchor-platform-domain/sep45/auth"`,
+				`WEB_AUTH_FOR_CONTRACTS_ENDPOINT="https://test.com/sep45/auth"`,
 			},
 		},
 	}
