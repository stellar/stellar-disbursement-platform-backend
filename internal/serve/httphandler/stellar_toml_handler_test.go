package httphandler

import (
	"context"
	"fmt"
	"net/http"
	"net/http/httptest"
	"strings"
	"testing"

	"github.com/go-chi/chi/v5"

	"github.com/stellar/go/network"
	"github.com/stretchr/testify/assert"
	"github.com/stretchr/testify/require"

	"github.com/stellar/stellar-disbursement-platform-backend/db"
	"github.com/stellar/stellar-disbursement-platform-backend/db/dbtest"
	"github.com/stellar/stellar-disbursement-platform-backend/internal/data"
	"github.com/stellar/stellar-disbursement-platform-backend/internal/services/assets"
	"github.com/stellar/stellar-disbursement-platform-backend/internal/transactionsubmission/engine/signing"
	sigMocks "github.com/stellar/stellar-disbursement-platform-backend/internal/transactionsubmission/engine/signing/mocks"
	"github.com/stellar/stellar-disbursement-platform-backend/pkg/schema"
	"github.com/stellar/stellar-disbursement-platform-backend/stellar-multitenant/pkg/tenant"
)

func Test_StellarTomlHandler_horizonURL(t *testing.T) {
	testCases := []struct {
		name string
		s    StellarTomlHandler
		want string
	}{
		{
			name: "pubnet",
			s:    StellarTomlHandler{NetworkPassphrase: network.PublicNetworkPassphrase},
			want: horizonPubnetURL,
		},
		{
			name: "testnet",
			s:    StellarTomlHandler{NetworkPassphrase: network.TestNetworkPassphrase},
			want: horizonTestnetURL,
		},
	}
	for _, tc := range testCases {
		t.Run(tc.name, func(t *testing.T) {
			if got := tc.s.horizonURL(); got != tc.want {
				t.Errorf("StellarTomlHandler.horizonURL() = %v, want %v", got, tc.want)
			}
		})
	}
}

func Test_StellarTomlHandler_buildGeneralInformation(t *testing.T) {
	req := httptest.NewRequest("GET", "https://test.com/.well-known/stellar.toml", nil)
	req.Host = "test.com"
	tenantDistAccPublicKey := "GDEWLTJMGKABNF3GBA3VTVBYPES3FXQHHJVJVI6X3CRKKFH5EMLRT5JZ"
	distAccount := schema.NewDefaultStellarTransactionAccount(tenantDistAccPublicKey)

	// Create a tenant with BaseURL for testing
	testTenant := &tenant.Tenant{
		ID:      "test-tenant-id",
		Name:    "test-tenant",
		BaseURL: func() *string { s := "https://tenant.example.com"; return &s }(),
	}

	testCases := []struct {
		name              string
		isTenantInContext bool
		tenantInContext   *tenant.Tenant
		s                 StellarTomlHandler
		wantLines         []string
	}{
		{
			name:              "pubnet (without tenant in context)",
			isTenantInContext: false,
			s: StellarTomlHandler{
				// DistributionAccountResolver: <---- this is being injected in the test below
<<<<<<< HEAD
				NetworkPassphrase:        network.PublicNetworkPassphrase,
				Sep10SigningPublicKey:    "GAX46JJZ3NPUM2EUBTTGFM6ITDF7IGAFNBSVWDONPYZJREHFPP2I5U7S",
				AnchorPlatformBaseSepURL: "https://anchor-platform-domain",
				BaseURL:                  "https://test.com",
=======
				NetworkPassphrase:     network.PublicNetworkPassphrase,
				Sep10SigningPublicKey: "GAX46JJZ3NPUM2EUBTTGFM6ITDF7IGAFNBSVWDONPYZJREHFPP2I5U7S",
				BaseURL:               "https://test.com",
>>>>>>> 295b0bdf
			},
			wantLines: []string{
				`ACCOUNTS=["GAX46JJZ3NPUM2EUBTTGFM6ITDF7IGAFNBSVWDONPYZJREHFPP2I5U7S"]`,
				`SIGNING_KEY="GAX46JJZ3NPUM2EUBTTGFM6ITDF7IGAFNBSVWDONPYZJREHFPP2I5U7S"`,
				fmt.Sprintf("NETWORK_PASSPHRASE=%q", network.PublicNetworkPassphrase),
				fmt.Sprintf("HORIZON_URL=%q", horizonPubnetURL),
				`WEB_AUTH_ENDPOINT="https://test.com/auth"`,
<<<<<<< HEAD
				`TRANSFER_SERVER_SEP0024="https://anchor-platform-domain/sep24"`,
=======
				`TRANSFER_SERVER_SEP0024="https://test.com/sep24"`,
>>>>>>> 295b0bdf
			},
		},
		{
			name:              "pubnet (with tenant in context)",
			isTenantInContext: true,
			tenantInContext:   testTenant,
			s: StellarTomlHandler{
				// DistributionAccountResolver: <---- this is being injected in the test below
<<<<<<< HEAD
				NetworkPassphrase:        network.PublicNetworkPassphrase,
				Sep10SigningPublicKey:    "GAX46JJZ3NPUM2EUBTTGFM6ITDF7IGAFNBSVWDONPYZJREHFPP2I5U7S",
				AnchorPlatformBaseSepURL: "https://anchor-platform-domain",
				BaseURL:                  "https://test.com",
=======
				NetworkPassphrase:     network.PublicNetworkPassphrase,
				Sep10SigningPublicKey: "GAX46JJZ3NPUM2EUBTTGFM6ITDF7IGAFNBSVWDONPYZJREHFPP2I5U7S",
				BaseURL:               "https://test.com",
>>>>>>> 295b0bdf
			},
			wantLines: []string{
				fmt.Sprintf(`ACCOUNTS=[%q, "GAX46JJZ3NPUM2EUBTTGFM6ITDF7IGAFNBSVWDONPYZJREHFPP2I5U7S"]`, tenantDistAccPublicKey),
				`SIGNING_KEY="GAX46JJZ3NPUM2EUBTTGFM6ITDF7IGAFNBSVWDONPYZJREHFPP2I5U7S"`,
				fmt.Sprintf("NETWORK_PASSPHRASE=%q", network.PublicNetworkPassphrase),
				fmt.Sprintf("HORIZON_URL=%q", horizonPubnetURL),
				`WEB_AUTH_ENDPOINT="https://tenant.example.com/auth"`,
<<<<<<< HEAD
				`TRANSFER_SERVER_SEP0024="https://anchor-platform-domain/sep24"`,
=======
				`TRANSFER_SERVER_SEP0024="https://tenant.example.com/sep24"`,
>>>>>>> 295b0bdf
			},
		},
		{
			name:              "testnet (without tenant in context)",
			isTenantInContext: false,
			s: StellarTomlHandler{
				// DistributionAccountResolver: <---- this is being injected in the test below
<<<<<<< HEAD
				NetworkPassphrase:        network.TestNetworkPassphrase,
				Sep10SigningPublicKey:    "GAX46JJZ3NPUM2EUBTTGFM6ITDF7IGAFNBSVWDONPYZJREHFPP2I5U7S",
				AnchorPlatformBaseSepURL: "https://anchor-platform-domain",
				BaseURL:                  "https://test.com",
=======
				NetworkPassphrase:     network.TestNetworkPassphrase,
				Sep10SigningPublicKey: "GAX46JJZ3NPUM2EUBTTGFM6ITDF7IGAFNBSVWDONPYZJREHFPP2I5U7S",
				BaseURL:               "https://test.com",
>>>>>>> 295b0bdf
			},
			wantLines: []string{
				`ACCOUNTS=["GAX46JJZ3NPUM2EUBTTGFM6ITDF7IGAFNBSVWDONPYZJREHFPP2I5U7S"]`,
				`SIGNING_KEY="GAX46JJZ3NPUM2EUBTTGFM6ITDF7IGAFNBSVWDONPYZJREHFPP2I5U7S"`,
				fmt.Sprintf("NETWORK_PASSPHRASE=%q", network.TestNetworkPassphrase),
				fmt.Sprintf("HORIZON_URL=%q", horizonTestnetURL),
				`WEB_AUTH_ENDPOINT="https://test.com/auth"`,
<<<<<<< HEAD
				`TRANSFER_SERVER_SEP0024="https://anchor-platform-domain/sep24"`,
=======
				`TRANSFER_SERVER_SEP0024="https://test.com/sep24"`,
>>>>>>> 295b0bdf
			},
		},
		{
			name:              "testnet (with tenant in context)",
			isTenantInContext: true,
			tenantInContext:   testTenant,
			s: StellarTomlHandler{
				// DistributionAccountResolver: <---- this is being injected in the test below
<<<<<<< HEAD
				NetworkPassphrase:        network.TestNetworkPassphrase,
				Sep10SigningPublicKey:    "GAX46JJZ3NPUM2EUBTTGFM6ITDF7IGAFNBSVWDONPYZJREHFPP2I5U7S",
				AnchorPlatformBaseSepURL: "https://anchor-platform-domain",
				BaseURL:                  "https://test.com",
=======
				NetworkPassphrase:     network.TestNetworkPassphrase,
				Sep10SigningPublicKey: "GAX46JJZ3NPUM2EUBTTGFM6ITDF7IGAFNBSVWDONPYZJREHFPP2I5U7S",
				BaseURL:               "https://test.com",
>>>>>>> 295b0bdf
			},
			wantLines: []string{
				fmt.Sprintf(`ACCOUNTS=[%q, "GAX46JJZ3NPUM2EUBTTGFM6ITDF7IGAFNBSVWDONPYZJREHFPP2I5U7S"]`, tenantDistAccPublicKey),
				`SIGNING_KEY="GAX46JJZ3NPUM2EUBTTGFM6ITDF7IGAFNBSVWDONPYZJREHFPP2I5U7S"`,
				fmt.Sprintf("NETWORK_PASSPHRASE=%q", network.TestNetworkPassphrase),
				fmt.Sprintf("HORIZON_URL=%q", horizonTestnetURL),
				`WEB_AUTH_ENDPOINT="https://tenant.example.com/auth"`,
<<<<<<< HEAD
				`TRANSFER_SERVER_SEP0024="https://anchor-platform-domain/sep24"`,
=======
				`TRANSFER_SERVER_SEP0024="https://tenant.example.com/sep24"`,
>>>>>>> 295b0bdf
			},
		},
	}
	for _, tc := range testCases {
		t.Run(tc.name, func(t *testing.T) {
			ctx := context.Background()

			// Add tenant to context if needed
			if tc.isTenantInContext && tc.tenantInContext != nil {
				ctx = tenant.SaveTenantInContext(ctx, tc.tenantInContext)
			}

			// Prepare mock
			mDistAccResolver := sigMocks.NewMockDistributionAccountResolver(t)
			if tc.isTenantInContext {
				mDistAccResolver.
					On("DistributionAccountFromContext", ctx).
					Return(distAccount, nil).
					Once()
			} else {
				mDistAccResolver.
					On("DistributionAccountFromContext", ctx).
					Return(schema.TransactionAccount{}, tenant.ErrTenantNotFoundInContext).
					Once()
			}
			tc.s.DistributionAccountResolver = mDistAccResolver

			generalInformation := tc.s.buildGeneralInformation(ctx, req)
			generalInformation = strings.TrimSpace(generalInformation)
			generalInformation = strings.Replace(generalInformation, "\t", "", -1)

			generalInformationLines := strings.Split(generalInformation, "\n")
			assert.Equal(t, len(tc.wantLines), len(generalInformationLines))
			assert.ElementsMatch(t, tc.wantLines, generalInformationLines)
		})
	}
}

func Test_StellarTomlHandler_buildOrganizationDocumentation(t *testing.T) {
	stellarTomlHandler := StellarTomlHandler{}
	testCases := []struct {
		name string
		want string
	}{
		{
			name: "FOO Org",
			want: `
		[DOCUMENTATION]
		ORG_NAME="FOO Org"
	`,
		},
		{
			name: "BAR Org",
			want: `
		[DOCUMENTATION]
		ORG_NAME="BAR Org"
	`,
		},
	}
	for _, tc := range testCases {
		t.Run(tc.name, func(t *testing.T) {
			orgInformation := stellarTomlHandler.buildOrganizationDocumentation(tc.name)
			assert.Equal(t, tc.want, orgInformation)
		})
	}
}

func Test_StellarTomlHandler_buildCurrencyInformation(t *testing.T) {
	dbt := dbtest.Open(t)
	defer dbt.Close()

	dbConnectionPool, err := db.OpenDBConnectionPool(dbt.DSN)
	require.NoError(t, err)
	defer dbConnectionPool.Close()

	ctx := context.Background()

	s := StellarTomlHandler{}

	t.Run("build currency information without assets", func(t *testing.T) {
		currencyInformation := s.buildCurrencyInformation([]data.Asset{})
		assert.Empty(t, currencyInformation)
	})

	t.Run("build currency information with asset", func(t *testing.T) {
		asset := data.CreateAssetFixture(t, ctx, dbConnectionPool, "USDC", "GA5ZSEJYB37JRC5AVCIA5MOP4RHTM335X2KGX3IHOJAPP5RE34K4KZCC")

		currencyInformation := s.buildCurrencyInformation([]data.Asset{*asset})
		wantStr := `
		[[CURRENCIES]]
		code = "USDC"
		issuer = "GA5ZSEJYB37JRC5AVCIA5MOP4RHTM335X2KGX3IHOJAPP5RE34K4KZCC"
		is_asset_anchored = true
		anchor_asset_type = "fiat"
		status = "live"
		desc = "USDC"
	`

		assert.Equal(t, wantStr, currencyInformation)
	})

	t.Run("build currency information with native asset", func(t *testing.T) {
		data.DeleteAllAssetFixtures(t, ctx, dbConnectionPool)
		asset := data.CreateAssetFixture(t, ctx, dbConnectionPool, "XLM", "")

		currencyInformation := s.buildCurrencyInformation([]data.Asset{*asset})
		wantStr := `
		[[CURRENCIES]]
		code = "native"
		status = "live"
		is_asset_anchored = true
		anchor_asset_type = "crypto"
		desc = "XLM, the native token of the Stellar Network."
	`

		assert.Equal(t, wantStr, currencyInformation)
	})

	t.Run("build currency information with multiple assets", func(t *testing.T) {
		assets := data.ClearAndCreateAssetFixtures(t, ctx, dbConnectionPool)
		xlm := data.CreateAssetFixture(t, ctx, dbConnectionPool, "XLM", "")

		currencyInformation := s.buildCurrencyInformation(append(assets, *xlm))
		wantStr := `
		[[CURRENCIES]]
		code = "EURT"
		issuer = "GA62MH5RDXFWAIWHQEFNMO2SVDDCQLWOO3GO36VQB5LHUXL22DQ6IQAU"
		is_asset_anchored = true
		anchor_asset_type = "fiat"
		status = "live"
		desc = "EURT"
	
		[[CURRENCIES]]
		code = "USDC"
		issuer = "GABC65XJDMXTGPNZRCI6V3KOKKWVK55UEKGQLONRIVYPMEJNNQ45YOEE"
		is_asset_anchored = true
		anchor_asset_type = "fiat"
		status = "live"
		desc = "USDC"
	
		[[CURRENCIES]]
		code = "native"
		status = "live"
		is_asset_anchored = true
		anchor_asset_type = "crypto"
		desc = "XLM, the native token of the Stellar Network."
	`

		assert.Equal(t, wantStr, currencyInformation)
	})
}

func Test_StellarTomlHandler_ServeHTTP(t *testing.T) {
	dbt := dbtest.Open(t)
	defer dbt.Close()
	dbConnectionPool, err := db.OpenDBConnectionPool(dbt.DSN)
	require.NoError(t, err)
	defer dbConnectionPool.Close()

	models, err := data.NewModels(dbConnectionPool)
	require.NoError(t, err)

	tenant, ctx := tenant.LoadDefaultTenantInContext(t, dbConnectionPool)
	data.ClearAndCreateAssetFixtures(t, ctx, dbConnectionPool)

	distAccResolver, err := signing.NewDistributionAccountResolver(signing.DistributionAccountResolverOptions{
		AdminDBConnectionPool:            dbConnectionPool,
		HostDistributionAccountPublicKey: "GCWFIKOB7FO6KTXUKZIPPPZ42UT2V7HVZD5STVROKVJVQU24FSP7OLZK",
	})
	require.NoError(t, err)

	t.Run("build testnet toml for org", func(t *testing.T) {
		tomlHandler := StellarTomlHandler{
			DistributionAccountResolver: distAccResolver,
			NetworkPassphrase:           network.TestNetworkPassphrase,
			Sep10SigningPublicKey:       "GAX46JJZ3NPUM2EUBTTGFM6ITDF7IGAFNBSVWDONPYZJREHFPP2I5U7S",
			Models:                      models,
			BaseURL:                     "http://default-tenant.stellar.local:8000",
		}

		r := chi.NewRouter()
		r.Get("/.well-known/stellar.toml", tomlHandler.ServeHTTP)

		req, err := http.NewRequestWithContext(ctx, "GET", "/.well-known/stellar.toml", nil)
		require.NoError(t, err)
		req.Host = *tenant.BaseURL
		rr := httptest.NewRecorder()
		r.ServeHTTP(rr, req)

		assert.Equal(t, http.StatusOK, rr.Code)
		wantToml := fmt.Sprintf(`
			ACCOUNTS=["GDIVVKL6QYF6C6K3C5PZZBQ2NQDLN2OSLMVIEQRHS6DZE7WRL33ZDNXL", "GAX46JJZ3NPUM2EUBTTGFM6ITDF7IGAFNBSVWDONPYZJREHFPP2I5U7S"]
			SIGNING_KEY="GAX46JJZ3NPUM2EUBTTGFM6ITDF7IGAFNBSVWDONPYZJREHFPP2I5U7S"
			NETWORK_PASSPHRASE=%q
			HORIZON_URL=%q
			WEB_AUTH_ENDPOINT="http://default-tenant.stellar.local:8000/auth"
<<<<<<< HEAD
			TRANSFER_SERVER_SEP0024="https://anchor-platform-domain/sep24"
=======
			TRANSFER_SERVER_SEP0024="http://default-tenant.stellar.local:8000/sep24"
>>>>>>> 295b0bdf

			[DOCUMENTATION]
			ORG_NAME="MyCustomAid"

			[[CURRENCIES]]
			code = "EURT"
			issuer = "GA62MH5RDXFWAIWHQEFNMO2SVDDCQLWOO3GO36VQB5LHUXL22DQ6IQAU"
			is_asset_anchored = true
			anchor_asset_type = "fiat"
			status = "live"
			desc = "EURT"

			[[CURRENCIES]]
			code = "USDC"
			issuer = "GABC65XJDMXTGPNZRCI6V3KOKKWVK55UEKGQLONRIVYPMEJNNQ45YOEE"
			is_asset_anchored = true
			anchor_asset_type = "fiat"
			status = "live"
			desc = "USDC"
		`, network.TestNetworkPassphrase, horizonTestnetURL)
		wantToml = strings.TrimSpace(wantToml)
		wantToml = strings.ReplaceAll(wantToml, "\t", "")
		assert.Equal(t, wantToml, rr.Body.String())
	})

	t.Run("build pubnet toml", func(t *testing.T) {
		tomlHandler := StellarTomlHandler{
			DistributionAccountResolver: distAccResolver,
			NetworkPassphrase:           network.PublicNetworkPassphrase,
			Sep10SigningPublicKey:       "GAX46JJZ3NPUM2EUBTTGFM6ITDF7IGAFNBSVWDONPYZJREHFPP2I5U7S",
			Models:                      models,
			BaseURL:                     "http://default-tenant.stellar.local:8000",
		}

		r := chi.NewRouter()
		r.Get("/.well-known/stellar.toml", tomlHandler.ServeHTTP)

		req, err := http.NewRequestWithContext(ctx, "GET", "/.well-known/stellar.toml", nil)
		require.NoError(t, err)
		req.Host = *tenant.BaseURL
		rr := httptest.NewRecorder()
		r.ServeHTTP(rr, req)

		assert.Equal(t, http.StatusOK, rr.Code)
		wantToml := fmt.Sprintf(`
			ACCOUNTS=["GDIVVKL6QYF6C6K3C5PZZBQ2NQDLN2OSLMVIEQRHS6DZE7WRL33ZDNXL", "GAX46JJZ3NPUM2EUBTTGFM6ITDF7IGAFNBSVWDONPYZJREHFPP2I5U7S"]
			SIGNING_KEY="GAX46JJZ3NPUM2EUBTTGFM6ITDF7IGAFNBSVWDONPYZJREHFPP2I5U7S"
			NETWORK_PASSPHRASE=%q
			HORIZON_URL=%q
			WEB_AUTH_ENDPOINT="http://default-tenant.stellar.local:8000/auth"
<<<<<<< HEAD
			TRANSFER_SERVER_SEP0024="https://anchor-platform-domain/sep24"
=======
			TRANSFER_SERVER_SEP0024="http://default-tenant.stellar.local:8000/sep24"
>>>>>>> 295b0bdf

			[DOCUMENTATION]
			ORG_NAME="MyCustomAid"

			[[CURRENCIES]]
			code = "EURT"
			issuer = "GA62MH5RDXFWAIWHQEFNMO2SVDDCQLWOO3GO36VQB5LHUXL22DQ6IQAU"
			is_asset_anchored = true
			anchor_asset_type = "fiat"
			status = "live"
			desc = "EURT"

			[[CURRENCIES]]
			code = "USDC"
			issuer = "GABC65XJDMXTGPNZRCI6V3KOKKWVK55UEKGQLONRIVYPMEJNNQ45YOEE"
			is_asset_anchored = true
			anchor_asset_type = "fiat"
			status = "live"
			desc = "USDC"
		`, network.PublicNetworkPassphrase, horizonPubnetURL)
		wantToml = strings.TrimSpace(wantToml)
		wantToml = strings.ReplaceAll(wantToml, "\t", "")
		assert.Equal(t, wantToml, rr.Body.String())
	})

	t.Run("build general pubnet toml for instance", func(t *testing.T) {
		tomlHandler := StellarTomlHandler{
			DistributionAccountResolver: distAccResolver,
			NetworkPassphrase:           network.PublicNetworkPassphrase,
			Sep10SigningPublicKey:       "GAX46JJZ3NPUM2EUBTTGFM6ITDF7IGAFNBSVWDONPYZJREHFPP2I5U7S",
			Models:                      models,
			InstanceName:                "SDP Pubnet",
			BaseURL:                     "https://instance.example.com",
		}

		r := chi.NewRouter()
		r.Get("/.well-known/stellar.toml", tomlHandler.ServeHTTP)

		req, err := http.NewRequest("GET", "/.well-known/stellar.toml", nil)
		require.NoError(t, err)
		req.Host = "instance.example.com" // Set host for request
		rr := httptest.NewRecorder()
		r.ServeHTTP(rr, req)

		assert.Equal(t, http.StatusOK, rr.Code)
		wantToml := fmt.Sprintf(`
			ACCOUNTS=["GAX46JJZ3NPUM2EUBTTGFM6ITDF7IGAFNBSVWDONPYZJREHFPP2I5U7S"]
			SIGNING_KEY="GAX46JJZ3NPUM2EUBTTGFM6ITDF7IGAFNBSVWDONPYZJREHFPP2I5U7S"
			NETWORK_PASSPHRASE=%q
			HORIZON_URL=%q
			WEB_AUTH_ENDPOINT="https://instance.example.com/auth"
<<<<<<< HEAD
			TRANSFER_SERVER_SEP0024="https://anchor-platform-domain/sep24"
=======
			TRANSFER_SERVER_SEP0024="https://instance.example.com/sep24"
>>>>>>> 295b0bdf

			[DOCUMENTATION]
			ORG_NAME="SDP Pubnet"

			[[CURRENCIES]]
			code = %q
			issuer = %q
			is_asset_anchored = true
			anchor_asset_type = "fiat"
			status = "live"
			desc = %q

			[[CURRENCIES]]
			code = %q
			issuer = %q
			is_asset_anchored = true
			anchor_asset_type = "fiat"
			status = "live"
			desc = %q

			[[CURRENCIES]]
			code = "native"
			status = "live"
			is_asset_anchored = true
			anchor_asset_type = "crypto"
			desc = "XLM, the native token of the Stellar Network."
		`,
			network.PublicNetworkPassphrase, horizonPubnetURL,
			assets.EURCAssetCode, assets.EURCAssetIssuerPubnet, assets.EURCAssetCode,
			assets.USDCAssetCode, assets.USDCAssetIssuerPubnet, assets.USDCAssetCode)
		wantToml = strings.TrimSpace(wantToml)
		wantToml = strings.ReplaceAll(wantToml, "\t", "")
		assert.Equal(t, wantToml, rr.Body.String())
	})

	t.Run("build toml without assets in database", func(t *testing.T) {
		data.DeleteAllAssetFixtures(t, ctx, dbConnectionPool)

		tomlHandler := StellarTomlHandler{
			DistributionAccountResolver: distAccResolver,
			NetworkPassphrase:           network.PublicNetworkPassphrase,
			Sep10SigningPublicKey:       "GAX46JJZ3NPUM2EUBTTGFM6ITDF7IGAFNBSVWDONPYZJREHFPP2I5U7S",
			Models:                      models,
		}

		r := chi.NewRouter()
		r.Get("/.well-known/stellar.toml", tomlHandler.ServeHTTP)

		req, err := http.NewRequestWithContext(ctx, "GET", "/.well-known/stellar.toml", nil)
		require.NoError(t, err)
		req.Host = *tenant.BaseURL
		rr := httptest.NewRecorder()
		r.ServeHTTP(rr, req)

		assert.Equal(t, http.StatusOK, rr.Code)
		wantToml := fmt.Sprintf(`
			ACCOUNTS=["GDIVVKL6QYF6C6K3C5PZZBQ2NQDLN2OSLMVIEQRHS6DZE7WRL33ZDNXL", "GAX46JJZ3NPUM2EUBTTGFM6ITDF7IGAFNBSVWDONPYZJREHFPP2I5U7S"]
			SIGNING_KEY="GAX46JJZ3NPUM2EUBTTGFM6ITDF7IGAFNBSVWDONPYZJREHFPP2I5U7S"
			NETWORK_PASSPHRASE=%q
			HORIZON_URL=%q
			WEB_AUTH_ENDPOINT="http://default-tenant.stellar.local:8000/auth"
<<<<<<< HEAD
			TRANSFER_SERVER_SEP0024="https://anchor-platform-domain/sep24"
=======
			TRANSFER_SERVER_SEP0024="http://default-tenant.stellar.local:8000/sep24"
>>>>>>> 295b0bdf

			[DOCUMENTATION]
			ORG_NAME="MyCustomAid"
		`, network.PublicNetworkPassphrase, horizonPubnetURL)
		wantToml = strings.TrimSpace(wantToml)
		wantToml = strings.ReplaceAll(wantToml, "\t", "")
		assert.Equal(t, wantToml, rr.Body.String())
	})
}<|MERGE_RESOLUTION|>--- conflicted
+++ resolved
@@ -75,16 +75,9 @@
 			isTenantInContext: false,
 			s: StellarTomlHandler{
 				// DistributionAccountResolver: <---- this is being injected in the test below
-<<<<<<< HEAD
-				NetworkPassphrase:        network.PublicNetworkPassphrase,
-				Sep10SigningPublicKey:    "GAX46JJZ3NPUM2EUBTTGFM6ITDF7IGAFNBSVWDONPYZJREHFPP2I5U7S",
-				AnchorPlatformBaseSepURL: "https://anchor-platform-domain",
-				BaseURL:                  "https://test.com",
-=======
 				NetworkPassphrase:     network.PublicNetworkPassphrase,
 				Sep10SigningPublicKey: "GAX46JJZ3NPUM2EUBTTGFM6ITDF7IGAFNBSVWDONPYZJREHFPP2I5U7S",
 				BaseURL:               "https://test.com",
->>>>>>> 295b0bdf
 			},
 			wantLines: []string{
 				`ACCOUNTS=["GAX46JJZ3NPUM2EUBTTGFM6ITDF7IGAFNBSVWDONPYZJREHFPP2I5U7S"]`,
@@ -92,11 +85,7 @@
 				fmt.Sprintf("NETWORK_PASSPHRASE=%q", network.PublicNetworkPassphrase),
 				fmt.Sprintf("HORIZON_URL=%q", horizonPubnetURL),
 				`WEB_AUTH_ENDPOINT="https://test.com/auth"`,
-<<<<<<< HEAD
-				`TRANSFER_SERVER_SEP0024="https://anchor-platform-domain/sep24"`,
-=======
 				`TRANSFER_SERVER_SEP0024="https://test.com/sep24"`,
->>>>>>> 295b0bdf
 			},
 		},
 		{
@@ -105,16 +94,9 @@
 			tenantInContext:   testTenant,
 			s: StellarTomlHandler{
 				// DistributionAccountResolver: <---- this is being injected in the test below
-<<<<<<< HEAD
-				NetworkPassphrase:        network.PublicNetworkPassphrase,
-				Sep10SigningPublicKey:    "GAX46JJZ3NPUM2EUBTTGFM6ITDF7IGAFNBSVWDONPYZJREHFPP2I5U7S",
-				AnchorPlatformBaseSepURL: "https://anchor-platform-domain",
-				BaseURL:                  "https://test.com",
-=======
 				NetworkPassphrase:     network.PublicNetworkPassphrase,
 				Sep10SigningPublicKey: "GAX46JJZ3NPUM2EUBTTGFM6ITDF7IGAFNBSVWDONPYZJREHFPP2I5U7S",
 				BaseURL:               "https://test.com",
->>>>>>> 295b0bdf
 			},
 			wantLines: []string{
 				fmt.Sprintf(`ACCOUNTS=[%q, "GAX46JJZ3NPUM2EUBTTGFM6ITDF7IGAFNBSVWDONPYZJREHFPP2I5U7S"]`, tenantDistAccPublicKey),
@@ -122,11 +104,7 @@
 				fmt.Sprintf("NETWORK_PASSPHRASE=%q", network.PublicNetworkPassphrase),
 				fmt.Sprintf("HORIZON_URL=%q", horizonPubnetURL),
 				`WEB_AUTH_ENDPOINT="https://tenant.example.com/auth"`,
-<<<<<<< HEAD
-				`TRANSFER_SERVER_SEP0024="https://anchor-platform-domain/sep24"`,
-=======
 				`TRANSFER_SERVER_SEP0024="https://tenant.example.com/sep24"`,
->>>>>>> 295b0bdf
 			},
 		},
 		{
@@ -134,16 +112,9 @@
 			isTenantInContext: false,
 			s: StellarTomlHandler{
 				// DistributionAccountResolver: <---- this is being injected in the test below
-<<<<<<< HEAD
-				NetworkPassphrase:        network.TestNetworkPassphrase,
-				Sep10SigningPublicKey:    "GAX46JJZ3NPUM2EUBTTGFM6ITDF7IGAFNBSVWDONPYZJREHFPP2I5U7S",
-				AnchorPlatformBaseSepURL: "https://anchor-platform-domain",
-				BaseURL:                  "https://test.com",
-=======
 				NetworkPassphrase:     network.TestNetworkPassphrase,
 				Sep10SigningPublicKey: "GAX46JJZ3NPUM2EUBTTGFM6ITDF7IGAFNBSVWDONPYZJREHFPP2I5U7S",
 				BaseURL:               "https://test.com",
->>>>>>> 295b0bdf
 			},
 			wantLines: []string{
 				`ACCOUNTS=["GAX46JJZ3NPUM2EUBTTGFM6ITDF7IGAFNBSVWDONPYZJREHFPP2I5U7S"]`,
@@ -151,11 +122,7 @@
 				fmt.Sprintf("NETWORK_PASSPHRASE=%q", network.TestNetworkPassphrase),
 				fmt.Sprintf("HORIZON_URL=%q", horizonTestnetURL),
 				`WEB_AUTH_ENDPOINT="https://test.com/auth"`,
-<<<<<<< HEAD
-				`TRANSFER_SERVER_SEP0024="https://anchor-platform-domain/sep24"`,
-=======
 				`TRANSFER_SERVER_SEP0024="https://test.com/sep24"`,
->>>>>>> 295b0bdf
 			},
 		},
 		{
@@ -164,16 +131,9 @@
 			tenantInContext:   testTenant,
 			s: StellarTomlHandler{
 				// DistributionAccountResolver: <---- this is being injected in the test below
-<<<<<<< HEAD
-				NetworkPassphrase:        network.TestNetworkPassphrase,
-				Sep10SigningPublicKey:    "GAX46JJZ3NPUM2EUBTTGFM6ITDF7IGAFNBSVWDONPYZJREHFPP2I5U7S",
-				AnchorPlatformBaseSepURL: "https://anchor-platform-domain",
-				BaseURL:                  "https://test.com",
-=======
 				NetworkPassphrase:     network.TestNetworkPassphrase,
 				Sep10SigningPublicKey: "GAX46JJZ3NPUM2EUBTTGFM6ITDF7IGAFNBSVWDONPYZJREHFPP2I5U7S",
 				BaseURL:               "https://test.com",
->>>>>>> 295b0bdf
 			},
 			wantLines: []string{
 				fmt.Sprintf(`ACCOUNTS=[%q, "GAX46JJZ3NPUM2EUBTTGFM6ITDF7IGAFNBSVWDONPYZJREHFPP2I5U7S"]`, tenantDistAccPublicKey),
@@ -181,11 +141,7 @@
 				fmt.Sprintf("NETWORK_PASSPHRASE=%q", network.TestNetworkPassphrase),
 				fmt.Sprintf("HORIZON_URL=%q", horizonTestnetURL),
 				`WEB_AUTH_ENDPOINT="https://tenant.example.com/auth"`,
-<<<<<<< HEAD
-				`TRANSFER_SERVER_SEP0024="https://anchor-platform-domain/sep24"`,
-=======
 				`TRANSFER_SERVER_SEP0024="https://tenant.example.com/sep24"`,
->>>>>>> 295b0bdf
 			},
 		},
 	}
@@ -382,11 +338,7 @@
 			NETWORK_PASSPHRASE=%q
 			HORIZON_URL=%q
 			WEB_AUTH_ENDPOINT="http://default-tenant.stellar.local:8000/auth"
-<<<<<<< HEAD
-			TRANSFER_SERVER_SEP0024="https://anchor-platform-domain/sep24"
-=======
 			TRANSFER_SERVER_SEP0024="http://default-tenant.stellar.local:8000/sep24"
->>>>>>> 295b0bdf
 
 			[DOCUMENTATION]
 			ORG_NAME="MyCustomAid"
@@ -437,11 +389,7 @@
 			NETWORK_PASSPHRASE=%q
 			HORIZON_URL=%q
 			WEB_AUTH_ENDPOINT="http://default-tenant.stellar.local:8000/auth"
-<<<<<<< HEAD
-			TRANSFER_SERVER_SEP0024="https://anchor-platform-domain/sep24"
-=======
 			TRANSFER_SERVER_SEP0024="http://default-tenant.stellar.local:8000/sep24"
->>>>>>> 295b0bdf
 
 			[DOCUMENTATION]
 			ORG_NAME="MyCustomAid"
@@ -493,11 +441,7 @@
 			NETWORK_PASSPHRASE=%q
 			HORIZON_URL=%q
 			WEB_AUTH_ENDPOINT="https://instance.example.com/auth"
-<<<<<<< HEAD
-			TRANSFER_SERVER_SEP0024="https://anchor-platform-domain/sep24"
-=======
 			TRANSFER_SERVER_SEP0024="https://instance.example.com/sep24"
->>>>>>> 295b0bdf
 
 			[DOCUMENTATION]
 			ORG_NAME="SDP Pubnet"
@@ -559,11 +503,7 @@
 			NETWORK_PASSPHRASE=%q
 			HORIZON_URL=%q
 			WEB_AUTH_ENDPOINT="http://default-tenant.stellar.local:8000/auth"
-<<<<<<< HEAD
-			TRANSFER_SERVER_SEP0024="https://anchor-platform-domain/sep24"
-=======
 			TRANSFER_SERVER_SEP0024="http://default-tenant.stellar.local:8000/sep24"
->>>>>>> 295b0bdf
 
 			[DOCUMENTATION]
 			ORG_NAME="MyCustomAid"
