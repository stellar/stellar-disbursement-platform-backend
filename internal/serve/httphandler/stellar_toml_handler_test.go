package httphandler

import (
	"context"
	"fmt"
	"net/http"
	"net/http/httptest"
	"strings"
	"testing"

	"github.com/go-chi/chi/v5"

	"github.com/stellar/go/network"
	"github.com/stretchr/testify/assert"
	"github.com/stretchr/testify/require"

	"github.com/stellar/stellar-disbursement-platform-backend/db"
	"github.com/stellar/stellar-disbursement-platform-backend/db/dbtest"
	"github.com/stellar/stellar-disbursement-platform-backend/internal/data"
	"github.com/stellar/stellar-disbursement-platform-backend/internal/services/assets"
	"github.com/stellar/stellar-disbursement-platform-backend/internal/transactionsubmission/engine/signing"
	sigMocks "github.com/stellar/stellar-disbursement-platform-backend/internal/transactionsubmission/engine/signing/mocks"
	"github.com/stellar/stellar-disbursement-platform-backend/pkg/schema"
	"github.com/stellar/stellar-disbursement-platform-backend/stellar-multitenant/pkg/tenant"
)

func Test_StellarTomlHandler_horizonURL(t *testing.T) {
	testCases := []struct {
		name string
		s    StellarTomlHandler
		want string
	}{
		{
			name: "pubnet",
			s:    StellarTomlHandler{NetworkPassphrase: network.PublicNetworkPassphrase},
			want: horizonPubnetURL,
		},
		{
			name: "testnet",
			s:    StellarTomlHandler{NetworkPassphrase: network.TestNetworkPassphrase},
			want: horizonTestnetURL,
		},
	}
	for _, tc := range testCases {
		t.Run(tc.name, func(t *testing.T) {
			if got := tc.s.horizonURL(); got != tc.want {
				t.Errorf("StellarTomlHandler.horizonURL() = %v, want %v", got, tc.want)
			}
		})
	}
}

func Test_StellarTomlHandler_buildGeneralInformation(t *testing.T) {
	req := httptest.NewRequest("GET", "https://test.com/.well-known/stellar.toml", nil)
	req.Host = "test.com"
	tenantDistAccPublicKey := "GDEWLTJMGKABNF3GBA3VTVBYPES3FXQHHJVJVI6X3CRKKFH5EMLRT5JZ"
	distAccount := schema.NewDefaultStellarTransactionAccount(tenantDistAccPublicKey)

	// Create a tenant with BaseURL for testing
	testTenant := &tenant.Tenant{
		ID:      "test-tenant-id",
		Name:    "test-tenant",
		BaseURL: func() *string { s := "https://tenant.example.com"; return &s }(),
	}

	testCases := []struct {
		name              string
		isTenantInContext bool
		tenantInContext   *tenant.Tenant
		s                 StellarTomlHandler
		wantLines         []string
	}{
		{
			name:              "pubnet with anchor platform enabled (without tenant in context)",
			isTenantInContext: false,
			s: StellarTomlHandler{
				// DistributionAccountResolver: <---- this is being injected in the test below
<<<<<<< HEAD
				NetworkPassphrase:        network.PublicNetworkPassphrase,
				Sep10SigningPublicKey:    "GAX46JJZ3NPUM2EUBTTGFM6ITDF7IGAFNBSVWDONPYZJREHFPP2I5U7S",
				AnchorPlatformBaseSepURL: "https://anchor-platform-domain",
				EnableAnchorPlatform:     true,
				BaseURL:                  "https://sdp-domain",
=======
				NetworkPassphrase:     network.PublicNetworkPassphrase,
				Sep10SigningPublicKey: "GAX46JJZ3NPUM2EUBTTGFM6ITDF7IGAFNBSVWDONPYZJREHFPP2I5U7S",
				BaseURL:               "https://test.com",
>>>>>>> 27d2d4a8
			},
			wantLines: []string{
				`ACCOUNTS=["GAX46JJZ3NPUM2EUBTTGFM6ITDF7IGAFNBSVWDONPYZJREHFPP2I5U7S"]`,
				`SIGNING_KEY="GAX46JJZ3NPUM2EUBTTGFM6ITDF7IGAFNBSVWDONPYZJREHFPP2I5U7S"`,
				fmt.Sprintf("NETWORK_PASSPHRASE=%q", network.PublicNetworkPassphrase),
				fmt.Sprintf("HORIZON_URL=%q", horizonPubnetURL),
				`WEB_AUTH_ENDPOINT="https://test.com/auth"`,
				`TRANSFER_SERVER_SEP0024="https://test.com/sep24"`,
			},
		},
		{
			name:              "pubnet with anchor platform disabled (without tenant in context)",
			isTenantInContext: false,
			s: StellarTomlHandler{
				// DistributionAccountResolver: <---- this is being injected in the test below
				NetworkPassphrase:        network.PublicNetworkPassphrase,
				Sep10SigningPublicKey:    "GAX46JJZ3NPUM2EUBTTGFM6ITDF7IGAFNBSVWDONPYZJREHFPP2I5U7S",
				AnchorPlatformBaseSepURL: "https://anchor-platform-domain",
				EnableAnchorPlatform:     false,
				BaseURL:                  "https://sdp-domain",
			},
			wantLines: []string{
				`ACCOUNTS=["GAX46JJZ3NPUM2EUBTTGFM6ITDF7IGAFNBSVWDONPYZJREHFPP2I5U7S"]`,
				`SIGNING_KEY="GAX46JJZ3NPUM2EUBTTGFM6ITDF7IGAFNBSVWDONPYZJREHFPP2I5U7S"`,
				fmt.Sprintf("NETWORK_PASSPHRASE=%q", network.PublicNetworkPassphrase),
				fmt.Sprintf("HORIZON_URL=%q", horizonPubnetURL),
				`WEB_AUTH_ENDPOINT="https://test.com/sep10/auth"`,
				`TRANSFER_SERVER_SEP0024="https://test.com/sep24"`,
			},
		},
		{
			name:              "pubnet with anchor platform enabled (with tenant in context)",
			isTenantInContext: true,
			tenantInContext:   testTenant,
			s: StellarTomlHandler{
				// DistributionAccountResolver: <---- this is being injected in the test below
<<<<<<< HEAD
				NetworkPassphrase:        network.PublicNetworkPassphrase,
				Sep10SigningPublicKey:    "GAX46JJZ3NPUM2EUBTTGFM6ITDF7IGAFNBSVWDONPYZJREHFPP2I5U7S",
				AnchorPlatformBaseSepURL: "https://anchor-platform-domain",
				EnableAnchorPlatform:     true,
				BaseURL:                  "https://sdp-domain",
=======
				NetworkPassphrase:     network.PublicNetworkPassphrase,
				Sep10SigningPublicKey: "GAX46JJZ3NPUM2EUBTTGFM6ITDF7IGAFNBSVWDONPYZJREHFPP2I5U7S",
				BaseURL:               "https://test.com",
>>>>>>> 27d2d4a8
			},
			wantLines: []string{
				fmt.Sprintf(`ACCOUNTS=[%q, "GAX46JJZ3NPUM2EUBTTGFM6ITDF7IGAFNBSVWDONPYZJREHFPP2I5U7S"]`, tenantDistAccPublicKey),
				`SIGNING_KEY="GAX46JJZ3NPUM2EUBTTGFM6ITDF7IGAFNBSVWDONPYZJREHFPP2I5U7S"`,
				fmt.Sprintf("NETWORK_PASSPHRASE=%q", network.PublicNetworkPassphrase),
				fmt.Sprintf("HORIZON_URL=%q", horizonPubnetURL),
				`WEB_AUTH_ENDPOINT="https://tenant.example.com/auth"`,
				`TRANSFER_SERVER_SEP0024="https://tenant.example.com/sep24"`,
			},
		},
		{
			name:              "pubnet with anchor platform disabled (with tenant in context)",
			isTenantInContext: true,
			s: StellarTomlHandler{
				// DistributionAccountResolver: <---- this is being injected in the test below
				NetworkPassphrase:        network.PublicNetworkPassphrase,
				Sep10SigningPublicKey:    "GAX46JJZ3NPUM2EUBTTGFM6ITDF7IGAFNBSVWDONPYZJREHFPP2I5U7S",
				AnchorPlatformBaseSepURL: "https://anchor-platform-domain",
				EnableAnchorPlatform:     false,
				BaseURL:                  "https://sdp-domain",
			},
			wantLines: []string{
				fmt.Sprintf(`ACCOUNTS=[%q, "GAX46JJZ3NPUM2EUBTTGFM6ITDF7IGAFNBSVWDONPYZJREHFPP2I5U7S"]`, tenantDistAccPublicKey),
				`SIGNING_KEY="GAX46JJZ3NPUM2EUBTTGFM6ITDF7IGAFNBSVWDONPYZJREHFPP2I5U7S"`,
				fmt.Sprintf("NETWORK_PASSPHRASE=%q", network.PublicNetworkPassphrase),
				fmt.Sprintf("HORIZON_URL=%q", horizonPubnetURL),
				`WEB_AUTH_ENDPOINT="https://tenant-domain/sep10/auth"`,
				`TRANSFER_SERVER_SEP0024="https://tenant-domain/sep24"`,
			},
		},
		{
			name:              "testnet with anchor platform enabled (without tenant in context)",
			isTenantInContext: false,
			s: StellarTomlHandler{
				// DistributionAccountResolver: <---- this is being injected in the test below
<<<<<<< HEAD
				NetworkPassphrase:        network.TestNetworkPassphrase,
				Sep10SigningPublicKey:    "GAX46JJZ3NPUM2EUBTTGFM6ITDF7IGAFNBSVWDONPYZJREHFPP2I5U7S",
				AnchorPlatformBaseSepURL: "https://anchor-platform-domain",
				EnableAnchorPlatform:     true,
				BaseURL:                  "https://sdp-domain",
=======
				NetworkPassphrase:     network.TestNetworkPassphrase,
				Sep10SigningPublicKey: "GAX46JJZ3NPUM2EUBTTGFM6ITDF7IGAFNBSVWDONPYZJREHFPP2I5U7S",
				BaseURL:               "https://test.com",
>>>>>>> 27d2d4a8
			},
			wantLines: []string{
				`ACCOUNTS=["GAX46JJZ3NPUM2EUBTTGFM6ITDF7IGAFNBSVWDONPYZJREHFPP2I5U7S"]`,
				`SIGNING_KEY="GAX46JJZ3NPUM2EUBTTGFM6ITDF7IGAFNBSVWDONPYZJREHFPP2I5U7S"`,
				fmt.Sprintf("NETWORK_PASSPHRASE=%q", network.TestNetworkPassphrase),
				fmt.Sprintf("HORIZON_URL=%q", horizonTestnetURL),
				`WEB_AUTH_ENDPOINT="https://test.com/auth"`,
				`TRANSFER_SERVER_SEP0024="https://test.com/sep24"`,
			},
		},
		{
			name:              "testnet with anchor platform disabled (without tenant in context)",
			isTenantInContext: false,
			s: StellarTomlHandler{
				// DistributionAccountResolver: <---- this is being injected in the test below
				NetworkPassphrase:        network.TestNetworkPassphrase,
				Sep10SigningPublicKey:    "GAX46JJZ3NPUM2EUBTTGFM6ITDF7IGAFNBSVWDONPYZJREHFPP2I5U7S",
				AnchorPlatformBaseSepURL: "https://anchor-platform-domain",
				EnableAnchorPlatform:     false,
				BaseURL:                  "https://sdp-domain",
			},
			wantLines: []string{
				`ACCOUNTS=["GAX46JJZ3NPUM2EUBTTGFM6ITDF7IGAFNBSVWDONPYZJREHFPP2I5U7S"]`,
				`SIGNING_KEY="GAX46JJZ3NPUM2EUBTTGFM6ITDF7IGAFNBSVWDONPYZJREHFPP2I5U7S"`,
				fmt.Sprintf("NETWORK_PASSPHRASE=%q", network.TestNetworkPassphrase),
				fmt.Sprintf("HORIZON_URL=%q", horizonTestnetURL),
				`WEB_AUTH_ENDPOINT="https://test.com/sep10/auth"`,
				`TRANSFER_SERVER_SEP0024="https://test.com/sep24"`,
			},
		},
		{
			name:              "testnet with anchor platform enabled (with tenant in context)",
			isTenantInContext: true,
			tenantInContext:   testTenant,
			s: StellarTomlHandler{
				// DistributionAccountResolver: <---- this is being injected in the test below
<<<<<<< HEAD
				NetworkPassphrase:        network.TestNetworkPassphrase,
				Sep10SigningPublicKey:    "GAX46JJZ3NPUM2EUBTTGFM6ITDF7IGAFNBSVWDONPYZJREHFPP2I5U7S",
				AnchorPlatformBaseSepURL: "https://anchor-platform-domain",
				EnableAnchorPlatform:     true,
				BaseURL:                  "https://sdp-domain",
=======
				NetworkPassphrase:     network.TestNetworkPassphrase,
				Sep10SigningPublicKey: "GAX46JJZ3NPUM2EUBTTGFM6ITDF7IGAFNBSVWDONPYZJREHFPP2I5U7S",
				BaseURL:               "https://test.com",
>>>>>>> 27d2d4a8
			},
			wantLines: []string{
				fmt.Sprintf(`ACCOUNTS=[%q, "GAX46JJZ3NPUM2EUBTTGFM6ITDF7IGAFNBSVWDONPYZJREHFPP2I5U7S"]`, tenantDistAccPublicKey),
				`SIGNING_KEY="GAX46JJZ3NPUM2EUBTTGFM6ITDF7IGAFNBSVWDONPYZJREHFPP2I5U7S"`,
				fmt.Sprintf("NETWORK_PASSPHRASE=%q", network.TestNetworkPassphrase),
				fmt.Sprintf("HORIZON_URL=%q", horizonTestnetURL),
				`WEB_AUTH_ENDPOINT="https://tenant.example.com/auth"`,
				`TRANSFER_SERVER_SEP0024="https://tenant.example.com/sep24"`,
			},
		},
		{
			name:              "testnet with anchor platform disabled (with tenant in context)",
			isTenantInContext: true,
			s: StellarTomlHandler{
				// DistributionAccountResolver: <---- this is being injected in the test below
				NetworkPassphrase:        network.TestNetworkPassphrase,
				Sep10SigningPublicKey:    "GAX46JJZ3NPUM2EUBTTGFM6ITDF7IGAFNBSVWDONPYZJREHFPP2I5U7S",
				AnchorPlatformBaseSepURL: "https://anchor-platform-domain",
				EnableAnchorPlatform:     false,
				BaseURL:                  "https://sdp-domain",
			},
			wantLines: []string{
				fmt.Sprintf(`ACCOUNTS=[%q, "GAX46JJZ3NPUM2EUBTTGFM6ITDF7IGAFNBSVWDONPYZJREHFPP2I5U7S"]`, tenantDistAccPublicKey),
				`SIGNING_KEY="GAX46JJZ3NPUM2EUBTTGFM6ITDF7IGAFNBSVWDONPYZJREHFPP2I5U7S"`,
				fmt.Sprintf("NETWORK_PASSPHRASE=%q", network.TestNetworkPassphrase),
				fmt.Sprintf("HORIZON_URL=%q", horizonTestnetURL),
				`WEB_AUTH_ENDPOINT="https://tenant-domain/sep10/auth"`,
				`TRANSFER_SERVER_SEP0024="https://tenant-domain/sep24"`,
			},
		},
	}
	for _, tc := range testCases {
		t.Run(tc.name, func(t *testing.T) {
			ctx := context.Background()

<<<<<<< HEAD
			// Set up tenant context if needed
			if tc.isTenantInContext {
				tenantBaseURL := "https://tenant-domain"
				mockTenant := &tenant.Tenant{
					BaseURL: &tenantBaseURL,
				}
				ctx = tenant.SaveTenantInContext(ctx, mockTenant)
=======
			// Add tenant to context if needed
			if tc.isTenantInContext && tc.tenantInContext != nil {
				ctx = tenant.SaveTenantInContext(ctx, tc.tenantInContext)
>>>>>>> 27d2d4a8
			}

			// Prepare mock
			mDistAccResolver := sigMocks.NewMockDistributionAccountResolver(t)
			if tc.isTenantInContext {
				mDistAccResolver.
					On("DistributionAccountFromContext", ctx).
					Return(distAccount, nil).
					Once()
			} else {
				mDistAccResolver.
					On("DistributionAccountFromContext", ctx).
					Return(schema.TransactionAccount{}, tenant.ErrTenantNotFoundInContext).
					Once()
			}
			tc.s.DistributionAccountResolver = mDistAccResolver

			generalInformation := tc.s.buildGeneralInformation(ctx, req)
			generalInformation = strings.TrimSpace(generalInformation)
			generalInformation = strings.Replace(generalInformation, "\t", "", -1)

			generalInformationLines := strings.Split(generalInformation, "\n")
			assert.Equal(t, len(tc.wantLines), len(generalInformationLines))
			assert.ElementsMatch(t, tc.wantLines, generalInformationLines)
		})
	}
}

func Test_StellarTomlHandler_buildOrganizationDocumentation(t *testing.T) {
	stellarTomlHandler := StellarTomlHandler{}
	testCases := []struct {
		name string
		want string
	}{
		{
			name: "FOO Org",
			want: `
		[DOCUMENTATION]
		ORG_NAME="FOO Org"
	`,
		},
		{
			name: "BAR Org",
			want: `
		[DOCUMENTATION]
		ORG_NAME="BAR Org"
	`,
		},
	}
	for _, tc := range testCases {
		t.Run(tc.name, func(t *testing.T) {
			orgInformation := stellarTomlHandler.buildOrganizationDocumentation(tc.name)
			assert.Equal(t, tc.want, orgInformation)
		})
	}
}

func Test_StellarTomlHandler_buildCurrencyInformation(t *testing.T) {
	dbt := dbtest.Open(t)
	defer dbt.Close()

	dbConnectionPool, err := db.OpenDBConnectionPool(dbt.DSN)
	require.NoError(t, err)
	defer dbConnectionPool.Close()

	ctx := context.Background()

	s := StellarTomlHandler{}

	t.Run("build currency information without assets", func(t *testing.T) {
		currencyInformation := s.buildCurrencyInformation([]data.Asset{})
		assert.Empty(t, currencyInformation)
	})

	t.Run("build currency information with asset", func(t *testing.T) {
		asset := data.CreateAssetFixture(t, ctx, dbConnectionPool, "USDC", "GA5ZSEJYB37JRC5AVCIA5MOP4RHTM335X2KGX3IHOJAPP5RE34K4KZCC")

		currencyInformation := s.buildCurrencyInformation([]data.Asset{*asset})
		wantStr := `
		[[CURRENCIES]]
		code = "USDC"
		issuer = "GA5ZSEJYB37JRC5AVCIA5MOP4RHTM335X2KGX3IHOJAPP5RE34K4KZCC"
		is_asset_anchored = true
		anchor_asset_type = "fiat"
		status = "live"
		desc = "USDC"
	`

		assert.Equal(t, wantStr, currencyInformation)
	})

	t.Run("build currency information with native asset", func(t *testing.T) {
		data.DeleteAllAssetFixtures(t, ctx, dbConnectionPool)
		asset := data.CreateAssetFixture(t, ctx, dbConnectionPool, "XLM", "")

		currencyInformation := s.buildCurrencyInformation([]data.Asset{*asset})
		wantStr := `
		[[CURRENCIES]]
		code = "native"
		status = "live"
		is_asset_anchored = true
		anchor_asset_type = "crypto"
		desc = "XLM, the native token of the Stellar Network."
	`

		assert.Equal(t, wantStr, currencyInformation)
	})

	t.Run("build currency information with multiple assets", func(t *testing.T) {
		assets := data.ClearAndCreateAssetFixtures(t, ctx, dbConnectionPool)
		xlm := data.CreateAssetFixture(t, ctx, dbConnectionPool, "XLM", "")

		currencyInformation := s.buildCurrencyInformation(append(assets, *xlm))
		wantStr := `
		[[CURRENCIES]]
		code = "EURT"
		issuer = "GA62MH5RDXFWAIWHQEFNMO2SVDDCQLWOO3GO36VQB5LHUXL22DQ6IQAU"
		is_asset_anchored = true
		anchor_asset_type = "fiat"
		status = "live"
		desc = "EURT"
	
		[[CURRENCIES]]
		code = "USDC"
		issuer = "GABC65XJDMXTGPNZRCI6V3KOKKWVK55UEKGQLONRIVYPMEJNNQ45YOEE"
		is_asset_anchored = true
		anchor_asset_type = "fiat"
		status = "live"
		desc = "USDC"
	
		[[CURRENCIES]]
		code = "native"
		status = "live"
		is_asset_anchored = true
		anchor_asset_type = "crypto"
		desc = "XLM, the native token of the Stellar Network."
	`

		assert.Equal(t, wantStr, currencyInformation)
	})
}

func Test_StellarTomlHandler_ServeHTTP(t *testing.T) {
	dbt := dbtest.Open(t)
	defer dbt.Close()
	dbConnectionPool, err := db.OpenDBConnectionPool(dbt.DSN)
	require.NoError(t, err)
	defer dbConnectionPool.Close()

	models, err := data.NewModels(dbConnectionPool)
	require.NoError(t, err)

	tenant, ctx := tenant.LoadDefaultTenantInContext(t, dbConnectionPool)
	data.ClearAndCreateAssetFixtures(t, ctx, dbConnectionPool)

	// Update organization name to match test expectations
	orgUpdate := &data.OrganizationUpdate{Name: "AdeptusMinistorum"}
	err = models.Organizations.Update(ctx, orgUpdate)
	require.NoError(t, err)

	distAccResolver, err := signing.NewDistributionAccountResolver(signing.DistributionAccountResolverOptions{
		AdminDBConnectionPool:            dbConnectionPool,
		HostDistributionAccountPublicKey: "GCWFIKOB7FO6KTXUKZIPPPZ42UT2V7HVZD5STVROKVJVQU24FSP7OLZK",
	})
	require.NoError(t, err)

	t.Run("build testnet toml for org", func(t *testing.T) {
		tomlHandler := StellarTomlHandler{
			DistributionAccountResolver: distAccResolver,
			NetworkPassphrase:           network.TestNetworkPassphrase,
			Sep10SigningPublicKey:       "GAX46JJZ3NPUM2EUBTTGFM6ITDF7IGAFNBSVWDONPYZJREHFPP2I5U7S",
			Models:                      models,
<<<<<<< HEAD
			EnableAnchorPlatform:        true,
			BaseURL:                     "https://sdp-domain",
=======
			BaseURL:                     "http://default-tenant.stellar.local:8000",
>>>>>>> 27d2d4a8
		}

		r := chi.NewRouter()
		r.Get("/.well-known/stellar.toml", tomlHandler.ServeHTTP)

		req, err := http.NewRequestWithContext(ctx, "GET", "/.well-known/stellar.toml", nil)
		require.NoError(t, err)
		req.Host = *tenant.BaseURL
		rr := httptest.NewRecorder()
		r.ServeHTTP(rr, req)

		assert.Equal(t, http.StatusOK, rr.Code)
		wantToml := fmt.Sprintf(`
			ACCOUNTS=["GDIVVKL6QYF6C6K3C5PZZBQ2NQDLN2OSLMVIEQRHS6DZE7WRL33ZDNXL", "GAX46JJZ3NPUM2EUBTTGFM6ITDF7IGAFNBSVWDONPYZJREHFPP2I5U7S"]
			SIGNING_KEY="GAX46JJZ3NPUM2EUBTTGFM6ITDF7IGAFNBSVWDONPYZJREHFPP2I5U7S"
			NETWORK_PASSPHRASE=%q
			HORIZON_URL=%q
			WEB_AUTH_ENDPOINT="http://default-tenant.stellar.local:8000/auth"
			TRANSFER_SERVER_SEP0024="http://default-tenant.stellar.local:8000/sep24"

			[DOCUMENTATION]
			ORG_NAME="AdeptusMinistorum"

			[[CURRENCIES]]
			code = "EURT"
			issuer = "GA62MH5RDXFWAIWHQEFNMO2SVDDCQLWOO3GO36VQB5LHUXL22DQ6IQAU"
			is_asset_anchored = true
			anchor_asset_type = "fiat"
			status = "live"
			desc = "EURT"

			[[CURRENCIES]]
			code = "USDC"
			issuer = "GABC65XJDMXTGPNZRCI6V3KOKKWVK55UEKGQLONRIVYPMEJNNQ45YOEE"
			is_asset_anchored = true
			anchor_asset_type = "fiat"
			status = "live"
			desc = "USDC"
		`, network.TestNetworkPassphrase, horizonTestnetURL)
		wantToml = strings.TrimSpace(wantToml)
		wantToml = strings.ReplaceAll(wantToml, "\t", "")
		assert.Equal(t, wantToml, rr.Body.String())
	})

	t.Run("build pubnet toml", func(t *testing.T) {
		tomlHandler := StellarTomlHandler{
			DistributionAccountResolver: distAccResolver,
			NetworkPassphrase:           network.PublicNetworkPassphrase,
			Sep10SigningPublicKey:       "GAX46JJZ3NPUM2EUBTTGFM6ITDF7IGAFNBSVWDONPYZJREHFPP2I5U7S",
			Models:                      models,
<<<<<<< HEAD
			EnableAnchorPlatform:        true,
			BaseURL:                     "https://sdp-domain",
=======
			BaseURL:                     "http://default-tenant.stellar.local:8000",
>>>>>>> 27d2d4a8
		}

		r := chi.NewRouter()
		r.Get("/.well-known/stellar.toml", tomlHandler.ServeHTTP)

		req, err := http.NewRequestWithContext(ctx, "GET", "/.well-known/stellar.toml", nil)
		require.NoError(t, err)
		req.Host = *tenant.BaseURL
		rr := httptest.NewRecorder()
		r.ServeHTTP(rr, req)

		assert.Equal(t, http.StatusOK, rr.Code)
		wantToml := fmt.Sprintf(`
			ACCOUNTS=["GDIVVKL6QYF6C6K3C5PZZBQ2NQDLN2OSLMVIEQRHS6DZE7WRL33ZDNXL", "GAX46JJZ3NPUM2EUBTTGFM6ITDF7IGAFNBSVWDONPYZJREHFPP2I5U7S"]
			SIGNING_KEY="GAX46JJZ3NPUM2EUBTTGFM6ITDF7IGAFNBSVWDONPYZJREHFPP2I5U7S"
			NETWORK_PASSPHRASE=%q
			HORIZON_URL=%q
			WEB_AUTH_ENDPOINT="http://default-tenant.stellar.local:8000/auth"
			TRANSFER_SERVER_SEP0024="http://default-tenant.stellar.local:8000/sep24"

			[DOCUMENTATION]
			ORG_NAME="AdeptusMinistorum"

			[[CURRENCIES]]
			code = "EURT"
			issuer = "GA62MH5RDXFWAIWHQEFNMO2SVDDCQLWOO3GO36VQB5LHUXL22DQ6IQAU"
			is_asset_anchored = true
			anchor_asset_type = "fiat"
			status = "live"
			desc = "EURT"

			[[CURRENCIES]]
			code = "USDC"
			issuer = "GABC65XJDMXTGPNZRCI6V3KOKKWVK55UEKGQLONRIVYPMEJNNQ45YOEE"
			is_asset_anchored = true
			anchor_asset_type = "fiat"
			status = "live"
			desc = "USDC"
		`, network.PublicNetworkPassphrase, horizonPubnetURL)
		wantToml = strings.TrimSpace(wantToml)
		wantToml = strings.ReplaceAll(wantToml, "\t", "")
		assert.Equal(t, wantToml, rr.Body.String())
	})

	t.Run("build general pubnet toml for instance", func(t *testing.T) {
		tomlHandler := StellarTomlHandler{
			DistributionAccountResolver: distAccResolver,
			NetworkPassphrase:           network.PublicNetworkPassphrase,
			Sep10SigningPublicKey:       "GAX46JJZ3NPUM2EUBTTGFM6ITDF7IGAFNBSVWDONPYZJREHFPP2I5U7S",
			Models:                      models,
			InstanceName:                "SDP Pubnet",
<<<<<<< HEAD
			EnableAnchorPlatform:        true,
			BaseURL:                     "https://sdp-domain",
=======
			BaseURL:                     "https://instance.example.com",
>>>>>>> 27d2d4a8
		}

		r := chi.NewRouter()
		r.Get("/.well-known/stellar.toml", tomlHandler.ServeHTTP)

		req, err := http.NewRequest("GET", "/.well-known/stellar.toml", nil)
		require.NoError(t, err)
		req.Host = "instance.example.com" // Set host for request
		rr := httptest.NewRecorder()
		r.ServeHTTP(rr, req)

		assert.Equal(t, http.StatusOK, rr.Code)
		wantToml := fmt.Sprintf(`
			ACCOUNTS=["GAX46JJZ3NPUM2EUBTTGFM6ITDF7IGAFNBSVWDONPYZJREHFPP2I5U7S"]
			SIGNING_KEY="GAX46JJZ3NPUM2EUBTTGFM6ITDF7IGAFNBSVWDONPYZJREHFPP2I5U7S"
			NETWORK_PASSPHRASE=%q
			HORIZON_URL=%q
			WEB_AUTH_ENDPOINT="https://instance.example.com/auth"
			TRANSFER_SERVER_SEP0024="https://instance.example.com/sep24"

			[DOCUMENTATION]
			ORG_NAME="SDP Pubnet"

			[[CURRENCIES]]
			code = %q
			issuer = %q
			is_asset_anchored = true
			anchor_asset_type = "fiat"
			status = "live"
			desc = %q

			[[CURRENCIES]]
			code = %q
			issuer = %q
			is_asset_anchored = true
			anchor_asset_type = "fiat"
			status = "live"
			desc = %q

			[[CURRENCIES]]
			code = "native"
			status = "live"
			is_asset_anchored = true
			anchor_asset_type = "crypto"
			desc = "XLM, the native token of the Stellar Network."
		`,
			network.PublicNetworkPassphrase, horizonPubnetURL,
			assets.EURCAssetCode, assets.EURCAssetIssuerPubnet, assets.EURCAssetCode,
			assets.USDCAssetCode, assets.USDCAssetIssuerPubnet, assets.USDCAssetCode)
		wantToml = strings.TrimSpace(wantToml)
		wantToml = strings.ReplaceAll(wantToml, "\t", "")
		assert.Equal(t, wantToml, rr.Body.String())
	})

	t.Run("build toml without assets in database", func(t *testing.T) {
		data.DeleteAllAssetFixtures(t, ctx, dbConnectionPool)

		tomlHandler := StellarTomlHandler{
			DistributionAccountResolver: distAccResolver,
			NetworkPassphrase:           network.PublicNetworkPassphrase,
			Sep10SigningPublicKey:       "GAX46JJZ3NPUM2EUBTTGFM6ITDF7IGAFNBSVWDONPYZJREHFPP2I5U7S",
			Models:                      models,
			EnableAnchorPlatform:        true,
			BaseURL:                     "https://sdp-domain",
		}

		r := chi.NewRouter()
		r.Get("/.well-known/stellar.toml", tomlHandler.ServeHTTP)

		req, err := http.NewRequestWithContext(ctx, "GET", "/.well-known/stellar.toml", nil)
		require.NoError(t, err)
		req.Host = *tenant.BaseURL
		rr := httptest.NewRecorder()
		r.ServeHTTP(rr, req)

		assert.Equal(t, http.StatusOK, rr.Code)
		wantToml := fmt.Sprintf(`
			ACCOUNTS=["GDIVVKL6QYF6C6K3C5PZZBQ2NQDLN2OSLMVIEQRHS6DZE7WRL33ZDNXL", "GAX46JJZ3NPUM2EUBTTGFM6ITDF7IGAFNBSVWDONPYZJREHFPP2I5U7S"]
			SIGNING_KEY="GAX46JJZ3NPUM2EUBTTGFM6ITDF7IGAFNBSVWDONPYZJREHFPP2I5U7S"
			NETWORK_PASSPHRASE=%q
			HORIZON_URL=%q
			WEB_AUTH_ENDPOINT="http://default-tenant.stellar.local:8000/auth"
			TRANSFER_SERVER_SEP0024="http://default-tenant.stellar.local:8000/sep24"

			[DOCUMENTATION]
			ORG_NAME="AdeptusMinistorum"
		`, network.PublicNetworkPassphrase, horizonPubnetURL)
		wantToml = strings.TrimSpace(wantToml)
		wantToml = strings.ReplaceAll(wantToml, "\t", "")
		assert.Equal(t, wantToml, rr.Body.String())
	})

	t.Run("build toml with anchor platform disabled (SDP native URLs)", func(t *testing.T) {
		data.ClearAndCreateAssetFixtures(t, ctx, dbConnectionPool)

		tomlHandler := StellarTomlHandler{
			DistributionAccountResolver: distAccResolver,
			NetworkPassphrase:           network.PublicNetworkPassphrase,
			Sep10SigningPublicKey:       "GAX46JJZ3NPUM2EUBTTGFM6ITDF7IGAFNBSVWDONPYZJREHFPP2I5U7S",
			AnchorPlatformBaseSepURL:    "https://anchor-platform-domain",
			Models:                      models,
			EnableAnchorPlatform:        false,
			BaseURL:                     "https://sdp-domain",
		}

		r := chi.NewRouter()
		r.Get("/.well-known/stellar.toml", tomlHandler.ServeHTTP)

		req, err := http.NewRequestWithContext(ctx, "GET", "/.well-known/stellar.toml", nil)
		require.NoError(t, err)
		rr := httptest.NewRecorder()
		r.ServeHTTP(rr, req)

		assert.Equal(t, http.StatusOK, rr.Code)
		wantToml := fmt.Sprintf(`
			ACCOUNTS=["GDIVVKL6QYF6C6K3C5PZZBQ2NQDLN2OSLMVIEQRHS6DZE7WRL33ZDNXL", "GAX46JJZ3NPUM2EUBTTGFM6ITDF7IGAFNBSVWDONPYZJREHFPP2I5U7S"]
			SIGNING_KEY="GAX46JJZ3NPUM2EUBTTGFM6ITDF7IGAFNBSVWDONPYZJREHFPP2I5U7S"
			NETWORK_PASSPHRASE=%q
			HORIZON_URL=%q
			WEB_AUTH_ENDPOINT="http://default-tenant.stellar.local:8000/sep10/auth"
			TRANSFER_SERVER_SEP0024="http://default-tenant.stellar.local:8000/sep24"

			[DOCUMENTATION]
			ORG_NAME="AdeptusMinistorum"

			[[CURRENCIES]]
			code = "EURT"
			issuer = "GA62MH5RDXFWAIWHQEFNMO2SVDDCQLWOO3GO36VQB5LHUXL22DQ6IQAU"
			is_asset_anchored = true
			anchor_asset_type = "fiat"
			status = "live"
			desc = "EURT"

			[[CURRENCIES]]
			code = "USDC"
			issuer = "GABC65XJDMXTGPNZRCI6V3KOKKWVK55UEKGQLONRIVYPMEJNNQ45YOEE"
			is_asset_anchored = true
			anchor_asset_type = "fiat"
			status = "live"
			desc = "USDC"
		`, network.PublicNetworkPassphrase, horizonPubnetURL)
		wantToml = strings.TrimSpace(wantToml)
		wantToml = strings.ReplaceAll(wantToml, "\t", "")
		assert.Equal(t, wantToml, rr.Body.String())
	})
}<|MERGE_RESOLUTION|>--- conflicted
+++ resolved
@@ -75,17 +75,31 @@
 			isTenantInContext: false,
 			s: StellarTomlHandler{
 				// DistributionAccountResolver: <---- this is being injected in the test below
-<<<<<<< HEAD
 				NetworkPassphrase:        network.PublicNetworkPassphrase,
 				Sep10SigningPublicKey:    "GAX46JJZ3NPUM2EUBTTGFM6ITDF7IGAFNBSVWDONPYZJREHFPP2I5U7S",
 				AnchorPlatformBaseSepURL: "https://anchor-platform-domain",
 				EnableAnchorPlatform:     true,
 				BaseURL:                  "https://sdp-domain",
-=======
-				NetworkPassphrase:     network.PublicNetworkPassphrase,
-				Sep10SigningPublicKey: "GAX46JJZ3NPUM2EUBTTGFM6ITDF7IGAFNBSVWDONPYZJREHFPP2I5U7S",
-				BaseURL:               "https://test.com",
->>>>>>> 27d2d4a8
+			},
+			wantLines: []string{
+				`ACCOUNTS=["GAX46JJZ3NPUM2EUBTTGFM6ITDF7IGAFNBSVWDONPYZJREHFPP2I5U7S"]`,
+				`SIGNING_KEY="GAX46JJZ3NPUM2EUBTTGFM6ITDF7IGAFNBSVWDONPYZJREHFPP2I5U7S"`,
+				fmt.Sprintf("NETWORK_PASSPHRASE=%q", network.PublicNetworkPassphrase),
+				fmt.Sprintf("HORIZON_URL=%q", horizonPubnetURL),
+				`WEB_AUTH_ENDPOINT="https://anchor-platform-domain/auth"`,
+				`TRANSFER_SERVER_SEP0024="https://anchor-platform-domain/sep24"`,
+			},
+		},
+		{
+			name:              "pubnet with anchor platform disabled (without tenant in context)",
+			isTenantInContext: false,
+			s: StellarTomlHandler{
+				// DistributionAccountResolver: <---- this is being injected in the test below
+				NetworkPassphrase:        network.PublicNetworkPassphrase,
+				Sep10SigningPublicKey:    "GAX46JJZ3NPUM2EUBTTGFM6ITDF7IGAFNBSVWDONPYZJREHFPP2I5U7S",
+				AnchorPlatformBaseSepURL: "https://anchor-platform-domain",
+				EnableAnchorPlatform:     false,
+				BaseURL:                  "https://sdp-domain",
 			},
 			wantLines: []string{
 				`ACCOUNTS=["GAX46JJZ3NPUM2EUBTTGFM6ITDF7IGAFNBSVWDONPYZJREHFPP2I5U7S"]`,
@@ -97,42 +111,36 @@
 			},
 		},
 		{
-			name:              "pubnet with anchor platform disabled (without tenant in context)",
-			isTenantInContext: false,
-			s: StellarTomlHandler{
-				// DistributionAccountResolver: <---- this is being injected in the test below
-				NetworkPassphrase:        network.PublicNetworkPassphrase,
-				Sep10SigningPublicKey:    "GAX46JJZ3NPUM2EUBTTGFM6ITDF7IGAFNBSVWDONPYZJREHFPP2I5U7S",
-				AnchorPlatformBaseSepURL: "https://anchor-platform-domain",
-				EnableAnchorPlatform:     false,
-				BaseURL:                  "https://sdp-domain",
-			},
-			wantLines: []string{
-				`ACCOUNTS=["GAX46JJZ3NPUM2EUBTTGFM6ITDF7IGAFNBSVWDONPYZJREHFPP2I5U7S"]`,
-				`SIGNING_KEY="GAX46JJZ3NPUM2EUBTTGFM6ITDF7IGAFNBSVWDONPYZJREHFPP2I5U7S"`,
-				fmt.Sprintf("NETWORK_PASSPHRASE=%q", network.PublicNetworkPassphrase),
-				fmt.Sprintf("HORIZON_URL=%q", horizonPubnetURL),
-				`WEB_AUTH_ENDPOINT="https://test.com/sep10/auth"`,
-				`TRANSFER_SERVER_SEP0024="https://test.com/sep24"`,
-			},
-		},
-		{
 			name:              "pubnet with anchor platform enabled (with tenant in context)",
 			isTenantInContext: true,
 			tenantInContext:   testTenant,
 			s: StellarTomlHandler{
 				// DistributionAccountResolver: <---- this is being injected in the test below
-<<<<<<< HEAD
 				NetworkPassphrase:        network.PublicNetworkPassphrase,
 				Sep10SigningPublicKey:    "GAX46JJZ3NPUM2EUBTTGFM6ITDF7IGAFNBSVWDONPYZJREHFPP2I5U7S",
 				AnchorPlatformBaseSepURL: "https://anchor-platform-domain",
 				EnableAnchorPlatform:     true,
 				BaseURL:                  "https://sdp-domain",
-=======
-				NetworkPassphrase:     network.PublicNetworkPassphrase,
-				Sep10SigningPublicKey: "GAX46JJZ3NPUM2EUBTTGFM6ITDF7IGAFNBSVWDONPYZJREHFPP2I5U7S",
-				BaseURL:               "https://test.com",
->>>>>>> 27d2d4a8
+			},
+			wantLines: []string{
+				fmt.Sprintf(`ACCOUNTS=[%q, "GAX46JJZ3NPUM2EUBTTGFM6ITDF7IGAFNBSVWDONPYZJREHFPP2I5U7S"]`, tenantDistAccPublicKey),
+				`SIGNING_KEY="GAX46JJZ3NPUM2EUBTTGFM6ITDF7IGAFNBSVWDONPYZJREHFPP2I5U7S"`,
+				fmt.Sprintf("NETWORK_PASSPHRASE=%q", network.PublicNetworkPassphrase),
+				fmt.Sprintf("HORIZON_URL=%q", horizonPubnetURL),
+				`WEB_AUTH_ENDPOINT="https://anchor-platform-domain/auth"`,
+				`TRANSFER_SERVER_SEP0024="https://anchor-platform-domain/sep24"`,
+			},
+		},
+		{
+			name:              "pubnet with anchor platform disabled (with tenant in context)",
+			isTenantInContext: true,
+			s: StellarTomlHandler{
+				// DistributionAccountResolver: <---- this is being injected in the test below
+				NetworkPassphrase:        network.PublicNetworkPassphrase,
+				Sep10SigningPublicKey:    "GAX46JJZ3NPUM2EUBTTGFM6ITDF7IGAFNBSVWDONPYZJREHFPP2I5U7S",
+				AnchorPlatformBaseSepURL: "https://anchor-platform-domain",
+				EnableAnchorPlatform:     false,
+				BaseURL:                  "https://sdp-domain",
 			},
 			wantLines: []string{
 				fmt.Sprintf(`ACCOUNTS=[%q, "GAX46JJZ3NPUM2EUBTTGFM6ITDF7IGAFNBSVWDONPYZJREHFPP2I5U7S"]`, tenantDistAccPublicKey),
@@ -144,41 +152,35 @@
 			},
 		},
 		{
-			name:              "pubnet with anchor platform disabled (with tenant in context)",
-			isTenantInContext: true,
-			s: StellarTomlHandler{
-				// DistributionAccountResolver: <---- this is being injected in the test below
-				NetworkPassphrase:        network.PublicNetworkPassphrase,
-				Sep10SigningPublicKey:    "GAX46JJZ3NPUM2EUBTTGFM6ITDF7IGAFNBSVWDONPYZJREHFPP2I5U7S",
-				AnchorPlatformBaseSepURL: "https://anchor-platform-domain",
-				EnableAnchorPlatform:     false,
-				BaseURL:                  "https://sdp-domain",
-			},
-			wantLines: []string{
-				fmt.Sprintf(`ACCOUNTS=[%q, "GAX46JJZ3NPUM2EUBTTGFM6ITDF7IGAFNBSVWDONPYZJREHFPP2I5U7S"]`, tenantDistAccPublicKey),
-				`SIGNING_KEY="GAX46JJZ3NPUM2EUBTTGFM6ITDF7IGAFNBSVWDONPYZJREHFPP2I5U7S"`,
-				fmt.Sprintf("NETWORK_PASSPHRASE=%q", network.PublicNetworkPassphrase),
-				fmt.Sprintf("HORIZON_URL=%q", horizonPubnetURL),
-				`WEB_AUTH_ENDPOINT="https://tenant-domain/sep10/auth"`,
-				`TRANSFER_SERVER_SEP0024="https://tenant-domain/sep24"`,
-			},
-		},
-		{
 			name:              "testnet with anchor platform enabled (without tenant in context)",
 			isTenantInContext: false,
 			s: StellarTomlHandler{
 				// DistributionAccountResolver: <---- this is being injected in the test below
-<<<<<<< HEAD
 				NetworkPassphrase:        network.TestNetworkPassphrase,
 				Sep10SigningPublicKey:    "GAX46JJZ3NPUM2EUBTTGFM6ITDF7IGAFNBSVWDONPYZJREHFPP2I5U7S",
 				AnchorPlatformBaseSepURL: "https://anchor-platform-domain",
 				EnableAnchorPlatform:     true,
 				BaseURL:                  "https://sdp-domain",
-=======
-				NetworkPassphrase:     network.TestNetworkPassphrase,
-				Sep10SigningPublicKey: "GAX46JJZ3NPUM2EUBTTGFM6ITDF7IGAFNBSVWDONPYZJREHFPP2I5U7S",
-				BaseURL:               "https://test.com",
->>>>>>> 27d2d4a8
+			},
+			wantLines: []string{
+				`ACCOUNTS=["GAX46JJZ3NPUM2EUBTTGFM6ITDF7IGAFNBSVWDONPYZJREHFPP2I5U7S"]`,
+				`SIGNING_KEY="GAX46JJZ3NPUM2EUBTTGFM6ITDF7IGAFNBSVWDONPYZJREHFPP2I5U7S"`,
+				fmt.Sprintf("NETWORK_PASSPHRASE=%q", network.TestNetworkPassphrase),
+				fmt.Sprintf("HORIZON_URL=%q", horizonTestnetURL),
+				`WEB_AUTH_ENDPOINT="https://anchor-platform-domain/auth"`,
+				`TRANSFER_SERVER_SEP0024="https://anchor-platform-domain/sep24"`,
+			},
+		},
+		{
+			name:              "testnet with anchor platform disabled (without tenant in context)",
+			isTenantInContext: false,
+			s: StellarTomlHandler{
+				// DistributionAccountResolver: <---- this is being injected in the test below
+				NetworkPassphrase:        network.TestNetworkPassphrase,
+				Sep10SigningPublicKey:    "GAX46JJZ3NPUM2EUBTTGFM6ITDF7IGAFNBSVWDONPYZJREHFPP2I5U7S",
+				AnchorPlatformBaseSepURL: "https://anchor-platform-domain",
+				EnableAnchorPlatform:     false,
+				BaseURL:                  "https://sdp-domain",
 			},
 			wantLines: []string{
 				`ACCOUNTS=["GAX46JJZ3NPUM2EUBTTGFM6ITDF7IGAFNBSVWDONPYZJREHFPP2I5U7S"]`,
@@ -190,42 +192,36 @@
 			},
 		},
 		{
-			name:              "testnet with anchor platform disabled (without tenant in context)",
-			isTenantInContext: false,
-			s: StellarTomlHandler{
-				// DistributionAccountResolver: <---- this is being injected in the test below
-				NetworkPassphrase:        network.TestNetworkPassphrase,
-				Sep10SigningPublicKey:    "GAX46JJZ3NPUM2EUBTTGFM6ITDF7IGAFNBSVWDONPYZJREHFPP2I5U7S",
-				AnchorPlatformBaseSepURL: "https://anchor-platform-domain",
-				EnableAnchorPlatform:     false,
-				BaseURL:                  "https://sdp-domain",
-			},
-			wantLines: []string{
-				`ACCOUNTS=["GAX46JJZ3NPUM2EUBTTGFM6ITDF7IGAFNBSVWDONPYZJREHFPP2I5U7S"]`,
-				`SIGNING_KEY="GAX46JJZ3NPUM2EUBTTGFM6ITDF7IGAFNBSVWDONPYZJREHFPP2I5U7S"`,
-				fmt.Sprintf("NETWORK_PASSPHRASE=%q", network.TestNetworkPassphrase),
-				fmt.Sprintf("HORIZON_URL=%q", horizonTestnetURL),
-				`WEB_AUTH_ENDPOINT="https://test.com/sep10/auth"`,
-				`TRANSFER_SERVER_SEP0024="https://test.com/sep24"`,
-			},
-		},
-		{
 			name:              "testnet with anchor platform enabled (with tenant in context)",
 			isTenantInContext: true,
 			tenantInContext:   testTenant,
 			s: StellarTomlHandler{
 				// DistributionAccountResolver: <---- this is being injected in the test below
-<<<<<<< HEAD
 				NetworkPassphrase:        network.TestNetworkPassphrase,
 				Sep10SigningPublicKey:    "GAX46JJZ3NPUM2EUBTTGFM6ITDF7IGAFNBSVWDONPYZJREHFPP2I5U7S",
 				AnchorPlatformBaseSepURL: "https://anchor-platform-domain",
 				EnableAnchorPlatform:     true,
 				BaseURL:                  "https://sdp-domain",
-=======
-				NetworkPassphrase:     network.TestNetworkPassphrase,
-				Sep10SigningPublicKey: "GAX46JJZ3NPUM2EUBTTGFM6ITDF7IGAFNBSVWDONPYZJREHFPP2I5U7S",
-				BaseURL:               "https://test.com",
->>>>>>> 27d2d4a8
+			},
+			wantLines: []string{
+				fmt.Sprintf(`ACCOUNTS=[%q, "GAX46JJZ3NPUM2EUBTTGFM6ITDF7IGAFNBSVWDONPYZJREHFPP2I5U7S"]`, tenantDistAccPublicKey),
+				`SIGNING_KEY="GAX46JJZ3NPUM2EUBTTGFM6ITDF7IGAFNBSVWDONPYZJREHFPP2I5U7S"`,
+				fmt.Sprintf("NETWORK_PASSPHRASE=%q", network.TestNetworkPassphrase),
+				fmt.Sprintf("HORIZON_URL=%q", horizonTestnetURL),
+				`WEB_AUTH_ENDPOINT="https://anchor-platform-domain/auth"`,
+				`TRANSFER_SERVER_SEP0024="https://anchor-platform-domain/sep24"`,
+			},
+		},
+		{
+			name:              "testnet with anchor platform disabled (with tenant in context)",
+			isTenantInContext: true,
+			s: StellarTomlHandler{
+				// DistributionAccountResolver: <---- this is being injected in the test below
+				NetworkPassphrase:        network.TestNetworkPassphrase,
+				Sep10SigningPublicKey:    "GAX46JJZ3NPUM2EUBTTGFM6ITDF7IGAFNBSVWDONPYZJREHFPP2I5U7S",
+				AnchorPlatformBaseSepURL: "https://anchor-platform-domain",
+				EnableAnchorPlatform:     false,
+				BaseURL:                  "https://sdp-domain",
 			},
 			wantLines: []string{
 				fmt.Sprintf(`ACCOUNTS=[%q, "GAX46JJZ3NPUM2EUBTTGFM6ITDF7IGAFNBSVWDONPYZJREHFPP2I5U7S"]`, tenantDistAccPublicKey),
@@ -236,44 +232,22 @@
 				`TRANSFER_SERVER_SEP0024="https://tenant.example.com/sep24"`,
 			},
 		},
-		{
-			name:              "testnet with anchor platform disabled (with tenant in context)",
-			isTenantInContext: true,
-			s: StellarTomlHandler{
-				// DistributionAccountResolver: <---- this is being injected in the test below
-				NetworkPassphrase:        network.TestNetworkPassphrase,
-				Sep10SigningPublicKey:    "GAX46JJZ3NPUM2EUBTTGFM6ITDF7IGAFNBSVWDONPYZJREHFPP2I5U7S",
-				AnchorPlatformBaseSepURL: "https://anchor-platform-domain",
-				EnableAnchorPlatform:     false,
-				BaseURL:                  "https://sdp-domain",
-			},
-			wantLines: []string{
-				fmt.Sprintf(`ACCOUNTS=[%q, "GAX46JJZ3NPUM2EUBTTGFM6ITDF7IGAFNBSVWDONPYZJREHFPP2I5U7S"]`, tenantDistAccPublicKey),
-				`SIGNING_KEY="GAX46JJZ3NPUM2EUBTTGFM6ITDF7IGAFNBSVWDONPYZJREHFPP2I5U7S"`,
-				fmt.Sprintf("NETWORK_PASSPHRASE=%q", network.TestNetworkPassphrase),
-				fmt.Sprintf("HORIZON_URL=%q", horizonTestnetURL),
-				`WEB_AUTH_ENDPOINT="https://tenant-domain/sep10/auth"`,
-				`TRANSFER_SERVER_SEP0024="https://tenant-domain/sep24"`,
-			},
-		},
 	}
 	for _, tc := range testCases {
 		t.Run(tc.name, func(t *testing.T) {
 			ctx := context.Background()
 
-<<<<<<< HEAD
 			// Set up tenant context if needed
 			if tc.isTenantInContext {
-				tenantBaseURL := "https://tenant-domain"
-				mockTenant := &tenant.Tenant{
-					BaseURL: &tenantBaseURL,
+				if tc.tenantInContext != nil {
+					ctx = tenant.SaveTenantInContext(ctx, tc.tenantInContext)
+				} else {
+					tenantBaseURL := "https://tenant.example.com"
+					mockTenant := &tenant.Tenant{
+						BaseURL: &tenantBaseURL,
+					}
+					ctx = tenant.SaveTenantInContext(ctx, mockTenant)
 				}
-				ctx = tenant.SaveTenantInContext(ctx, mockTenant)
-=======
-			// Add tenant to context if needed
-			if tc.isTenantInContext && tc.tenantInContext != nil {
-				ctx = tenant.SaveTenantInContext(ctx, tc.tenantInContext)
->>>>>>> 27d2d4a8
 			}
 
 			// Prepare mock
@@ -446,12 +420,8 @@
 			NetworkPassphrase:           network.TestNetworkPassphrase,
 			Sep10SigningPublicKey:       "GAX46JJZ3NPUM2EUBTTGFM6ITDF7IGAFNBSVWDONPYZJREHFPP2I5U7S",
 			Models:                      models,
-<<<<<<< HEAD
 			EnableAnchorPlatform:        true,
 			BaseURL:                     "https://sdp-domain",
-=======
-			BaseURL:                     "http://default-tenant.stellar.local:8000",
->>>>>>> 27d2d4a8
 		}
 
 		r := chi.NewRouter()
@@ -502,12 +472,8 @@
 			NetworkPassphrase:           network.PublicNetworkPassphrase,
 			Sep10SigningPublicKey:       "GAX46JJZ3NPUM2EUBTTGFM6ITDF7IGAFNBSVWDONPYZJREHFPP2I5U7S",
 			Models:                      models,
-<<<<<<< HEAD
 			EnableAnchorPlatform:        true,
 			BaseURL:                     "https://sdp-domain",
-=======
-			BaseURL:                     "http://default-tenant.stellar.local:8000",
->>>>>>> 27d2d4a8
 		}
 
 		r := chi.NewRouter()
@@ -559,12 +525,8 @@
 			Sep10SigningPublicKey:       "GAX46JJZ3NPUM2EUBTTGFM6ITDF7IGAFNBSVWDONPYZJREHFPP2I5U7S",
 			Models:                      models,
 			InstanceName:                "SDP Pubnet",
-<<<<<<< HEAD
 			EnableAnchorPlatform:        true,
 			BaseURL:                     "https://sdp-domain",
-=======
-			BaseURL:                     "https://instance.example.com",
->>>>>>> 27d2d4a8
 		}
 
 		r := chi.NewRouter()
