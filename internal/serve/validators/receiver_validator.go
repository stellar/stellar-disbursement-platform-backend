--- conflicted
+++ resolved
@@ -81,15 +81,11 @@
 
 		if memo != "" {
 			_, err := ValidateWalletAddressMemo(address, memo)
-<<<<<<< HEAD
-			rv.CheckError(err, fmt.Sprintf("wallets[%d].memo", i), "invalid memo format. For more information about memo formats, visit https://docs.stellar.org/learn/encyclopedia/transactions-specialized/memos")
-=======
 			if errors.Is(err, ErrMemoNotSupportedForContract) {
 				rv.Check(false, fmt.Sprintf("wallets[%d].memo", i), "memos are not supported for contract addresses")
 			} else {
 				rv.CheckError(err, fmt.Sprintf("wallets[%d].memo", i), "invalid memo format. For more information about memo formats, visit https://docs.stellar.org/learn/encyclopedia/transactions-specialized/memos")
 			}
->>>>>>> bef84296
 		}
 
 		req.Wallets[i].Address = address
