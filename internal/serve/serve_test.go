--- conflicted
+++ resolved
@@ -473,10 +473,8 @@
 		// api-keys
 		{http.MethodPost, "/api-keys"},
 		{http.MethodGet, "/api-keys"},
-<<<<<<< HEAD
 		{http.MethodDelete, "/api-keys/12345"},
-=======
->>>>>>> eb0a2684
+
 	}
 
 	// Expect 401 as a response:
