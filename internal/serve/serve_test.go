--- conflicted
+++ resolved
@@ -512,17 +512,6 @@
 		Return(distAccount, nil).
 		Maybe()
 
-<<<<<<< HEAD
-	producerMock := events.NewMockProducer(t)
-	producerMock.
-		On("Ping", mock.Anything).
-		Return(nil).
-		Maybe()
-	producerMock.
-		On("BrokerType").
-		Return(events.KafkaEventBrokerType).
-		Maybe()
-
 	// Setup embedded wallet service mock
 	mEmbeddedWalletService := servicesMocks.NewMockEmbeddedWalletService(t)
 	mEmbeddedWalletService.
@@ -542,8 +531,6 @@
 		}, nil).
 		Maybe()
 
-=======
->>>>>>> 22466004
 	serveOptions := ServeOptions{
 		CrashTrackerClient:              crashTrackerClient,
 		MtnDBConnectionPool:             dbConnectionPool,
