package serve

import (
	"context"
	"fmt"
	"io"
	"net/http"
	"net/http/httptest"
	"strings"
	"testing"
	"time"

	"github.com/go-chi/chi/v5"
	"github.com/stellar/go/clients/horizonclient"
	"github.com/stellar/go/network"
	supporthttp "github.com/stellar/go/support/http"
	"github.com/stellar/go/support/log"
	"github.com/stellar/go/txnbuild"
	"github.com/stretchr/testify/assert"
	"github.com/stretchr/testify/mock"
	"github.com/stretchr/testify/require"

	"github.com/stellar/stellar-disbursement-platform-backend/db"
	"github.com/stellar/stellar-disbursement-platform-backend/db/dbtest"
	"github.com/stellar/stellar-disbursement-platform-backend/internal/crashtracker"
	"github.com/stellar/stellar-disbursement-platform-backend/internal/data"
	"github.com/stellar/stellar-disbursement-platform-backend/internal/events"
	"github.com/stellar/stellar-disbursement-platform-backend/internal/message"
	"github.com/stellar/stellar-disbursement-platform-backend/internal/monitor"
	monitorMocks "github.com/stellar/stellar-disbursement-platform-backend/internal/monitor/mocks"
	"github.com/stellar/stellar-disbursement-platform-backend/internal/serve/middleware"
	"github.com/stellar/stellar-disbursement-platform-backend/internal/serve/publicfiles"
	"github.com/stellar/stellar-disbursement-platform-backend/internal/stellar"
	"github.com/stellar/stellar-disbursement-platform-backend/internal/transactionsubmission/engine"
	preconditionsMocks "github.com/stellar/stellar-disbursement-platform-backend/internal/transactionsubmission/engine/preconditions/mocks"
	"github.com/stellar/stellar-disbursement-platform-backend/internal/transactionsubmission/engine/signing"
	"github.com/stellar/stellar-disbursement-platform-backend/pkg/schema"
	"github.com/stellar/stellar-disbursement-platform-backend/stellar-auth/pkg/auth"
	"github.com/stellar/stellar-disbursement-platform-backend/stellar-multitenant/pkg/tenant"
)

type mockHTTPServer struct {
	mock.Mock
}

func (m *mockHTTPServer) Run(conf supporthttp.Config) {
	m.Called(conf)
}

const (
	publicKeyStr = `-----BEGIN PUBLIC KEY-----
MFkwEwYHKoZIzj0CAQYIKoZIzj0DAQcDQgAER88h7AiQyVDysRTxKvBB6CaiO/kS
cvGyimApUE/12gFhNTRf37SE19CSCllKxstnVFOpLLWB7Qu5OJ0Wvcz3hg==
-----END PUBLIC KEY-----`
	privateKeyStr = `-----BEGIN PRIVATE KEY-----
MIGHAgEAMBMGByqGSM49AgEGCCqGSM49AwEHBG0wawIBAQQgIqI1MzMZIw2pQDLx
Jn0+FcNT/hNjwtn2TW43710JKZqhRANCAARHzyHsCJDJUPKxFPEq8EHoJqI7+RJy
8bKKYClQT/XaAWE1NF/ftITX0JIKWUrGy2dUU6kstYHtC7k4nRa9zPeG
-----END PRIVATE KEY-----`
	distAccPublicKey = "GBQQ7ATXREG5PXUTZ6UXR6LQRWVKVRTXLJKMN6UJCN6TGTFY7FKFUCBC"
)

func Test_Serve(t *testing.T) {
	dbt := dbtest.OpenWithoutMigrations(t)
	defer dbt.Close()
	dbConnectionPool, err := db.OpenDBConnectionPool(dbt.DSN)
	require.NoError(t, err)
	defer dbConnectionPool.Close()

	models, err := data.NewModels(dbConnectionPool)
	require.NoError(t, err)

	mockCrashTrackerClient := &crashtracker.MockCrashTrackerClient{}

	opts := ServeOptions{
		CrashTrackerClient:              mockCrashTrackerClient,
		MtnDBConnectionPool:             dbConnectionPool,
		AdminDBConnectionPool:           dbConnectionPool,
		TSSDBConnectionPool:             dbConnectionPool,
		EC256PrivateKey:                 privateKeyStr,
		Environment:                     "test",
		GitCommit:                       "1234567890abcdef",
		Models:                          models,
		Port:                            8000,
		ResetTokenExpirationHours:       1,
		SEP24JWTSecret:                  "jwt_secret_1234567890",
		AnchorPlatformBasePlatformURL:   "https://test.com",
		AnchorPlatformOutgoingJWTSecret: "jwt_secret_1234567890",
		Version:                         "x.y.z",
		NetworkPassphrase:               network.TestNetworkPassphrase,
	}

	// Mock supportHTTPRun
	mHTTPServer := mockHTTPServer{}
	mHTTPServer.On("Run", mock.AnythingOfType("http.Config")).Run(func(args mock.Arguments) {
		conf, ok := args.Get(0).(supporthttp.Config)
		require.True(t, ok, "should be of type supporthttp.Config")
		assert.Equal(t, ":8000", conf.ListenAddr)
		assert.Equal(t, time.Minute*3, conf.TCPKeepAlive)
		assert.Equal(t, time.Second*50, conf.ShutdownGracePeriod)
		assert.Equal(t, time.Second*5, conf.ReadTimeout)
		assert.Equal(t, time.Second*35, conf.WriteTimeout)
		assert.Equal(t, time.Minute*2, conf.IdleTimeout)
		assert.Nil(t, conf.TLS)
		assert.ObjectsAreEqualValues(handleHTTP(opts), conf.Handler)
		conf.OnStopping()
	}).Once()
	mockCrashTrackerClient.On("FlushEvents", 2*time.Second).Return(false).Once()
	mockCrashTrackerClient.On("Recover").Once()

	// test and assert
	err = Serve(opts, &mHTTPServer)
	require.NoError(t, err)
	mHTTPServer.AssertExpectations(t)
	mockCrashTrackerClient.AssertExpectations(t)
}

func Test_Serve_callsValidateSecurity(t *testing.T) {
	dbt := dbtest.Open(t)
	defer dbt.Close()
	dbConnectionPool, err := db.OpenDBConnectionPool(dbt.DSN)
	require.NoError(t, err)
	defer dbConnectionPool.Close()

	serveOptions := getServeOptionsForTests(t, dbConnectionPool)

	mHTTPServer := mockHTTPServer{}
	serveOptions.NetworkPassphrase = network.PublicNetworkPassphrase

	// Make sure MFA is enforced in pubnet
	serveOptions.DisableMFA = true
	err = Serve(serveOptions, &mHTTPServer)
	require.EqualError(t, err, "validating security options: MFA cannot be disabled in pubnet")
}

func Test_ServeOptions_ValidateSecurity(t *testing.T) {
	t.Run("Pubnet + DisableMFA: should return error", func(t *testing.T) {
		serveOptions := ServeOptions{
			NetworkPassphrase: network.PublicNetworkPassphrase,
			DisableMFA:        true,
		}

		err := serveOptions.ValidateSecurity()
		require.EqualError(t, err, "MFA cannot be disabled in pubnet")
	})

	t.Run("Testnet + DisableMFA: should not return error", func(t *testing.T) {
		// Testnet + DisableMFA: should not return error
		buf := new(strings.Builder)
		log.DefaultLogger.SetOutput(buf)

		serveOptions := ServeOptions{
			NetworkPassphrase: network.TestNetworkPassphrase,
			DisableMFA:        true,
		}

		err := serveOptions.ValidateSecurity()
		require.NoError(t, err)
		require.Contains(t, buf.String(), "MFA is disabled in network 'Test SDF Network ; September 2015'")
	})

	t.Run("Testnet + DisableReCAPTCHA: should not return error", func(t *testing.T) {
		// Testnet + DisableReCAPTCHA: should not return error
		buf := new(strings.Builder)
		log.DefaultLogger.SetOutput(buf)

		serveOptions := ServeOptions{
			NetworkPassphrase: network.TestNetworkPassphrase,
			DisableReCAPTCHA:  true,
		}

		err := serveOptions.ValidateSecurity()
		require.NoError(t, err)
		require.Contains(t, buf.String(), "reCAPTCHA is disabled in network 'Test SDF Network ; September 2015'")
	})
}

func Test_Serve_callsValidateRpc(t *testing.T) {
	t.Run("RPC Header Key + Value without URL: should return error", func(t *testing.T) {
		buf := new(strings.Builder)
		log.DefaultLogger.SetOutput(buf)

		rpcOptions := stellar.RPCOptions{
			RPCRequestAuthHeaderKey:   "Authorization: Bearer",
			RPCRequestAuthHeaderValue: "test",
		}
		serveOptions := ServeOptions{
			RpcConfig: rpcOptions,
		}

		err := serveOptions.ValidateRpc()
		require.EqualError(t, err, "RPC URL must be set when RPC request header key or value is set")
	})

	t.Run("RPC Header Key without URL: should return error", func(t *testing.T) {
		buf := new(strings.Builder)
		log.DefaultLogger.SetOutput(buf)

		rpcOptions := stellar.RPCOptions{
			RPCRequestAuthHeaderKey: "Authorization: Bearer",
		}

		serveOptions := ServeOptions{
			RpcConfig: rpcOptions,
		}
		err := serveOptions.ValidateRpc()
		require.EqualError(t, err, "RPC URL must be set when RPC request header key or value is set")
	})

	t.Run("RPC Header Value without URL: should return error", func(t *testing.T) {
		buf := new(strings.Builder)
		log.DefaultLogger.SetOutput(buf)

		rpcOptions := stellar.RPCOptions{
			RPCRequestAuthHeaderValue: "test",
		}

		serveOptions := ServeOptions{
			RpcConfig: rpcOptions,
		}
		err := serveOptions.ValidateRpc()
		require.EqualError(t, err, "RPC URL must be set when RPC request header key or value is set")
	})

	t.Run("RPC URL + Header Key without Value: should return error", func(t *testing.T) {
		buf := new(strings.Builder)
		log.DefaultLogger.SetOutput(buf)

		rpcOptions := stellar.RPCOptions{
			RPCUrl:                  "http://localhost:8000",
			RPCRequestAuthHeaderKey: "Authorization: Bearer",
		}

		serveOptions := ServeOptions{
			RpcConfig: rpcOptions,
		}
		err := serveOptions.ValidateRpc()
		require.EqualError(t, err, "RPC request header value must be set when RPC request header key is set")
	})

	t.Run("RPC URL + Header Value without Value: should return error", func(t *testing.T) {
		buf := new(strings.Builder)
		log.DefaultLogger.SetOutput(buf)

		rpcOptions := stellar.RPCOptions{
			RPCUrl:                    "http://localhost:8000",
			RPCRequestAuthHeaderValue: "test",
		}

		serveOptions := ServeOptions{
			RpcConfig: rpcOptions,
		}
		err := serveOptions.ValidateRpc()
		require.EqualError(t, err, "RPC request header key must be set when RPC request header value is set")
	})

	t.Run("RPC URL without Headers: should not return error", func(t *testing.T) {
		buf := new(strings.Builder)
		log.DefaultLogger.SetOutput(buf)

		rpcOptions := stellar.RPCOptions{
			RPCUrl: "http://localhost:8000",
		}

		serveOptions := ServeOptions{
			RpcConfig: rpcOptions,
		}
		err := serveOptions.ValidateRpc()
		require.NoError(t, err)
	})

	t.Run("RPC URL + Headers: should not return error", func(t *testing.T) {
		buf := new(strings.Builder)
		log.DefaultLogger.SetOutput(buf)

		rpcOptions := stellar.RPCOptions{
			RPCUrl:                    "http://localhost:8000",
			RPCRequestAuthHeaderKey:   "Authorization: Bearer",
			RPCRequestAuthHeaderValue: "test",
		}

		serveOptions := ServeOptions{
			RpcConfig: rpcOptions,
		}
		err := serveOptions.ValidateRpc()
		require.NoError(t, err)
	})

	t.Run("embedded wallets enabled without WASM hash: should return error", func(t *testing.T) {
		serveOptions := ServeOptions{
			EnableEmbeddedWallets: true,
			RpcConfig:             stellar.RpcOptions{RpcURL: "http://localhost:8000"},
		}
		err := serveOptions.ValidateRpc()
		require.EqualError(t, err, "embedded wallets WASM hash must be set when embedded wallets are enabled")
	})

	t.Run("SEP-45 enabled without contract ID: should return error", func(t *testing.T) {
		serveOptions := ServeOptions{
			EnableSep45: true,
			RpcConfig:   stellar.RpcOptions{RpcURL: "http://localhost:8000"},
		}
		err := serveOptions.ValidateRpc()
		require.EqualError(t, err, "SEP-45 contract ID must be set when SEP-45 is enabled")
	})

<<<<<<< HEAD
	t.Run("embedded wallets enabled without RPC URL: should return error", func(t *testing.T) {
		serveOptions := ServeOptions{
			EnableEmbeddedWallets:   true,
			EmbeddedWalletsWasmHash: "abc123",
			RpcConfig:               stellar.RpcOptions{},
		}
		err := serveOptions.ValidateRpc()
		require.EqualError(t, err, "RPC URL must be set when RPC-dependent features are enabled")
	})
=======
		rpcOptions := stellar.RPCOptions{}
>>>>>>> 8ec0accf

	t.Run("SEP-45 enabled without RPC URL: should return error", func(t *testing.T) {
		serveOptions := ServeOptions{
			EnableSep45:     true,
			Sep45ContractId: "CD3LA6RKF5D2FN2R2L57MWXLBRSEWWENE74YBEFZSSGNJRJGICFGQXMX",
			RpcConfig:       stellar.RpcOptions{},
		}
		err := serveOptions.ValidateRpc()
		require.EqualError(t, err, "RPC URL must be set when RPC-dependent features are enabled")
	})

	t.Run("embedded wallets enabled with valid configuration: should not return error", func(t *testing.T) {
		serveOptions := ServeOptions{
			EnableEmbeddedWallets:   true,
			EmbeddedWalletsWasmHash: "abc123",
			RpcConfig:               stellar.RpcOptions{RpcURL: "http://localhost:8000"},
		}
		err := serveOptions.ValidateRpc()
		require.NoError(t, err)
	})

	t.Run("SEP-45 enabled with valid configuration: should not return error", func(t *testing.T) {
		serveOptions := ServeOptions{
			EnableSep45:     true,
			Sep45ContractId: "CD3LA6RKF5D2FN2R2L57MWXLBRSEWWENE74YBEFZSSGNJRJGICFGQXMX",
			RpcConfig:       stellar.RpcOptions{RpcURL: "http://localhost:8000"},
		}
		err := serveOptions.ValidateRpc()
		require.NoError(t, err)
	})

	t.Run("both features enabled with valid configuration: should not return error", func(t *testing.T) {
		serveOptions := ServeOptions{
			EnableEmbeddedWallets:   true,
			EmbeddedWalletsWasmHash: "abc123",
			EnableSep45:             true,
			Sep45ContractId:         "CD3LA6RKF5D2FN2R2L57MWXLBRSEWWENE74YBEFZSSGNJRJGICFGQXMX",
			RpcConfig:               stellar.RpcOptions{RpcURL: "http://localhost:8000"},
		}
		err := serveOptions.ValidateRpc()
		require.NoError(t, err)
	})

	t.Run("SEP-45 contract ID with RPC URL: should not return error", func(t *testing.T) {
		buf := new(strings.Builder)
		log.DefaultLogger.SetOutput(buf)

		rpcOptions := stellar.RPCOptions{
			RPCUrl: "http://localhost:8000",
		}

		serveOptions := ServeOptions{
			RpcConfig:       rpcOptions,
			Sep45ContractId: "CD3LA6RKF5D2FN2R2L57MWXLBRSEWWENE74YBEFZSSGNJRJGICFGQXMX",
		}
		err := serveOptions.ValidateRpc()
		require.NoError(t, err)
	})

	t.Run("SEP-45 contract ID with RPC URL and Headers: should not return error", func(t *testing.T) {
		buf := new(strings.Builder)
		log.DefaultLogger.SetOutput(buf)

		rpcOptions := stellar.RPCOptions{
			RPCUrl:                    "http://localhost:8000",
			RPCRequestAuthHeaderKey:   "Authorization: Bearer",
			RPCRequestAuthHeaderValue: "test",
		}

		serveOptions := ServeOptions{
			RpcConfig:       rpcOptions,
			Sep45ContractId: "CD3LA6RKF5D2FN2R2L57MWXLBRSEWWENE74YBEFZSSGNJRJGICFGQXMX",
		}
		err := serveOptions.ValidateRpc()
		require.NoError(t, err)
	})
}

func Test_handleHTTP_Health(t *testing.T) {
	dbt := dbtest.Open(t)
	defer dbt.Close()
	dbConnectionPool, err := db.OpenDBConnectionPool(dbt.DSN)
	require.NoError(t, err)
	defer dbConnectionPool.Close()

	models, err := data.NewModels(dbConnectionPool)
	require.NoError(t, err)

	mMonitorService := monitorMocks.NewMockMonitorService(t)
	mLabels := monitor.HttpRequestLabels{
		Status: "200",
		Route:  "/health",
		Method: "GET",
	}
	mMonitorService.
		On("MonitorHttpRequestDuration", mock.AnythingOfType("time.Duration"), mLabels).
		Return(nil).
		Once()

	producerMock := events.NewMockProducer(t)
	producerMock.
		On("Ping", mock.Anything).
		Return(nil).
		Once()
	producerMock.
		On("BrokerType").
		Return(events.KafkaEventBrokerType).
		Once()

	handlerMux := handleHTTP(ServeOptions{
		EC256PrivateKey:       privateKeyStr,
		Environment:           "test",
		GitCommit:             "1234567890abcdef",
		Models:                models,
		MonitorService:        mMonitorService,
		SEP24JWTSecret:        "jwt_secret_1234567890",
		Version:               "x.y.z",
		tenantManager:         tenant.NewManager(tenant.WithDatabase(dbConnectionPool)),
		EventProducer:         producerMock,
		AdminDBConnectionPool: dbConnectionPool,
	})

	req := httptest.NewRequest("GET", "/health", nil)
	req.Header.Set(middleware.TenantHeaderKey, "aid-org")
	w := httptest.NewRecorder()
	handlerMux.ServeHTTP(w, req)

	resp := w.Result()
	body, err := io.ReadAll(resp.Body)
	require.NoError(t, err)
	assert.Equal(t, http.StatusOK, resp.StatusCode)
	wantBody := `{
		"status": "pass",
		"version": "x.y.z",
		"service_id": "serve",
		"release_id": "1234567890abcdef",
		"services": {
			"database": "pass",
			"kafka": "pass"
		}
	}`
	assert.JSONEq(t, wantBody, string(body))
}

func Test_staticFileServer(t *testing.T) {
	r := chi.NewMux()

	staticFileServer(r, publicfiles.PublicFiles)

	t.Run("Should return not found when tryig to access a folder", func(t *testing.T) {
		req, err := http.NewRequest("GET", "/static/", nil)
		require.NoError(t, err)
		rr := httptest.NewRecorder()
		r.ServeHTTP(rr, req)

		resp := rr.Result()
		data, err := io.ReadAll(resp.Body)
		require.NoError(t, err)

		assert.Equal(t, http.StatusNotFound, rr.Code)
		assert.Equal(t, "text/plain; charset=utf-8", rr.Header().Get("Content-Type"))
		assert.Equal(t, "404 page not found\n", string(data))
	})

	t.Run("Should return file contents on a valid file", func(t *testing.T) {
		req, err := http.NewRequest("GET", "/static/js/test_mock.js", nil)
		require.NoError(t, err)
		rr := httptest.NewRecorder()
		r.ServeHTTP(rr, req)

		resp := rr.Result()
		data, err := io.ReadAll(resp.Body)
		require.NoError(t, err)

		assert.Equal(t, http.StatusOK, rr.Code)
		assert.Contains(t, rr.Header().Get("Content-Type"), "javascript")
		assert.Equal(t, "console.log(\"test mock file.\");\n", string(data))
	})
}

// getServeOptionsForTests returns an instance of ServeOptions for testing purposes.
// 🚨 Don't forget to call `defer serveOptions.dbConnectionPool.Close()` in your test 🚨.
func getServeOptionsForTests(t *testing.T, dbConnectionPool db.DBConnectionPool) ServeOptions {
	t.Helper()

	mMonitorService := monitorMocks.NewMockMonitorService(t)
	mMonitorService.On("MonitorHttpRequestDuration", mock.AnythingOfType("time.Duration"), mock.Anything).Return(nil).Maybe()

	messengerClientMock := message.MessengerClientMock{}
	messengerClientMock.On("SendMessage", mock.Anything, mock.Anything).Return(nil)

	messageDispatcherMock := message.NewMockMessageDispatcher(t)
	messageDispatcherMock.
		On("SendMessage", mock.Anything, mock.Anything).
		Return(nil).
		Maybe()

	crashTrackerClient, err := crashtracker.NewDryRunClient()
	require.NoError(t, err)

	mTenantManager := &tenant.TenantManagerMock{}
	mTenantManager.
		On("GetTenantByName", mock.Anything, "aid-org").
		Return(&tenant.Tenant{ID: "tenant1"}, nil)

	mHorizonClient := &horizonclient.MockClient{}
	mLedgerNumberTracker := preconditionsMocks.NewMockLedgerNumberTracker(t)
	sigService, _, distAccResolver := signing.NewMockSignatureService(t)
	submitterEngine := engine.SubmitterEngine{
		HorizonClient:       mHorizonClient,
		SignatureService:    sigService,
		LedgerNumberTracker: mLedgerNumberTracker,
		MaxBaseFee:          100 * txnbuild.MinBaseFee,
	}
	distAccount := schema.NewDefaultStellarTransactionAccount(distAccPublicKey)
	distAccResolver.
		On("DistributionAccountFromContext", mock.Anything).
		Return(distAccount, nil).
		Maybe()

	producerMock := events.NewMockProducer(t)
	producerMock.
		On("Ping", mock.Anything).
		Return(nil).
		Maybe()
	producerMock.
		On("BrokerType").
		Return(events.KafkaEventBrokerType).
		Maybe()

	serveOptions := ServeOptions{
		CrashTrackerClient:              crashTrackerClient,
		MtnDBConnectionPool:             dbConnectionPool,
		AdminDBConnectionPool:           dbConnectionPool,
		TSSDBConnectionPool:             dbConnectionPool,
		EC256PrivateKey:                 privateKeyStr,
		EmailMessengerClient:            &messengerClientMock,
		Environment:                     "test",
		GitCommit:                       "1234567890abcdef",
		MonitorService:                  mMonitorService,
		ResetTokenExpirationHours:       1,
		SEP24JWTSecret:                  "jwt_secret_1234567890",
		AnchorPlatformOutgoingJWTSecret: "jwt_secret_1234567890",
		AnchorPlatformBasePlatformURL:   "https://test.com",
		MessageDispatcher:               messageDispatcherMock,
		Version:                         "x.y.z",
		NetworkPassphrase:               network.TestNetworkPassphrase,
		SubmitterEngine:                 submitterEngine,
		EventProducer:                   producerMock,
	}
	err = serveOptions.SetupDependencies()
	require.NoError(t, err)

	serveOptions.tenantManager = mTenantManager

	return serveOptions
}

func Test_handleHTTP_unauthenticatedEndpoints(t *testing.T) {
	dbt := dbtest.Open(t)
	defer dbt.Close()
	dbConnectionPool, err := db.OpenDBConnectionPool(dbt.DSN)
	require.NoError(t, err)
	defer dbConnectionPool.Close()

	serveOptions := getServeOptionsForTests(t, dbConnectionPool)
	data.CreateShortURLFixture(t, context.Background(), dbConnectionPool, "123", "https://stellar.org")

	handlerMux := handleHTTP(serveOptions)

	// Unauthenticated endpoints
	unauthenticatedEndpoints := []struct { // TODO: body to requests
		method string
		path   string
	}{
		{http.MethodGet, "/organization/logo"},
		{http.MethodGet, "/health"},
		{http.MethodGet, "/.well-known/stellar.toml"},
		{http.MethodPost, "/login"},
		{http.MethodPost, "/mfa"},
		{http.MethodPost, "/forgot-password"},
		{http.MethodPost, "/reset-password"},
		{http.MethodGet, "/r/123"},
	}
	for _, endpoint := range unauthenticatedEndpoints {
		t.Run(fmt.Sprintf("%s %s", endpoint.method, endpoint.path), func(t *testing.T) {
			req := httptest.NewRequest(endpoint.method, endpoint.path, nil)
			req.Header.Set("SDP-Tenant-Name", "aid-org")

			w := httptest.NewRecorder()
			handlerMux.ServeHTTP(w, req)

			resp := w.Result()
			assert.Contains(t, []int{http.StatusOK, http.StatusBadRequest, http.StatusMovedPermanently}, resp.StatusCode)
		})
	}
}

func Test_handleHTTP_authenticatedEndpoints(t *testing.T) {
	dbt := dbtest.Open(t)
	defer dbt.Close()
	dbConnectionPool, err := db.OpenDBConnectionPool(dbt.DSN)
	require.NoError(t, err)
	defer dbConnectionPool.Close()

	serveOptions := getServeOptionsForTests(t, dbConnectionPool)

	handlerMux := handleHTTP(serveOptions)

	// Authenticated endpoints
	authenticatedEndpoints := []struct {
		method string
		path   string
	}{
		// Statistics
		{http.MethodGet, "/statistics"},
		{http.MethodGet, "/statistics/1234"},
		// Users
		{http.MethodGet, "/users"},
		{http.MethodPost, "/users"},
		{http.MethodGet, "/users/roles"},
		{http.MethodPatch, "/users/roles"},
		{http.MethodPatch, "/users/activation"},
		// Refresh Token
		{http.MethodPost, "/refresh-token"},
		// Disbursements
		{http.MethodPost, "/disbursements"},
		{http.MethodPost, "/disbursements/1234/instructions"},
		{http.MethodGet, "/disbursements/1234/instructions"},
		{http.MethodGet, "/disbursements"},
		{http.MethodGet, "/disbursements/1234"},
		{http.MethodGet, "/disbursements/1234/receivers"},
		{http.MethodPatch, "/disbursements/1234/status"},
		{http.MethodDelete, "/disbursements/1234"},
		// Payments
		{http.MethodGet, "/payments"},
		{http.MethodGet, "/payments/1234"},
		{http.MethodPatch, "/payments/retry"},
		{http.MethodPatch, "/payments/1234/status"},
		// Receivers
		{http.MethodGet, "/receivers"},
		{http.MethodGet, "/receivers/1234"},
		{http.MethodPatch, "/receivers/1234"},
		{http.MethodPatch, "/receivers/wallets/1234"},
		{http.MethodPatch, "/receivers/wallets/1234/status"},
		{http.MethodGet, "/receivers/verification-types"},
		// Receiver Contact Types
		{http.MethodGet, "/registration-contact-types"},
		// Assets
		{http.MethodGet, "/assets"},
		{http.MethodPost, "/assets"},
		{http.MethodPatch, "/assets/1234"},
		{http.MethodDelete, "/assets/1234"},
		// Wallets
		{http.MethodGet, "/wallets"},
		{http.MethodPost, "/wallets"},
		{http.MethodDelete, "/wallets/1234"},
		{http.MethodPatch, "/wallets/1234"},
		// Profile
		{http.MethodGet, "/profile"},
		{http.MethodPatch, "/profile"},
		{http.MethodPatch, "/profile/reset-password"},
		// Organization
		{http.MethodGet, "/organization"},
		{http.MethodPatch, "/organization"},
		{http.MethodPatch, "/organization/circle-config"},
		// Balances
		{http.MethodGet, "/balances"},
		// Exports
		{http.MethodGet, "/exports/disbursements"},
		{http.MethodGet, "/exports/payments"},
		{http.MethodGet, "/exports/receivers"},
		// SEP-24 Wallet Registration
		{http.MethodGet, "/wallet-registration/start"},
		{http.MethodGet, "/sep24-interactive-deposit/info"},
		{http.MethodPost, "/sep24-interactive-deposit/otp"},
		{http.MethodPost, "/sep24-interactive-deposit/verification"},
		// api-keys
		{http.MethodPost, "/api-keys"},
		{http.MethodGet, "/api-keys"},
		{http.MethodGet, "/api-keys/12345"},
		{http.MethodPatch, "/api-keys/12345"},
		{http.MethodDelete, "/api-keys/12345"},
	}

	// Expect 401 as a response:
	for _, endpoint := range authenticatedEndpoints {
		t.Run(fmt.Sprintf("expect 401 for %s %s", endpoint.method, endpoint.path), func(t *testing.T) {
			req := httptest.NewRequest(endpoint.method, endpoint.path, nil)
			req.Header.Set(middleware.TenantHeaderKey, "aid-org")

			w := httptest.NewRecorder()
			handlerMux.ServeHTTP(w, req)

			resp := w.Result()
			assert.Equal(t, http.StatusUnauthorized, resp.StatusCode)
		})
	}
}

func Test_handleHTTP_rateLimit(t *testing.T) {
	dbt := dbtest.Open(t)
	defer dbt.Close()
	dbConnectionPool, err := db.OpenDBConnectionPool(dbt.DSN)
	require.NoError(t, err)
	defer dbConnectionPool.Close()

	serveOptions := getServeOptionsForTests(t, dbConnectionPool)

	handlerMux := handleHTTP(serveOptions)

	// 1. The first n requests to /health should return 200
	// 2. the n+1 request to /health should return 429
	// 3. an additional request to another endpoint should return something other than 429
	expectedEndpoints := make([]string, rateLimitPer20Seconds)
	expectedResponseCodes := make([]int, rateLimitPer20Seconds)
	for i := 0; i < rateLimitPer20Seconds; i++ {
		expectedResponseCodes[i] = http.StatusOK
		expectedEndpoints[i] = "/health"
	}
	expectedResponseCodes = append(expectedResponseCodes, http.StatusTooManyRequests, http.StatusNotFound)
	expectedEndpoints = append(expectedEndpoints, "/health", "/not-found")
	require.Len(t, expectedResponseCodes, rateLimitPer20Seconds+2)
	require.Len(t, expectedEndpoints, rateLimitPer20Seconds+2)

	actualResponseCodes := make([]int, len(expectedResponseCodes))
	for i := 0; i < len(expectedResponseCodes); i++ {
		req := httptest.NewRequest(http.MethodGet, expectedEndpoints[i], nil)
		w := httptest.NewRecorder()
		handlerMux.ServeHTTP(w, req)
		resp := w.Result()
		actualResponseCodes[i] = resp.StatusCode
	}

	require.Equal(t, expectedResponseCodes, actualResponseCodes)
}

func Test_createAuthManager(t *testing.T) {
	dbt := dbtest.OpenWithoutMigrations(t)
	defer dbt.Close()
	dbConnectionPool, err := db.OpenDBConnectionPool(dbt.DSN)
	require.NoError(t, err)
	defer dbConnectionPool.Close()

	// creates the expected auth manager
	passwordEncrypter := auth.NewDefaultPasswordEncrypter()
	wantAuthManager := auth.NewAuthManager(
		auth.WithDefaultAuthenticatorOption(dbConnectionPool, passwordEncrypter, time.Hour*time.Duration(1)),
		auth.WithDefaultJWTManagerOption(publicKeyStr, privateKeyStr),
		auth.WithDefaultRoleManagerOption(dbConnectionPool, data.OwnerUserRole.String()),
		auth.WithDefaultMFAManagerOption(dbConnectionPool),
	)

	testCases := []struct {
		name                      string
		dbConnectionPool          db.DBConnectionPool
		ec256PrivateKey           string
		resetTokenExpirationHours int
		wantErrContains           string
		wantAuthManager           auth.AuthManager
	}{
		{
			name:            "returns error if dbConnectionPool is nil",
			wantErrContains: "db connection pool cannot be nil",
		},
		{
			name:             "returns error if dbConnectionPool and keypair is valid but the resetTokenExpirationHours is not",
			dbConnectionPool: dbConnectionPool,
			ec256PrivateKey:  privateKeyStr,
			wantErrContains:  "reset token expiration hours must be greater than 0",
		},
		{
			name:                      "🎉 successfully create the auth manager",
			dbConnectionPool:          dbConnectionPool,
			ec256PrivateKey:           privateKeyStr,
			resetTokenExpirationHours: 1,
			wantAuthManager:           wantAuthManager,
		},
	}

	for _, tc := range testCases {
		t.Run(tc.name, func(t *testing.T) {
			gotAuthManager, err := createAuthManager(
				tc.dbConnectionPool, tc.ec256PrivateKey, tc.resetTokenExpirationHours,
			)
			if tc.wantErrContains != "" {
				assert.ErrorContains(t, err, tc.wantErrContains)
				assert.Empty(t, gotAuthManager)
			} else {
				assert.NoError(t, err)
				assert.Equal(t, tc.wantAuthManager, gotAuthManager)
			}
		})
	}
}<|MERGE_RESOLUTION|>--- conflicted
+++ resolved
@@ -289,7 +289,7 @@
 	t.Run("embedded wallets enabled without WASM hash: should return error", func(t *testing.T) {
 		serveOptions := ServeOptions{
 			EnableEmbeddedWallets: true,
-			RpcConfig:             stellar.RpcOptions{RpcURL: "http://localhost:8000"},
+			RpcConfig:             stellar.RPCOptions{RPCUrl: "http://localhost:8000"},
 		}
 		err := serveOptions.ValidateRpc()
 		require.EqualError(t, err, "embedded wallets WASM hash must be set when embedded wallets are enabled")
@@ -298,31 +298,27 @@
 	t.Run("SEP-45 enabled without contract ID: should return error", func(t *testing.T) {
 		serveOptions := ServeOptions{
 			EnableSep45: true,
-			RpcConfig:   stellar.RpcOptions{RpcURL: "http://localhost:8000"},
+			RpcConfig:   stellar.RPCOptions{RPCUrl: "http://localhost:8000"},
 		}
 		err := serveOptions.ValidateRpc()
 		require.EqualError(t, err, "SEP-45 contract ID must be set when SEP-45 is enabled")
 	})
 
-<<<<<<< HEAD
 	t.Run("embedded wallets enabled without RPC URL: should return error", func(t *testing.T) {
 		serveOptions := ServeOptions{
 			EnableEmbeddedWallets:   true,
 			EmbeddedWalletsWasmHash: "abc123",
-			RpcConfig:               stellar.RpcOptions{},
+			RpcConfig:               stellar.RPCOptions{},
 		}
 		err := serveOptions.ValidateRpc()
 		require.EqualError(t, err, "RPC URL must be set when RPC-dependent features are enabled")
 	})
-=======
-		rpcOptions := stellar.RPCOptions{}
->>>>>>> 8ec0accf
 
 	t.Run("SEP-45 enabled without RPC URL: should return error", func(t *testing.T) {
 		serveOptions := ServeOptions{
 			EnableSep45:     true,
 			Sep45ContractId: "CD3LA6RKF5D2FN2R2L57MWXLBRSEWWENE74YBEFZSSGNJRJGICFGQXMX",
-			RpcConfig:       stellar.RpcOptions{},
+			RpcConfig:       stellar.RPCOptions{},
 		}
 		err := serveOptions.ValidateRpc()
 		require.EqualError(t, err, "RPC URL must be set when RPC-dependent features are enabled")
@@ -332,7 +328,7 @@
 		serveOptions := ServeOptions{
 			EnableEmbeddedWallets:   true,
 			EmbeddedWalletsWasmHash: "abc123",
-			RpcConfig:               stellar.RpcOptions{RpcURL: "http://localhost:8000"},
+			RpcConfig:               stellar.RPCOptions{RPCUrl: "http://localhost:8000"},
 		}
 		err := serveOptions.ValidateRpc()
 		require.NoError(t, err)
@@ -342,7 +338,7 @@
 		serveOptions := ServeOptions{
 			EnableSep45:     true,
 			Sep45ContractId: "CD3LA6RKF5D2FN2R2L57MWXLBRSEWWENE74YBEFZSSGNJRJGICFGQXMX",
-			RpcConfig:       stellar.RpcOptions{RpcURL: "http://localhost:8000"},
+			RpcConfig:       stellar.RPCOptions{RPCUrl: "http://localhost:8000"},
 		}
 		err := serveOptions.ValidateRpc()
 		require.NoError(t, err)
@@ -354,7 +350,7 @@
 			EmbeddedWalletsWasmHash: "abc123",
 			EnableSep45:             true,
 			Sep45ContractId:         "CD3LA6RKF5D2FN2R2L57MWXLBRSEWWENE74YBEFZSSGNJRJGICFGQXMX",
-			RpcConfig:               stellar.RpcOptions{RpcURL: "http://localhost:8000"},
+			RpcConfig:               stellar.RPCOptions{RPCUrl: "http://localhost:8000"},
 		}
 		err := serveOptions.ValidateRpc()
 		require.NoError(t, err)
