package anchorplatform

import (
	"maps"
	"fmt"
	"strings"
	"time"

	"github.com/golang-jwt/jwt/v4"
)

var ErrInvalidToken = fmt.Errorf("invalid token")

type Sep10JWTClaims struct {
	jwt.RegisteredClaims
	ClientDomain string `json:"client_domain,omitempty"`
	HomeDomain   string `json:"home_domain,omitempty"`
}

func (c Sep10JWTClaims) Valid() error {
	if c.Issuer == "" {
		return fmt.Errorf("issuer is required")
	}

	if c.Subject == "" {
		return fmt.Errorf("subject is required")
	}

	if c.ID == "" {
		return fmt.Errorf("jti (JWT ID) is required")
	}

	if c.IssuedAt == nil {
		return fmt.Errorf("iat (issued at) is required")
	}

	if c.ExpiresAt == nil {
		return fmt.Errorf("exp (expires at) is required")
	}

	err := c.RegisteredClaims.Valid()
	if err != nil {
		return fmt.Errorf("validating registered claims: %w", err)
	}

	if c.ClientDomain != "" && len(strings.TrimSpace(c.ClientDomain)) == 0 {
		return fmt.Errorf("client_domain cannot be empty if provided")
	}

	if c.HomeDomain != "" && len(strings.TrimSpace(c.HomeDomain)) == 0 {
		return fmt.Errorf("home_domain cannot be empty if provided")
	}

	return nil
}

type JWTManager struct {
	secret                []byte
	expirationMiliseconds int64
}

// NewJWTManager creates a new JWTManager instance based on the provided secret and expirationMiliseconds.
func NewJWTManager(secret string, expirationMiliseconds int64) (*JWTManager, error) {
	const minSecretSize = 12
	if len(secret) < minSecretSize {
		return nil, fmt.Errorf("secret is required to have at least %d characteres", minSecretSize)
	}

	const minExpirationMiliseconds = 5000
	if expirationMiliseconds < minExpirationMiliseconds {
		return nil, fmt.Errorf("expiration miliseconds is required to be at least %d", minExpirationMiliseconds)
	}

	return &JWTManager{secret: []byte(secret), expirationMiliseconds: expirationMiliseconds}, nil
}

// GenerateSEP24Token will generate a JWT token string using the token manager and the provided parameters.
// The parameters are validated before generating the token.
func (manager *JWTManager) GenerateSEP24Token(stellarAccount, stellarMemo, clientDomain, homeDomain, transactionID string) (string, error) {
	subject := stellarAccount
	if stellarMemo != "" {
		subject = fmt.Sprintf("%s:%s", stellarAccount, stellarMemo)
	}

	claims := SEP24JWTClaims{
		ClientDomainClaim: clientDomain,
		HomeDomainClaim:   homeDomain,
		RegisteredClaims: jwt.RegisteredClaims{
			ID:        transactionID,
			Subject:   subject,
			ExpiresAt: jwt.NewNumericDate(time.Now().Add(time.Millisecond * time.Duration(manager.expirationMiliseconds))),
		},
	}
<<<<<<< HEAD

	token, err := manager.signToken(claims)
	if err != nil {
		return "", fmt.Errorf("generating SEP24 token: %w", err)
	}
	return token, nil
}

func (manager *JWTManager) GenerateSEP10Token(issuer, subject, jti, clientDomain, homeDomain string, iat, exp time.Time) (string, error) {
	claims := Sep10JWTClaims{
		RegisteredClaims: jwt.RegisteredClaims{
			Issuer:    issuer,
			Subject:   subject,
			ID:        jti,
			IssuedAt:  jwt.NewNumericDate(iat),
			ExpiresAt: jwt.NewNumericDate(exp),
		},
		ClientDomain: clientDomain,
		HomeDomain:   homeDomain,
=======

	token, err := manager.signToken(claims)
	if err != nil {
		return "", fmt.Errorf("generating SEP24 token: %w", err)
	}
	return token, nil
}

// GenerateSEP24MoreInfoToken will generate a JWT token string for more info URLs with transaction data.
// This matches the original Anchor Platform implementation for more info URL generation.
func (manager *JWTManager) GenerateSEP24MoreInfoToken(stellarAccount, stellarMemo, clientDomain, homeDomain, transactionID, lang string, transactionData map[string]string) (string, error) {
	subject := stellarAccount
	if stellarMemo != "" {
		subject = fmt.Sprintf("%s:%s", stellarAccount, stellarMemo)
	}

	// Prepare transaction data including language
	data := make(map[string]string)
	if lang != "" {
		data["lang"] = lang
	}

	// Add provided transaction data
	maps.Copy(data, transactionData)

	claims := SEP24JWTClaims{
		ClientDomainClaim: clientDomain,
		HomeDomainClaim:   homeDomain,
		TransactionData:   data,
		RegisteredClaims: jwt.RegisteredClaims{
			ID:        transactionID,
			Subject:   subject,
			ExpiresAt: jwt.NewNumericDate(time.Now().Add(time.Millisecond * time.Duration(manager.expirationMiliseconds))),
		},
	}

	token, err := manager.signToken(claims)
	if err != nil {
		return "", fmt.Errorf("generating SEP24 more info token: %w", err)
>>>>>>> 295b0bdf
	}
	return token, nil
}

<<<<<<< HEAD
	token, err := manager.signToken(claims)
	if err != nil {
		return "", fmt.Errorf("generating SEP10 token: %w", err)
	}
=======
func (manager *JWTManager) GenerateSEP10Token(issuer, subject, jti, clientDomain, homeDomain string, iat, exp time.Time) (string, error) {
	claims := Sep10JWTClaims{
		RegisteredClaims: jwt.RegisteredClaims{
			Issuer:    issuer,
			Subject:   subject,
			ID:        jti,
			IssuedAt:  jwt.NewNumericDate(iat),
			ExpiresAt: jwt.NewNumericDate(exp),
		},
		ClientDomain: clientDomain,
		HomeDomain:   homeDomain,
	}

	token, err := manager.signToken(claims)
	if err != nil {
		return "", fmt.Errorf("generating SEP10 token: %w", err)
	}
>>>>>>> 295b0bdf
	return token, nil
}

// GenerateDefaultToken will generate a JWT token string using the token manager and only the default claims.
func (manager *JWTManager) GenerateDefaultToken(id string) (string, error) {
	claims := jwt.RegisteredClaims{
		ID:        id,
		Subject:   "stellar-disbursement-platform-backend",
		ExpiresAt: jwt.NewNumericDate(time.Now().Add(time.Millisecond * time.Duration(manager.expirationMiliseconds))),
	}

	token, err := manager.signToken(claims)
	if err != nil {
		return "", fmt.Errorf("generating default token: %w", err)
	}
	return token, nil
}

// ParseDefaultTokenClaims will parse the default claims from a JWT token string.
func (manager *JWTManager) ParseDefaultTokenClaims(tokenString string) (*jwt.RegisteredClaims, error) {
	return parseTokenClaims(manager.secret, tokenString, &jwt.RegisteredClaims{}, "default")
}

// ParseSEP10TokenClaims will parse the provided token string and return the Sep10JWTClaims, if possible.
// If the token is not a valid SEP-10 token, an error is returned instead.
func (manager *JWTManager) ParseSEP10TokenClaims(tokenString string) (*Sep10JWTClaims, error) {
	return parseTokenClaims(manager.secret, tokenString, &Sep10JWTClaims{}, "SEP10")
}

// ParseSEP24TokenClaims will parse the provided token string and return the SEP24JWTClaims, if possible.
// If the token is not a valid SEP-24 token, an error is returned instead.
func (manager *JWTManager) ParseSEP24TokenClaims(tokenString string) (*SEP24JWTClaims, error) {
	return parseTokenClaims(manager.secret, tokenString, &SEP24JWTClaims{}, "SEP24")
}

func (manager *JWTManager) signToken(claims jwt.Claims) (string, error) {
	if validator, ok := claims.(interface{ Valid() error }); ok {
		if err := validator.Valid(); err != nil {
			return "", fmt.Errorf("validating token claims: %w", err)
		}
	}

	token := jwt.NewWithClaims(jwt.SigningMethodHS256, claims)
	signedToken, err := token.SignedString(manager.secret)
	if err != nil {
		return "", fmt.Errorf("signing token: %w", err)
	}

	return signedToken, nil
}

func parseTokenClaims[T jwt.Claims](secret []byte, tokenString string, claims T, operation string) (T, error) {
	var zero T

	token, err := jwt.ParseWithClaims(tokenString, claims, func(token *jwt.Token) (any, error) {
		return secret, nil
	})
	if err != nil {
		return zero, fmt.Errorf("parsing %s token: %w", operation, err)
	}

	parsedClaims, ok := token.Claims.(T)
	if !ok || !token.Valid {
		return zero, ErrInvalidToken
	}

	return parsedClaims, nil
}<|MERGE_RESOLUTION|>--- conflicted
+++ resolved
@@ -1,8 +1,8 @@
 package anchorplatform
 
 import (
+	"fmt"
 	"maps"
-	"fmt"
 	"strings"
 	"time"
 
@@ -91,11 +91,45 @@
 			ExpiresAt: jwt.NewNumericDate(time.Now().Add(time.Millisecond * time.Duration(manager.expirationMiliseconds))),
 		},
 	}
-<<<<<<< HEAD
 
 	token, err := manager.signToken(claims)
 	if err != nil {
 		return "", fmt.Errorf("generating SEP24 token: %w", err)
+	}
+	return token, nil
+}
+
+// GenerateSEP24MoreInfoToken will generate a JWT token string for more info URLs with transaction data.
+// This matches the original Anchor Platform implementation for more info URL generation.
+func (manager *JWTManager) GenerateSEP24MoreInfoToken(stellarAccount, stellarMemo, clientDomain, homeDomain, transactionID, lang string, transactionData map[string]string) (string, error) {
+	subject := stellarAccount
+	if stellarMemo != "" {
+		subject = fmt.Sprintf("%s:%s", stellarAccount, stellarMemo)
+	}
+
+	// Prepare transaction data including language
+	data := make(map[string]string)
+	if lang != "" {
+		data["lang"] = lang
+	}
+
+	// Add provided transaction data
+	maps.Copy(data, transactionData)
+
+	claims := SEP24JWTClaims{
+		ClientDomainClaim: clientDomain,
+		HomeDomainClaim:   homeDomain,
+		TransactionData:   data,
+		RegisteredClaims: jwt.RegisteredClaims{
+			ID:        transactionID,
+			Subject:   subject,
+			ExpiresAt: jwt.NewNumericDate(time.Now().Add(time.Millisecond * time.Duration(manager.expirationMiliseconds))),
+		},
+	}
+
+	token, err := manager.signToken(claims)
+	if err != nil {
+		return "", fmt.Errorf("generating SEP24 more info token: %w", err)
 	}
 	return token, nil
 }
@@ -111,75 +145,12 @@
 		},
 		ClientDomain: clientDomain,
 		HomeDomain:   homeDomain,
-=======
-
-	token, err := manager.signToken(claims)
-	if err != nil {
-		return "", fmt.Errorf("generating SEP24 token: %w", err)
-	}
-	return token, nil
-}
-
-// GenerateSEP24MoreInfoToken will generate a JWT token string for more info URLs with transaction data.
-// This matches the original Anchor Platform implementation for more info URL generation.
-func (manager *JWTManager) GenerateSEP24MoreInfoToken(stellarAccount, stellarMemo, clientDomain, homeDomain, transactionID, lang string, transactionData map[string]string) (string, error) {
-	subject := stellarAccount
-	if stellarMemo != "" {
-		subject = fmt.Sprintf("%s:%s", stellarAccount, stellarMemo)
-	}
-
-	// Prepare transaction data including language
-	data := make(map[string]string)
-	if lang != "" {
-		data["lang"] = lang
-	}
-
-	// Add provided transaction data
-	maps.Copy(data, transactionData)
-
-	claims := SEP24JWTClaims{
-		ClientDomainClaim: clientDomain,
-		HomeDomainClaim:   homeDomain,
-		TransactionData:   data,
-		RegisteredClaims: jwt.RegisteredClaims{
-			ID:        transactionID,
-			Subject:   subject,
-			ExpiresAt: jwt.NewNumericDate(time.Now().Add(time.Millisecond * time.Duration(manager.expirationMiliseconds))),
-		},
-	}
-
-	token, err := manager.signToken(claims)
-	if err != nil {
-		return "", fmt.Errorf("generating SEP24 more info token: %w", err)
->>>>>>> 295b0bdf
-	}
-	return token, nil
-}
-
-<<<<<<< HEAD
+	}
+
 	token, err := manager.signToken(claims)
 	if err != nil {
 		return "", fmt.Errorf("generating SEP10 token: %w", err)
 	}
-=======
-func (manager *JWTManager) GenerateSEP10Token(issuer, subject, jti, clientDomain, homeDomain string, iat, exp time.Time) (string, error) {
-	claims := Sep10JWTClaims{
-		RegisteredClaims: jwt.RegisteredClaims{
-			Issuer:    issuer,
-			Subject:   subject,
-			ID:        jti,
-			IssuedAt:  jwt.NewNumericDate(iat),
-			ExpiresAt: jwt.NewNumericDate(exp),
-		},
-		ClientDomain: clientDomain,
-		HomeDomain:   homeDomain,
-	}
-
-	token, err := manager.signToken(claims)
-	if err != nil {
-		return "", fmt.Errorf("generating SEP10 token: %w", err)
-	}
->>>>>>> 295b0bdf
 	return token, nil
 }
 
