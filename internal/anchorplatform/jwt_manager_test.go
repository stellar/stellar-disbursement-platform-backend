--- conflicted
+++ resolved
@@ -33,18 +33,11 @@
 	jwtManager, err := NewJWTManager("test_secret_1234567890", 15000)
 	require.NoError(t, err)
 
-<<<<<<< HEAD
-	// invalid claims
-	tokenStr, err := jwtManager.GenerateSEP24Token("", "", "test.com", "test-home-domain.com:3000", "test-transaction-id")
-	require.EqualError(t, err, "generating SEP24 token: validating token claims: stellar account is invalid: strkey is 0 bytes long; minimum valid length is 5")
-	require.Empty(t, tokenStr)
-=======
 	stellarAccount := "GBVFTZL5HIPT4PFQVTZVIWR77V7LWYCXU4CLYWWHHOEXB64XPG5LDMTU"
 	stellarMemo := "memo123"
 	clientDomain := "example.com"
 	homeDomain := "anchor.example.com"
 	transactionID := "txn-123"
->>>>>>> 295b0bdf
 
 	token, err := jwtManager.GenerateSEP24Token(stellarAccount, stellarMemo, clientDomain, homeDomain, transactionID)
 	require.NoError(t, err)
