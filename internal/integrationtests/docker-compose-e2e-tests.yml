version: '3.8'
services:
  db:
    container_name: e2e-sdp-v2-database
    image: postgres:14-alpine
    environment:
      POSTGRES_HOST_AUTH_METHOD: trust
      POSTGRES_DB: e2e-sdp
      PGDATA: /data/postgres
    ports:
      - "5432:5432"
    volumes:
      - e2e-postgres-db:/data/postgres

  sdp-api:
    container_name: e2e-sdp-api
    image: stellar/sdp-v2:latest
    build:
      context: ../../
      dockerfile: Dockerfile
    ports:
      - "8000:8000"
    environment:
      BASE_URL: http://localhost:8000
      DATABASE_URL: postgres://postgres@db:5432/e2e-sdp?sslmode=disable
      ENVIRONMENT: localhost
      LOG_LEVEL: TRACE
      PORT: "8000"
      METRICS_PORT: "8002"
      METRICS_TYPE: PROMETHEUS
      EMAIL_SENDER_TYPE: DRY_RUN
      SMS_SENDER_TYPE: DRY_RUN
      NETWORK_PASSPHRASE: "Test SDF Network ; September 2015"
      EC256_PUBLIC_KEY: "-----BEGIN PUBLIC KEY-----\nMFkwEwYHKoZIzj0CAQYIKoZIzj0DAQcDQgAEJ3HNphPAEKHvtRjsl5Kjwc9tTMqS\n2pmYNybrLsxZ6cuQvg2yiEoXZixP2cJ77csHClXC6cb1wQp/BNGDvGKoPg==\n-----END PUBLIC KEY-----"
      SEP10_SIGNING_PUBLIC_KEY: ${SEP10_SIGNING_PUBLIC_KEY}
      ANCHOR_PLATFORM_BASE_SEP_URL: http://anchor-platform:8080
      ANCHOR_PLATFORM_BASE_PLATFORM_URL: http://anchor-platform:8085
      DISTRIBUTION_PUBLIC_KEY: ${DISTRIBUTION_PUBLIC_KEY}
      RECAPTCHA_SITE_KEY: 6LeIxAcTAAAAAJcZVRqyHh71UMIEGNQ_MXjiZKhI
      CORS_ALLOWED_ORIGINS: "*"
<<<<<<< HEAD
      ENABLE_MFA: "false"
      ENABLE_RECAPTCHA: "false"
      EVENT_BROKER_TYPE: "NONE"
      INSTANCE_NAME: "e2e-sdp"
=======
      DISABLE_MFA: "true"
      DISABLE_RECAPTCHA: "true"
>>>>>>> cf6583fe

      # integration tests vars
      USER_EMAIL: ${USER_EMAIL}
      USER_PASSWORD: ${USER_PASSWORD}
      DISBURSED_ASSET_CODE: USDC
      DISBURSED_ASSET_ISSUER: GBBD47IF6LWK7P7MDEVSCWR7DPUWV3NY3DTQEVFL4NAT4AQH3ZLLFLA5
      RECEIVER_ACCOUNT_PUBLIC_KEY: GCDYFAJSZPH3RCXL6NWMMOY54CXNUBYFTDCBW7GGG6VPBW3WSDKSB2NU
      RECEIVER_ACCOUNT_PRIVATE_KEY: SDSAVUWVNOFG2JEHKIWEUHAYIA6PLGEHLMHX2TMVKEQGZKOFQ7XXKDFE
      DISBURSEMENT_CSV_FILE_PATH: files
      DISBURSEMENT_CSV_FILE_NAME: disbursement_integration_tests.csv
      SERVER_API_BASE_URL: http://localhost:8000

      # secrets:
      AWS_ACCESS_KEY_ID: MY_AWS_ACCESS_KEY_ID
      AWS_REGION: MY_AWS_REGION
      AWS_SECRET_ACCESS_KEY: MY_AWS_SECRET_ACCESS_KEY
      AWS_SES_SENDER_ID: MY_AWS_SES_SENDER_ID
      TWILIO_ACCOUNT_SID: MY_TWILIO_ACCOUNT_SID
      TWILIO_AUTH_TOKEN: MY_TWILIO_AUTH_TOKEN
      TWILIO_SERVICE_SID: MY_TWILIO_SERVICE_SID
      EC256_PRIVATE_KEY: "-----BEGIN PRIVATE KEY-----\nMIGHAgEAMBMGByqGSM49AgEGCCqGSM49AwEHBG0wawIBAQQgdo6o+tdFkF94B7z8\nnoybH6/zO3PryLLjLbj54/zOi4WhRANCAAQncc2mE8AQoe+1GOyXkqPBz21MypLa\nmZg3JusuzFnpy5C+DbKIShdmLE/ZwnvtywcKVcLpxvXBCn8E0YO8Yqg+\n-----END PRIVATE KEY-----"
      SEP10_SIGNING_PRIVATE_KEY: ${SEP10_SIGNING_PRIVATE_KEY}
      SEP24_JWT_SECRET: jwt_secret_1234567890
      RECAPTCHA_SITE_SECRET_KEY: 6LeIxAcTAAAAAGG-vFI1TnRWxMZNFuojJ4WifJWe
      ANCHOR_PLATFORM_OUTGOING_JWT_SECRET: mySdpToAnchorPlatformSecret
      DISTRIBUTION_SEED: ${DISTRIBUTION_SEED}
      CHANNEL_ACCOUNT_ENCRYPTION_PASSPHRASE: ${CHANNEL_ACCOUNT_ENCRYPTION_PASSPHRASE}
    entrypoint: ""
    command:
      - sh
      - -c
      - |
        sleep 5
        ./stellar-disbursement-platform db admin migrate up
        ./stellar-disbursement-platform db tss migrate up
        ./stellar-disbursement-platform db auth migrate up --all
        ./stellar-disbursement-platform db sdp migrate up --all
        ./stellar-disbursement-platform db setup-for-network --all
        ./stellar-disbursement-platform serve
    depends_on:
      - db

  tss:
    container_name: e2e-sdp-tss
    image: stellar/sdp-v2:latest
    build:
      context: ../../
      dockerfile: Dockerfile
    ports:
      - "9000:9000"
    environment:
      QUEUE_POLLING_INTERVAL: "6"
      DATABASE_URL: postgres://postgres@db:5432/e2e-sdp?sslmode=disable
      NETWORK_PASSPHRASE: "Test SDF Network ; September 2015"
      HORIZON_URL: "https://horizon-testnet.stellar.org"
      NUM_CHANNEL_ACCOUNTS: "1"
      MAX_BASE_FEE: "100000"
      TSS_METRICS_PORT: "9002"
      TSS_METRICS_TYPE: "TSS_PROMETHEUS"
      DISTRIBUTION_SEED: ${DISTRIBUTION_SEED}
      EVENT_BROKER_TYPE: "NONE"
      CHANNEL_ACCOUNT_ENCRYPTION_PASSPHRASE: ${CHANNEL_ACCOUNT_ENCRYPTION_PASSPHRASE}
    depends_on:
      - db
      - sdp-api
    entrypoint: ""
    command:
      - sh
      - -c
      - |
        sleep 30
        ./stellar-disbursement-platform channel-accounts verify --delete-invalid-accounts
        ./stellar-disbursement-platform channel-accounts ensure 1
        ./stellar-disbursement-platform tss

  db-anchor-platform:
    container_name: e2e-anchor-platform-postgres-db
    image: postgres:14-alpine
    environment:
      POSTGRES_USER: postgres
      POSTGRES_PASSWORD: postgres
      POSTGRES_DB: e2e-postgres
      PGPORT: 5433
    ports:
      - "5433:5433"
    volumes:
      - e2e-postgres-ap-db:/data/postgres

  anchor-platform:
    container_name: e2e-anchor-platform
    image: stellar/anchor-platform:2.4.0
    command: --sep-server --platform-server --platform linux/amd64
    ports:
      - "8080:8080" # sep-server
      - "8085:8085" # platform-server
      - "8082:8082" # metrics
    depends_on:
      - db-anchor-platform
    environment:
      HOST_URL: http://localhost:8080
      SEP_SERVER_PORT: 8080
      CALLBACK_API_BASE_URL: http://sdp-api:8000
      CALLBACK_API_AUTH_TYPE: none  # TODO: update to jwt later
      PLATFORM_SERVER_AUTH_TYPE: JWT
      APP_LOGGING_LEVEL: INFO
      DATA_TYPE: postgres
      DATA_SERVER: db-anchor-platform:5433
      DATA_DATABASE: e2e-postgres
      DATA_FLYWAY_ENABLED: "true"
      DATA_DDL_AUTO: update
      METRICS_ENABLED: "false"  # Metrics would be available at port 8082
      METRICS_EXTRAS_ENABLED: "false"
      SEP10_ENABLED: "true"
      SEP10_HOME_DOMAIN: localhost:8080
      # SEP10_CLIENT_ATTRIBUTION_REQUIRED: true  # RECOMMENDED
      # SEP10_CLIENT_ATTRIBUTION_ALLOW_LIST: "demo-wallet-server.stellar.org,https://example.com"  # RECOMMENDED
      SEP24_ENABLED: "true"
      SEP24_INTERACTIVE_URL_BASE_URL: http://sdp-api:8000/wallet-registration/start
      SEP24_INTERACTIVE_URL_JWT_EXPIRATION: 1800  # 1800 seconds is 30 minutes
      SEP24_MORE_INFO_URL_BASE_URL: http://sdp-api:8000/wallet-registration/start
      SEP1_ENABLED: "true"
      SEP1_TOML_TYPE: url
      SEP1_TOML_VALUE: http://sdp-api:8000/.well-known/stellar.toml
      ASSETS_TYPE: json
      ASSETS_VALUE: |   # TODO: keep this up to date with the latest assets supported by the SDP
        {
          "assets": [
            {
              "sep24_enabled": true,
              "schema": "stellar",
              "code": "USDC",
              "issuer": "GDKLFXO3FL25I7ST632KMMBP5D72QGTDV55TOWUB2XG2O67NNQDKYMLG",
              "distribution_account": "${DISTRIBUTION_PUBLIC_KEY}",
              "significant_decimals": 7,
              "deposit": {
                "enabled": true,
                "fee_minimum": 0,
                "fee_percent": 0,
                "min_amount": 1,
                "max_amount": 10000
              },
              "withdraw": {"enabled": false}
            }
          ]
        }

      # secrets:
      SECRET_DATA_USERNAME: postgres
      SECRET_DATA_PASSWORD: postgres
      SECRET_PLATFORM_API_AUTH_SECRET: mySdpToAnchorPlatformSecret
      SECRET_SEP10_JWT_SECRET: jwt_secret_1234567890
      SECRET_SEP10_SIGNING_SEED: ${SEP10_SIGNING_PRIVATE_KEY}
      SECRET_SEP24_INTERACTIVE_URL_JWT_SECRET: jwt_secret_1234567890
      SECRET_SEP24_MORE_INFO_URL_JWT_SECRET: jwt_secret_1234567890
volumes:
  e2e-postgres-db:
    driver: local
  e2e-postgres-ap-db:
    driver: local<|MERGE_RESOLUTION|>--- conflicted
+++ resolved
@@ -38,15 +38,10 @@
       DISTRIBUTION_PUBLIC_KEY: ${DISTRIBUTION_PUBLIC_KEY}
       RECAPTCHA_SITE_KEY: 6LeIxAcTAAAAAJcZVRqyHh71UMIEGNQ_MXjiZKhI
       CORS_ALLOWED_ORIGINS: "*"
-<<<<<<< HEAD
-      ENABLE_MFA: "false"
-      ENABLE_RECAPTCHA: "false"
+      DISABLE_MFA: "true"
+      DISABLE_RECAPTCHA: "true"
       EVENT_BROKER_TYPE: "NONE"
       INSTANCE_NAME: "e2e-sdp"
-=======
-      DISABLE_MFA: "true"
-      DISABLE_RECAPTCHA: "true"
->>>>>>> cf6583fe
 
       # integration tests vars
       USER_EMAIL: ${USER_EMAIL}
