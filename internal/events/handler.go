--- conflicted
+++ resolved
@@ -26,12 +26,9 @@
 	PaymentReadyToPayDisbursementStarted           = "payment-ready-to-pay-disbursement-started"
 	PaymentReadyToPayReceiverVerificationCompleted = "payment-ready-to-pay-receiver-verification-completed"
 	PaymentReadyToPayRetryFailedPayment            = "payment-ready-to-pay-retry-failed-payment"
-<<<<<<< HEAD
+	PaymentReadyToPayDirectPayment                 = "payment-direct-payment"
 	WalletCreationCompletedSuccessType             = "wallet-creation-completed-success"
 	WalletCreationCompletedErrorType               = "wallet-creation-completed-error"
-=======
-	PaymentReadyToPayDirectPayment                 = "payment-direct-payment"
->>>>>>> 3e913cb7
 )
 
 type EventHandler interface {
