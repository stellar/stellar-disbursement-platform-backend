package paymentdispatchers

import (
	"context"
	"fmt"
	"strconv"

	"github.com/shopspring/decimal"
	"github.com/stellar/go-stellar-sdk/support/log"

	"github.com/stellar/stellar-disbursement-platform-backend/db"
	"github.com/stellar/stellar-disbursement-platform-backend/internal/data"
	"github.com/stellar/stellar-disbursement-platform-backend/internal/transactionsubmission/engine/signing"
	txSubStore "github.com/stellar/stellar-disbursement-platform-backend/internal/transactionsubmission/store"
	"github.com/stellar/stellar-disbursement-platform-backend/pkg/schema"
)

type StellarPaymentDispatcher struct {
	sdpModels           *data.Models
	tssModel            *txSubStore.TransactionModel
	distAccountResolver signing.DistributionAccountResolver
	memoResolver        MemoResolverInterface
}

func NewStellarPaymentDispatcher(sdpModels *data.Models, tssModel *txSubStore.TransactionModel, distAccountResolver signing.DistributionAccountResolver) *StellarPaymentDispatcher {
	return &StellarPaymentDispatcher{
		sdpModels:           sdpModels,
		tssModel:            tssModel,
		distAccountResolver: distAccountResolver,
		memoResolver:        &MemoResolver{Organizations: sdpModels.Organizations},
	}
}

func (s *StellarPaymentDispatcher) DispatchPayments(ctx context.Context, sdpDBTx db.DBTransaction, tenantID string, paymentsToDispatch []*data.Payment) error {
	if len(paymentsToDispatch) == 0 {
		return nil
	}

	distAccount, err := s.distAccountResolver.DistributionAccountFromContext(ctx)
	if err != nil {
		return fmt.Errorf("getting distribution account: %w", err)
	}

	if !distAccount.Type.IsStellar() {
		return fmt.Errorf("distribution account is not a Stellar account for tenant %s", tenantID)
	}

	return db.RunInTransaction(ctx, s.tssModel.DBConnectionPool, nil, func(tssDBTx db.DBTransaction) error {
		return s.sendPaymentsToTSS(ctx, sdpDBTx, tssDBTx, tenantID, paymentsToDispatch)
	})
}

func (s *StellarPaymentDispatcher) SupportedPlatform() schema.Platform {
	return schema.StellarPlatform
}

var _ PaymentDispatcherInterface = (*StellarPaymentDispatcher)(nil)

func (s *StellarPaymentDispatcher) sendPaymentsToTSS(ctx context.Context, sdpDBTx, tssDBTx db.DBTransaction, tenantID string, pendingPayments []*data.Payment) error {
	var transactions []txSubStore.Transaction
	for _, payment := range pendingPayments {
		// TODO: change TSS to use string amount [SDP-483]
		amount, err := strconv.ParseFloat(payment.Amount, 64)
		if err != nil {
			return fmt.Errorf("parsing payment amount %s for payment ID %s: %w", payment.Amount, payment.ID, err)
		}

		memo, err := s.memoResolver.GetMemo(ctx, *payment.ReceiverWallet)
		if err != nil {
			return fmt.Errorf("getting memo: %w", err)
		}

		transaction := txSubStore.Transaction{
<<<<<<< HEAD
			ExternalID:      payment.ID,
			TransactionType: txSubStore.TransactionTypePayment,
			Payment: txSubStore.Payment{
				AssetCode:   payment.Asset.Code,
				AssetIssuer: payment.Asset.Issuer,
				Amount:      amount,
				Destination: payment.ReceiverWallet.StellarAddress,
				Memo:        memo.Value,
				MemoType:    memo.Type,
			},
			TenantID: tenantID,
=======
			ExternalID:  payment.ID,
			AssetCode:   payment.Asset.Code,
			AssetIssuer: payment.Asset.Issuer,
			Amount:      decimal.NewFromFloat(amount),
			Destination: payment.ReceiverWallet.StellarAddress,
			Memo:        memo.Value,
			MemoType:    memo.Type,
			TenantID:    tenantID,
>>>>>>> bef84296
		}
		transactions = append(transactions, transaction)
	}

	insertedTransactions, err := s.tssModel.BulkInsert(ctx, tssDBTx, transactions)
	if err != nil {
		return fmt.Errorf("inserting transactions: %w", err)
	}
	if len(insertedTransactions) > 0 {
		insertedTxIDs := make([]string, 0, len(insertedTransactions))
		for _, insertedTransaction := range insertedTransactions {
			insertedTxIDs = append(insertedTxIDs, insertedTransaction.ID)
		}
		log.Ctx(ctx).Infof("Submitted %d transaction(s) to TSS=%+v", len(insertedTransactions), insertedTxIDs)
	}

	// Update payment status to PENDING in the SDP database:
	if len(pendingPayments) > 0 {
		numUpdated, updateErr := s.sdpModels.Payment.UpdateStatuses(ctx, sdpDBTx, pendingPayments, data.PendingPaymentStatus)
		if updateErr != nil {
			return fmt.Errorf("updating payment statuses to %s: %w", data.PendingPaymentStatus, updateErr)
		}
		updatedPaymentIDs := make([]string, 0, len(pendingPayments))
		for _, pendingPayment := range pendingPayments {
			updatedPaymentIDs = append(updatedPaymentIDs, pendingPayment.ID)
		}
		log.Ctx(ctx).Infof("Updated %d payments to Pending=%+v", numUpdated, updatedPaymentIDs)
	}
	return nil
}<|MERGE_RESOLUTION|>--- conflicted
+++ resolved
@@ -71,28 +71,17 @@
 		}
 
 		transaction := txSubStore.Transaction{
-<<<<<<< HEAD
 			ExternalID:      payment.ID,
 			TransactionType: txSubStore.TransactionTypePayment,
 			Payment: txSubStore.Payment{
 				AssetCode:   payment.Asset.Code,
 				AssetIssuer: payment.Asset.Issuer,
-				Amount:      amount,
+				Amount:      decimal.NewFromFloat(amount),
 				Destination: payment.ReceiverWallet.StellarAddress,
 				Memo:        memo.Value,
 				MemoType:    memo.Type,
 			},
 			TenantID: tenantID,
-=======
-			ExternalID:  payment.ID,
-			AssetCode:   payment.Asset.Code,
-			AssetIssuer: payment.Asset.Issuer,
-			Amount:      decimal.NewFromFloat(amount),
-			Destination: payment.ReceiverWallet.StellarAddress,
-			Memo:        memo.Value,
-			MemoType:    memo.Type,
-			TenantID:    tenantID,
->>>>>>> bef84296
 		}
 		transactions = append(transactions, transaction)
 	}
