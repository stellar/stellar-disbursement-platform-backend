--- conflicted
+++ resolved
@@ -278,9 +278,8 @@
 				return nil, fmt.Errorf("cannot retrieve incomplete payments: %w", err)
 			}
 
-<<<<<<< HEAD
 			for _, ip := range incompletePayments {
-				if ip.Disbursement.ID == disbursementID {
+				if ip.Disbursement.ID == disbursementID || !ip.Asset.Equals(*disbursement.Asset) {
 					continue
 				}
 
@@ -294,11 +293,6 @@
 					)
 				}
 				totalPendingAmount += paymentAmount
-=======
-		for _, ip := range incompletePayments {
-			if ip.Disbursement.ID == disbursementID || !ip.Asset.Equals(*disbursement.Asset) {
-				continue
->>>>>>> 902c6d17
 			}
 
 			if (availableBalance - (disbursementAmount + totalPendingAmount)) < 0 {
