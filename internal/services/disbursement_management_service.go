--- conflicted
+++ resolved
@@ -229,70 +229,9 @@
 			}
 
 			// 4. Check if there is enough balance from the distribution wallet for this disbursement along with any pending disbursements
-<<<<<<< HEAD
-			// TODO: add balance checks for Circle. SDP-1232
-			if distributionAccount.IsStellar() {
-				err = s.validateBalanceForDisbursement(ctx, dbTx, distributionAccount, disbursement)
-				if err != nil {
-					return nil, fmt.Errorf("validating balance for disbursement: %w", err)
-=======
-			availableBalance, err := s.DistributionAccountService.GetBalance(ctx, distributionAccount, *disbursement.Asset)
-			if err != nil {
-				return nil, fmt.Errorf(
-					"getting balance for asset (%s,%s) on distribution account %s: %w",
-					disbursement.Asset.Code,
-					disbursement.Asset.Issuer,
-					distributionAccount.Address,
-					err)
-			}
-
-			disbursementAmount, err := strconv.ParseFloat(disbursement.TotalAmount, 64)
-			if err != nil {
-				return nil, fmt.Errorf(
-					"cannot convert total amount %s for disbursement id %s into float: %w",
-					disbursement.TotalAmount,
-					disbursementID,
-					err,
-				)
-			}
-
-			totalPendingAmount := 0.0
-			incompletePayments, err := s.Models.Payment.GetAll(ctx, &data.QueryParams{
-				Filters: map[data.FilterKey]interface{}{
-					data.FilterKeyStatus: data.PaymentInProgressStatuses(),
-				},
-			}, dbTx)
-			if err != nil {
-				return nil, fmt.Errorf("cannot retrieve incomplete payments: %w", err)
-			}
-
-			for _, ip := range incompletePayments {
-				if ip.Disbursement.ID == disbursementID || !ip.Asset.Equals(*disbursement.Asset) {
-					continue
-				}
-
-				paymentAmount, parsePaymentAmountErr := strconv.ParseFloat(ip.Amount, 64)
-				if parsePaymentAmountErr != nil {
-					return nil, fmt.Errorf(
-						"cannot convert amount %s for paymment id %s into float: %w",
-						ip.Amount,
-						ip.ID,
-						err,
-					)
-				}
-				totalPendingAmount += paymentAmount
-			}
-
-			if (availableBalance - (disbursementAmount + totalPendingAmount)) < 0 {
-				err = InsufficientBalanceError{
-					DisbursementAsset:   *disbursement.Asset,
-					DistributionAddress: distributionAccount.Address,
-					DisbursementID:      disbursementID,
-					AvailableBalance:    availableBalance,
-					DisbursementAmount:  disbursementAmount,
-					TotalPendingAmount:  totalPendingAmount,
->>>>>>> 35767122
-				}
+			err = s.validateBalanceForDisbursement(ctx, dbTx, distributionAccount, disbursement)
+			if err != nil {
+				return nil, fmt.Errorf("validating balance for disbursement: %w", err)
 			}
 
 			// 5. Update all correct payment status to `ready`
@@ -380,7 +319,7 @@
 }
 
 func (s *DisbursementManagementService) validateBalanceForDisbursement(ctx context.Context, dbTx db.DBTransaction, distributionAccount *schema.TransactionAccount, disbursement *data.Disbursement) error {
-	availableBalance, err := s.DistributionAccountService.GetBalance(distributionAccount, *disbursement.Asset)
+	availableBalance, err := s.DistributionAccountService.GetBalance(ctx, distributionAccount, *disbursement.Asset)
 	if err != nil {
 		return fmt.Errorf(
 			"getting balance for asset (%s,%s) on distribution account %s: %w",
