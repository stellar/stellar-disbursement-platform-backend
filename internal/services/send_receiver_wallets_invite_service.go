package services

import (
	"context"
	"fmt"
	"html/template"
	"net/url"
	"path"
	"slices"
	"strings"
	"time"

	"github.com/stellar/go/strkey"
	"github.com/stellar/go/support/log"

	"github.com/stellar/stellar-disbursement-platform-backend/db"
	"github.com/stellar/stellar-disbursement-platform-backend/internal/crashtracker"
	"github.com/stellar/stellar-disbursement-platform-backend/internal/data"
	"github.com/stellar/stellar-disbursement-platform-backend/internal/message"
	"github.com/stellar/stellar-disbursement-platform-backend/internal/sdpcontext"
	"github.com/stellar/stellar-disbursement-platform-backend/internal/utils"
)

type SendReceiverWalletInviteServiceInterface interface {
	SendInvite(ctx context.Context) error
}

type SendReceiverWalletInviteService struct {
	messageDispatcher           message.MessageDispatcherInterface
	Models                      *data.Models
	embeddedWalletService       EmbeddedWalletServiceInterface
	maxInvitationResendAttempts int64
	sep10SigningPrivateKey      string
	crashTrackerClient          crashtracker.CrashTrackerClient
}

var _ SendReceiverWalletInviteServiceInterface = new(SendReceiverWalletInviteService)

func (s SendReceiverWalletInviteService) validate() error {
	if s.messageDispatcher == nil {
		return fmt.Errorf("messenger dispatcher can't be nil")
	}

	return nil
}

// SendInvite sends the invitation’s deep link to the wallet’s application.
// The approach to sending the invitation is to send the deep link for each asset the wallet will pay based on the payment.
// For instance, the Wallet Foo is in two Ready Payments, one with USDC and the other with EUROC.
// So the receiver who has a Stellar Address pending registration (status:READY) in this wallet will receive both invites for USDC and EUROC.
// This would not impact the user receiving both token amounts. It's only for the registration process.
func (s SendReceiverWalletInviteService) SendInvite(ctx context.Context) error {
	if s.Models == nil {
		return fmt.Errorf("SendReceiverWalletInviteService.Models cannot be nil")
	}

	currentTenant, err := sdpcontext.GetTenantFromContext(ctx)
	if err != nil {
		return fmt.Errorf("getting tenant from context: %w", err)
	}
	if currentTenant.BaseURL == nil {
		return fmt.Errorf("tenant base URL cannot be nil for tenant %s", currentTenant.ID)
	}

	// Get the organization entry to get the Org name and ReceiverRegistrationMessageTemplate
	organization, err := s.Models.Organizations.Get(ctx)
	if err != nil {
		return fmt.Errorf("getting organization: %w", err)
	}

	// Debug purposes
	if organization.ReceiverInvitationResendIntervalDays == nil {
		log.Ctx(ctx).Debug("automatic resend invitation is deactivated. Set a valid value to the organization's receiver_invitation_resend_interval_days to activate it.")
	}

	orgReceiverRegistrationMessageTemplate := organization.ReceiverRegistrationMessageTemplate
	if !strings.Contains(orgReceiverRegistrationMessageTemplate, "{{.RegistrationLink}}") {
		orgReceiverRegistrationMessageTemplate = fmt.Sprintf("%s {{.RegistrationLink}}", strings.TrimSpace(orgReceiverRegistrationMessageTemplate))
	}

	// Execute the template early so we avoid hitting the database to query the other info
	msgTemplate, err := template.New("").Parse(orgReceiverRegistrationMessageTemplate)
	if err != nil {
		return fmt.Errorf("parsing organization receiver registration message template: %w", err)
	}

	wallets, err := s.Models.Wallets.GetAll(ctx)
	if err != nil {
		return fmt.Errorf("getting all wallets: %w", err)
	}

	walletsMap := make(map[string]data.Wallet, len(wallets))
	for _, wallet := range wallets {
		walletsMap[wallet.ID] = wallet
	}

	receiverWallets, err := s.Models.ReceiverWallet.GetAllPendingRegistrations(ctx, s.Models.DBConnectionPool)
	if err != nil {
		return fmt.Errorf("getting all receiver wallets pending registration: %w", err)
	}

	receiverWalletsAsset, err := s.Models.Assets.GetAssetsPerReceiverWallet(ctx, receiverWallets...)
	if err != nil {
		return fmt.Errorf("getting all assets: %w", err)
	}

	msgsToInsert := []*data.MessageInsert{}
	receiverWalletIDs := []string{}
	// TODO: improve this code adding go routines
	for _, rwa := range receiverWalletsAsset {
		if !s.shouldSendInvitation(ctx, organization, &rwa) {
			continue
		}

		wallet := walletsMap[rwa.WalletID]

		wdl := WalletDeepLink{
			DeepLink:         wallet.DeepLinkSchema,
			OrganizationName: organization.Name,
			AssetCode:        rwa.Asset.Code,
			AssetIssuer:      rwa.Asset.Issuer,
			TenantBaseURL:    *currentTenant.BaseURL,
			TenantUIBaseURL:  *currentTenant.SDPUIBaseURL,
			SelfHosted:       wallet.IsSelfHosted(),
		}

		requiresSEP24 := rwa.VerificationField == data.VerificationTypeSEP24Registration

		// Seeding receiver_verifications table if SEP-24 registration is required
		if requiresSEP24 {
			if err := s.ensureSEP24ReceiverVerification(ctx, rwa.ReceiverWallet.Receiver.ID); err != nil {
				log.Ctx(ctx).Errorf("ensuring SEP24 verification row for receiver %s: %v", rwa.ReceiverWallet.Receiver.ID, err)
				continue
			}
		}

		// Update embedded_wallets with receiver_wallet_id and requires_sep24_registration
		if wallet.Embedded {
			if err := s.updateEmbeddedWalletDeepLink(ctx, &wdl, rwa.ReceiverWallet.ID, requiresSEP24); err != nil {
				log.Ctx(ctx).Errorf("updating deep link for embedded wallet ID %s: %v", wallet.ID, err)
				continue
			}
		}

		registrationLink, errLink := s.GetRegistrationLink(ctx, wdl, organization.IsLinkShortenerEnabled)
		if errLink != nil {
			log.Ctx(ctx).Errorf("getting registration link for receiver wallet ID %s: %v", rwa.ReceiverWallet.ID, errLink)
			continue
		}

		msgToInsert, errMsg := s.prepareMessage(ctx, rwa, msgTemplate, organization, registrationLink, wallet)
		if errMsg != nil {
			log.Ctx(ctx).Errorf("prepare message for receiver wallet ID %s: %v", rwa.ReceiverWallet.ID, errMsg)
			continue
		}

		msgsToInsert = append(msgsToInsert, msgToInsert)

		// We don't want to update the `invitation_sent_at` for receiver wallets for which we've already sent the invitation message
		// because there's no way to calculate how many times we've resent the invitation message since
		// the first invitation if we update it.
		if rwa.ReceiverWallet.InvitationSentAt == nil && msgToInsert.Status == data.SuccessMessageStatus {
			receiverWalletIDs = append(receiverWalletIDs, rwa.ReceiverWallet.ID)
		}
	}

	return db.RunInTransaction(ctx, s.Models.DBConnectionPool, nil, func(dbTx db.DBTransaction) error {
		if _, err = s.Models.ReceiverWallet.UpdateInvitationSentAt(ctx, dbTx, receiverWalletIDs...); err != nil {
			return fmt.Errorf("updating receiver wallets' invitation sent at: %w", err)
		}

		if err = s.Models.Message.BulkInsert(ctx, dbTx, msgsToInsert); err != nil {
			return fmt.Errorf("inserting messages in the database: %w", err)
		}

		return nil
	})
}

<<<<<<< HEAD
func (s SendReceiverWalletInviteService) updateEmbeddedWalletDeepLink(ctx context.Context, wdl *WalletDeepLink, receiverWalletID string, requiresSEP24 bool) error {
=======
func (s SendReceiverWalletInviteService) prepareMessage(ctx context.Context, rwa data.ReceiverWalletAsset, msgTemplate *template.Template, organization *data.Organization, registrationLink string, wallet data.Wallet) (*data.MessageInsert, error) {
	disbursementReceiverRegistrationMessageTemplate := rwa.DisbursementReceiverRegistrationMsgTemplate
	if disbursementReceiverRegistrationMessageTemplate != nil && *disbursementReceiverRegistrationMessageTemplate != "" {
		if !strings.Contains(*disbursementReceiverRegistrationMessageTemplate, "{{.RegistrationLink}}") {
			*disbursementReceiverRegistrationMessageTemplate = fmt.Sprintf("%s {{.RegistrationLink}}", strings.TrimSpace(*disbursementReceiverRegistrationMessageTemplate))
		}
		var err error
		msgTemplate, err = template.New("").Parse(*disbursementReceiverRegistrationMessageTemplate)
		if err != nil {
			return nil, fmt.Errorf("parsing disbursement receiver registration message template: %w", err)
		}
	}

	content := new(strings.Builder)
	err := msgTemplate.Execute(content, struct {
		OrganizationName string
		RegistrationLink template.HTML
	}{
		OrganizationName: organization.Name,
		RegistrationLink: template.HTML(registrationLink),
	})
	if err != nil {
		return nil, fmt.Errorf("executing registration message template: %w", err)
	}

	msg := message.Message{
		Type: message.MessageTypeReceiverInvitation,
		Body: content.String(),
		TemplateVariables: map[message.TemplateVariable]string{
			message.TemplateVarOrgName:                  organization.Name,
			message.TemplateVarReceiverRegistrationLink: registrationLink,
		},
	}
	if rwa.ReceiverWallet.Receiver.PhoneNumber != "" {
		msg.ToPhoneNumber = rwa.ReceiverWallet.Receiver.PhoneNumber
	}
	if rwa.ReceiverWallet.Receiver.Email != "" {
		msg.ToEmail = rwa.ReceiverWallet.Receiver.Email
		msg.Title = "You have a payment waiting for you from " + organization.Name
	}

	msgToInsert := &data.MessageInsert{
		AssetID:          &rwa.Asset.ID,
		ReceiverID:       rwa.ReceiverWallet.Receiver.ID,
		WalletID:         wallet.ID,
		ReceiverWalletID: &rwa.ReceiverWallet.ID,
		TextEncrypted:    msg.Body,
		TitleEncrypted:   msg.Title,
	}

	if messengerType, sendErr := s.messageDispatcher.SendMessage(ctx, msg, organization.MessageChannelPriority); sendErr != nil {
		errMsg := fmt.Sprintf(
			"error sending message to receiver ID %s for receiver wallet ID %s using messenger type %s",
			rwa.ReceiverWallet.Receiver.ID, rwa.ReceiverWallet.ID, messengerType,
		)
		// call crash tracker client to log and report error
		s.crashTrackerClient.LogAndReportErrors(ctx, sendErr, errMsg)
		msgToInsert.Status = data.FailureMessageStatus
		msgToInsert.Type = messengerType
	} else {
		msgToInsert.Status = data.SuccessMessageStatus
		msgToInsert.Type = messengerType
	}
	return msgToInsert, nil
}

func (s SendReceiverWalletInviteService) updateEmbeddedWalletDeepLink(ctx context.Context, wdl *WalletDeepLink) error {
>>>>>>> bb7856f8
	if wdl == nil {
		return fmt.Errorf("wallet deep link cannot be nil")
	}

	if s.embeddedWalletService == nil {
		return fmt.Errorf("embedded wallet service is not configured - embedded wallets feature is disabled")
	}

	if wdl.SelfHosted {
		wdl.DeepLink = wdl.TenantUIBaseURL
		wdl.Route = "wallet"
	}

	token, err := s.embeddedWalletService.CreateInvitationToken(ctx)
	if err != nil {
		return fmt.Errorf("creating embedded wallet invitation token: %w", err)
	}

	wdl.Token = token

	update := data.EmbeddedWalletUpdate{ReceiverWalletID: receiverWalletID}
	update.RequiresSEP24Registration = &requiresSEP24

	if err := s.Models.EmbeddedWallets.Update(ctx, s.Models.DBConnectionPool, token, update); err != nil {
		return fmt.Errorf("linking embedded wallet token to receiver wallet %s: %w", receiverWalletID, err)
	}

	return nil
}

func (s SendReceiverWalletInviteService) ensureSEP24ReceiverVerification(ctx context.Context, receiverID string) error {
	existing, err := s.Models.ReceiverVerification.GetByReceiverIDsAndVerificationField(ctx, s.Models.DBConnectionPool, []string{receiverID}, data.VerificationTypeSEP24Registration)
	if err != nil {
		return fmt.Errorf("checking existing SEP24 verification row: %w", err)
	}

	if len(existing) > 0 {
		return nil
	}

	verificationValue := receiverID
	_, err = s.Models.ReceiverVerification.Insert(ctx, s.Models.DBConnectionPool, data.ReceiverVerificationInsert{
		ReceiverID:        receiverID,
		VerificationField: data.VerificationTypeSEP24Registration,
		VerificationValue: verificationValue,
	})
	if err != nil {
		return fmt.Errorf("creating SEP24 verification row: %w", err)
	}

	return nil
}

func (s SendReceiverWalletInviteService) GetRegistrationLink(ctx context.Context, wdl WalletDeepLink, isLinkShortenerEnabled bool) (string, error) {
	registrationLink, err := wdl.GetSignedRegistrationLink(s.sep10SigningPrivateKey)
	if err != nil {
		return "", fmt.Errorf("getting signed registration link: %w", err)
	}

	if !isLinkShortenerEnabled {
		return registrationLink, nil
	}

	shortCode, err := s.Models.URLShortener.GetOrCreateShortCode(ctx, registrationLink)
	if err != nil {
		return "", fmt.Errorf("creating short URL for registration link: %w", err)
	}

	shortenedRegistrationLink, err := url.JoinPath(wdl.TenantBaseURL, "r", shortCode)
	if err != nil {
		return "", fmt.Errorf("building shortened registration link: %w", err)
	}

	return shortenedRegistrationLink, nil
}

// shouldSendInvitation returns true if we should send the invitation to the receiver. It will be used to either
// send the invitation for the first time, or to resend it automatically according to the organization's Resend
// Interval and the maximum number of resend attempts.
func (s SendReceiverWalletInviteService) shouldSendInvitation(ctx context.Context, organization *data.Organization, rwa *data.ReceiverWalletAsset) bool {
	receiver := rwa.ReceiverWallet.Receiver

	// We've never sent an Invitation message
	if rwa.ReceiverWallet.InvitationSentAt == nil {
		return true
	}

	// If organization's Receiver Invitation Resend Interval is nil and we've sent the invitation message to the receiver, we won't resend it.
	if organization.ReceiverInvitationResendIntervalDays == nil && rwa.ReceiverWallet.InvitationSentAt != nil {
		log.Ctx(ctx).Debugf(
			"the invitation message was not automatically resent to the receiver %s because the organization's Receiver Invitation Resend Interval is nil",
			receiver.ID)
		return false
	}

	// The organizations defined an interval to automatically resend the receiver invitation message.
	if organization.ReceiverInvitationResendIntervalDays != nil {
		// Check if the receiver wallet reached the maximum number of resend attempts.
		if rwa.ReceiverWallet.ReceiverWalletStats.TotalInvitationResentAttempts >= s.maxInvitationResendAttempts {
			log.Ctx(ctx).Debugf(
				"the invitation message was not resent to the receiver because the maximum number of message resend attempts has been reached: Receiver ID %s - Wallet ID %s - Total Invitation resent %d - Maximum attempts %d",
				receiver.ID,
				rwa.WalletID,
				rwa.ReceiverWallet.ReceiverWalletStats.TotalInvitationResentAttempts,
				s.maxInvitationResendAttempts,
			)
			return false
		}

		// Check if it's in the period to resend it.
		resendPeriod := time.Now().
			AddDate(0, 0, -int(*organization.ReceiverInvitationResendIntervalDays*(rwa.ReceiverWallet.ReceiverWalletStats.TotalInvitationResentAttempts+1)))
		if !rwa.ReceiverWallet.InvitationSentAt.Before(resendPeriod) {
			log.Ctx(ctx).Debugf(
				"the invitation message was not automatically resent to the receiver because the receiver is not in the resend period: Receiver ID %s - Wallet ID %s - Last Invitation Sent At %s - Receiver Invitation Resend Interval %d day(s)",
				receiver.ID,
				rwa.WalletID,
				rwa.ReceiverWallet.InvitationSentAt.Format(time.RFC1123),
				*organization.ReceiverInvitationResendIntervalDays,
			)
			return false
		}
	}

	return true
}

func NewSendReceiverWalletInviteService(models *data.Models, messageDispatcher message.MessageDispatcherInterface, embeddedWalletService EmbeddedWalletServiceInterface, sep10SigningPrivateKey string, maxInvitationResendAttempts int64, crashTrackerClient crashtracker.CrashTrackerClient) (*SendReceiverWalletInviteService, error) {
	s := &SendReceiverWalletInviteService{
		messageDispatcher:           messageDispatcher,
		Models:                      models,
		embeddedWalletService:       embeddedWalletService,
		maxInvitationResendAttempts: maxInvitationResendAttempts,
		sep10SigningPrivateKey:      sep10SigningPrivateKey,
		crashTrackerClient:          crashTrackerClient,
	}

	if err := s.validate(); err != nil {
		return nil, fmt.Errorf("invalid service setup: %w", err)
	}

	return s, nil
}

type WalletDeepLink struct {
	// DeepLink is the deep link used to open the wallet invitation link.
	DeepLink string
	// Route is an optional parameter that can be used to specify the route to open in the wallet, in case it's not already present in the DeepLink.
	Route string // (optional)
	// OrganizationName is the name of the organization that is sending the invitation.
	OrganizationName string
	// AssetCode is the code of the Stellar asset that the receiver will be able to receive.
	AssetCode string
	// AssetIssuer is the issuer of the Stellar asset that the receiver will be able to receive.
	AssetIssuer string
	// TenantBaseURL is the base URL for the tenant that the receiver wallet belongs to.
	TenantBaseURL string
	// TenantUIBaseURL is the base URL for the tenant UI that the receiver wallet belongs to.
	TenantUIBaseURL string
	// Token is a unique token that identifies identifies a receiver wallet creation request.
	Token string
	// SelfHosted is set to true when the deep link should be set to the tenant base URL, which is the case only for embedded wallets.
	SelfHosted bool
}

func (wdl WalletDeepLink) isNativeAsset() bool {
	return wdl.AssetIssuer == "" &&
		slices.Contains([]string{"XLM", "NATIVE"}, strings.ToUpper(wdl.AssetCode))
}

func (wdl WalletDeepLink) assetName() string {
	if wdl.isNativeAsset() {
		return "native"
	}

	return wdl.AssetCode + "-" + wdl.AssetIssuer
}

// BaseURLWithRoute returns the base URL of the deep link with the route appended.
func (wdl WalletDeepLink) BaseURLWithRoute() (string, error) {
	if wdl.DeepLink == "" {
		return "", fmt.Errorf("DeepLink can't be empty")
	}

	deepLink, err := url.Parse(wdl.DeepLink)
	if err != nil {
		return "", fmt.Errorf("error parsing DeepLink: %w", err)
	}

	if deepLink.Scheme == "" {
		deepLink.Scheme = "https"
	}

	if deepLink.Host == "" && deepLink.Path == "" && wdl.Route == "" {
		return "", fmt.Errorf("the deep link needs to have a valid host, or path, or route")
	}

	if wdl.Route != "" {
		if deepLink.Path == "" && deepLink.Host == "" {
			deepLink.Path = wdl.Route
		} else {
			deepLink.Path = path.Join(deepLink.Path, wdl.Route)
		}
	}

	return deepLink.String(), nil
}

func (wdl WalletDeepLink) TomlFileDomain() (string, error) {
	if wdl.TenantBaseURL == "" {
		return "", fmt.Errorf("base URL for tenant can't be empty")
	}

	tenantBaseURL, err := utils.GetURLWithScheme(wdl.TenantBaseURL)
	if err != nil {
		return "", fmt.Errorf("setting the protocol scheme: %w", err)
	}

	tenantURL, err := url.Parse(tenantBaseURL)
	if err != nil {
		return "", fmt.Errorf("error parsing TenantBaseURL %s: %w", tenantBaseURL, err)
	}

	return tenantURL.Host, nil
}

// validate will make sure all the parameters are set correctly.
func (wdl WalletDeepLink) validate() error {
	if wdl.DeepLink == "" {
		return fmt.Errorf("wallet schema can't be empty")
	}

	_, err := wdl.BaseURLWithRoute()
	if err != nil {
		return fmt.Errorf("can't generate a valid base URL for the deep link: %w", err)
	}

	if wdl.TenantBaseURL == "" {
		return fmt.Errorf("tenant base URL can't be empty")
	}

	if wdl.OrganizationName == "" {
		return fmt.Errorf("organization name can't be empty")
	}

	if wdl.AssetCode == "" {
		return fmt.Errorf("asset code can't be empty")
	}

	// not XLM:
	if !wdl.isNativeAsset() {
		if wdl.AssetIssuer == "" {
			return fmt.Errorf("asset issuer can't be empty unless the asset code is XLM")
		}

		if !strkey.IsValidEd25519PublicKey(wdl.AssetIssuer) {
			return fmt.Errorf("asset issuer is not a valid Ed25519 public key %s", wdl.AssetIssuer)
		}

		return nil
	}

	return nil
}

// GetUnsignedRegistrationLink creates a deep link for the wallet registration using the format below:
// <deep_link></route>?<domain>&<name>&<asset>.
func (wdl WalletDeepLink) GetUnsignedRegistrationLink() (string, error) {
	if err := wdl.validate(); err != nil {
		return "", fmt.Errorf("validating WalletDeepLink: %w", err)
	}

	tomlFileDomain, err := wdl.TomlFileDomain()
	if err != nil {
		return "", fmt.Errorf("getting WalletDeepLink toml file domain: %w", err)
	}

	baseURLWithRoute, err := wdl.BaseURLWithRoute()
	if err != nil {
		return "", fmt.Errorf("getting WalletDeepLink base URL: %w", err)
	}

	u, err := url.Parse(baseURLWithRoute)
	if err != nil {
		return "", fmt.Errorf("parsing DeepLink: %w", err)
	}

	q := u.Query()

	q.Add("asset", wdl.assetName())

	if !wdl.SelfHosted {
		q.Add("domain", tomlFileDomain)
		q.Add("name", wdl.OrganizationName)
	}
	if wdl.Token != "" {
		q.Add("token", wdl.Token)
	}

	u.RawQuery = q.Encode()

	return u.String(), nil
}

// GetSignedRegistrationLink will return the registration link accompanied with an extra query parameter containing the
// signature of the registration link, where the signature is created using the stellarSecretKey with the unsigned link
// as the message, keeping in mind that the insigned link query parameters were sorted in alphabetical order to generate
// the signature.
func (wdl WalletDeepLink) GetSignedRegistrationLink(stellarSecretKey string) (string, error) {
	unsignedRegistrationLink, err := wdl.GetUnsignedRegistrationLink()
	if err != nil {
		return "", fmt.Errorf("error getting unsigned registration link: %w", err)
	}

	signedRegistrationLink, err := utils.SignURL(stellarSecretKey, unsignedRegistrationLink)
	if err != nil {
		return "", fmt.Errorf("error signing registration link: %w", err)
	}

	return signedRegistrationLink, nil
}<|MERGE_RESOLUTION|>--- conflicted
+++ resolved
@@ -22,7 +22,8 @@
 )
 
 type SendReceiverWalletInviteServiceInterface interface {
-	SendInvite(ctx context.Context) error
+	
+  (ctx context.Context) error
 }
 
 type SendReceiverWalletInviteService struct {
@@ -177,9 +178,6 @@
 	})
 }
 
-<<<<<<< HEAD
-func (s SendReceiverWalletInviteService) updateEmbeddedWalletDeepLink(ctx context.Context, wdl *WalletDeepLink, receiverWalletID string, requiresSEP24 bool) error {
-=======
 func (s SendReceiverWalletInviteService) prepareMessage(ctx context.Context, rwa data.ReceiverWalletAsset, msgTemplate *template.Template, organization *data.Organization, registrationLink string, wallet data.Wallet) (*data.MessageInsert, error) {
 	disbursementReceiverRegistrationMessageTemplate := rwa.DisbursementReceiverRegistrationMsgTemplate
 	if disbursementReceiverRegistrationMessageTemplate != nil && *disbursementReceiverRegistrationMessageTemplate != "" {
@@ -246,8 +244,7 @@
 	return msgToInsert, nil
 }
 
-func (s SendReceiverWalletInviteService) updateEmbeddedWalletDeepLink(ctx context.Context, wdl *WalletDeepLink) error {
->>>>>>> bb7856f8
+func (s SendReceiverWalletInviteService) updateEmbeddedWalletDeepLink(ctx context.Context, wdl *WalletDeepLink, receiverWalletID string, requiresSEP24 bool) error {
 	if wdl == nil {
 		return fmt.Errorf("wallet deep link cannot be nil")
 	}
@@ -325,7 +322,12 @@
 }
 
 // shouldSendInvitation returns true if we should send the invitation to the receiver. It will be used to either
-// send the invitation for the first time, or to resend it automatically according to the organization's Resend
+// send the invitation for the first time, or to resend it 
+
+
+
+
+matically according to the organization's Resend
 // Interval and the maximum number of resend attempts.
 func (s SendReceiverWalletInviteService) shouldSendInvitation(ctx context.Context, organization *data.Organization, rwa *data.ReceiverWalletAsset) bool {
 	receiver := rwa.ReceiverWallet.Receiver
