--- conflicted
+++ resolved
@@ -123,11 +123,7 @@
 		}
 
 		if wallet.Embedded {
-<<<<<<< HEAD
-			if err := s.UpdateDeepLink(ctx, &wdl, &rwa.ReceiverWallet.Receiver); err != nil {
-=======
-			if err := s.updateEmbeddedWalletDeepLink(ctx, &wdl); err != nil {
->>>>>>> fded5485
+			if err := s.UpdateEmbeddedWalletDeepLink(ctx, &wdl, &rwa.ReceiverWallet.Receiver); err != nil {
 				log.Ctx(ctx).Errorf("updating deep link for embedded wallet ID %s: %v", wallet.ID, err)
 				continue
 			}
@@ -236,11 +232,7 @@
 	})
 }
 
-<<<<<<< HEAD
-func (s SendReceiverWalletInviteService) UpdateDeepLink(ctx context.Context, wdl *WalletDeepLink, receiver *data.Receiver) error {
-=======
-func (s SendReceiverWalletInviteService) updateEmbeddedWalletDeepLink(ctx context.Context, wdl *WalletDeepLink) error {
->>>>>>> fded5485
+func (s SendReceiverWalletInviteService) UpdateEmbeddedWalletDeepLink(ctx context.Context, wdl *WalletDeepLink, receiver *data.Receiver) error {
 	if wdl == nil {
 		return fmt.Errorf("wallet deep link cannot be nil")
 	}
@@ -325,7 +317,7 @@
 	}
 
 	if wallet.Embedded {
-		if updateErr := s.UpdateDeepLink(ctx, &wdl, &receiver); updateErr != nil {
+		if updateErr := s.UpdateEmbeddedWalletDeepLink(ctx, &wdl, &receiver); updateErr != nil {
 			return "", fmt.Errorf("updating deep link for embedded wallet: %w", updateErr)
 		}
 	}
