--- conflicted
+++ resolved
@@ -2,42 +2,28 @@
 
 import (
 	"context"
-<<<<<<< HEAD
 	"errors"
-	"fmt"
-	"testing"
-
-	"github.com/stellar/go/support/log"
-	"github.com/stellar/stellar-disbursement-platform-backend/stellar-auth/pkg/auth"
-	"github.com/stellar/stellar-disbursement-platform-backend/stellar-multitenant/pkg/tenant"
-=======
 	"fmt"
 	"strings"
 	"testing"
+
+	"github.com/stellar/stellar-disbursement-platform-backend/internal/serve/middleware"
 
 	"github.com/stellar/go/clients/horizonclient"
 	"github.com/stellar/go/protocols/horizon"
 	"github.com/stellar/go/protocols/horizon/base"
 	"github.com/stellar/go/support/log"
+	"github.com/stellar/stellar-disbursement-platform-backend/stellar-multitenant/pkg/tenant"
 	"github.com/stretchr/testify/assert"
 	"github.com/stretchr/testify/mock"
 	"github.com/stretchr/testify/require"
->>>>>>> cf6583fe
 
 	"github.com/stellar/stellar-disbursement-platform-backend/db"
 	"github.com/stellar/stellar-disbursement-platform-backend/db/dbtest"
 	"github.com/stellar/stellar-disbursement-platform-backend/internal/data"
-<<<<<<< HEAD
 	"github.com/stellar/stellar-disbursement-platform-backend/internal/events"
 	"github.com/stellar/stellar-disbursement-platform-backend/internal/events/schemas"
-	"github.com/stretchr/testify/assert"
-	"github.com/stretchr/testify/require"
-=======
-	"github.com/stellar/stellar-disbursement-platform-backend/internal/db"
-	"github.com/stellar/stellar-disbursement-platform-backend/internal/db/dbtest"
-	"github.com/stellar/stellar-disbursement-platform-backend/internal/serve/middleware"
 	"github.com/stellar/stellar-disbursement-platform-backend/stellar-auth/pkg/auth"
->>>>>>> cf6583fe
 )
 
 func Test_DisbursementManagementService_GetDisbursementsWithCount(t *testing.T) {
@@ -87,7 +73,7 @@
 		On("GetUsersByID", mock.Anything, []string{users[1].ID, users[0].ID}).
 		Return(users, nil)
 
-	service := NewDisbursementManagementService(models, models.DBConnectionPool, authManagerMock, nil)
+	service := NewDisbursementManagementService(models, models.DBConnectionPool, authManagerMock, nil, nil)
 
 	ctx := context.Background()
 	t.Run("disbursements list empty", func(t *testing.T) {
@@ -154,7 +140,7 @@
 	models, err := data.NewModels(dbConnectionPool)
 	require.NoError(t, err)
 
-	service := NewDisbursementManagementService(models, models.DBConnectionPool, nil, nil)
+	service := NewDisbursementManagementService(models, models.DBConnectionPool, nil, nil, nil)
 	disbursement := data.CreateDisbursementFixture(t, context.Background(), dbConnectionPool, models.Disbursements, &data.Disbursement{})
 
 	ctx := context.Background()
@@ -215,21 +201,19 @@
 
 	mockEventProducer := events.MockProducer{}
 
-<<<<<<< HEAD
 	ctx := context.Background()
 
 	tnt := tenant.Tenant{ID: "tenant-id"}
 	ctx = tenant.SaveTenantInContext(ctx, &tnt)
 
-	service := NewDisbursementManagementService(models, models.DBConnectionPool, &mockEventProducer)
-=======
+	token := "token"
+	ctx = context.WithValue(ctx, middleware.TokenContextKey, token)
+
 	asset := data.GetAssetFixture(t, ctx, dbConnectionPool, data.FixtureAssetUSDC)
-	authManagerMock := &auth.AuthManagerMock{}
 	hMock := &horizonclient.MockClient{}
 	distributionPubKey := "ABC"
 
-	service := NewDisbursementManagementService(models, models.DBConnectionPool, authManagerMock, hMock)
->>>>>>> cf6583fe
+	service := NewDisbursementManagementService(models, models.DBConnectionPool, nil, hMock, &mockEventProducer)
 
 	// create fixtures
 	wallet := data.CreateDefaultWalletFixture(t, ctx, dbConnectionPool)
@@ -296,34 +280,36 @@
 
 	payments := []*data.Payment{payment1, payment2, payment3, payment4}
 
+	mockDisbursementBalance := hMock.On(
+		"AccountDetail", horizonclient.AccountRequest{AccountID: distributionPubKey},
+	).Return(horizon.Account{
+		Balances: []horizon.Balance{
+			{
+				Balance: "100000",
+				Asset: base.Asset{
+					Code:   asset.Code,
+					Issuer: asset.Issuer,
+				},
+			},
+		},
+	}, nil)
+
 	t.Run("disbursement doesn't exist", func(t *testing.T) {
 		id := "5e1f1c7f5b6c9c0001c1b1b1"
 
-<<<<<<< HEAD
-		err = service.StartDisbursement(context.Background(), id, nil)
-=======
-		err = service.StartDisbursement(context.Background(), id, distributionPubKey)
->>>>>>> cf6583fe
+		err = service.StartDisbursement(context.Background(), id, nil, distributionPubKey)
 		require.ErrorIs(t, err, ErrDisbursementNotFound)
 	})
 
 	t.Run("disbursement wallet is disabled", func(t *testing.T) {
 		data.EnableOrDisableWalletFixtures(t, ctx, dbConnectionPool, false, wallet.ID)
 		defer data.EnableOrDisableWalletFixtures(t, ctx, dbConnectionPool, true, wallet.ID)
-<<<<<<< HEAD
-		err = service.StartDisbursement(context.Background(), draftDisbursement.ID, nil)
-=======
-		err = service.StartDisbursement(context.Background(), draftDisbursement.ID, distributionPubKey)
->>>>>>> cf6583fe
+		err = service.StartDisbursement(context.Background(), draftDisbursement.ID, nil, distributionPubKey)
 		require.ErrorIs(t, err, ErrDisbursementWalletDisabled)
 	})
 
 	t.Run("disbursement not ready to start", func(t *testing.T) {
-<<<<<<< HEAD
-		err = service.StartDisbursement(context.Background(), draftDisbursement.ID, nil)
-=======
-		err = service.StartDisbursement(context.Background(), draftDisbursement.ID, distributionPubKey)
->>>>>>> cf6583fe
+		err = service.StartDisbursement(context.Background(), draftDisbursement.ID, nil, distributionPubKey)
 		require.ErrorIs(t, err, ErrDisbursementNotReadyToStart)
 	})
 
@@ -358,11 +344,7 @@
 		err = models.Organizations.Update(ctx, &data.OrganizationUpdate{IsApprovalRequired: &isApprovalRequired})
 		require.NoError(t, err)
 
-<<<<<<< HEAD
-		err = service.StartDisbursement(ctx, disbursement.ID, user)
-=======
-		err = service.StartDisbursement(ctx, disbursement.ID, distributionPubKey)
->>>>>>> cf6583fe
+		err = service.StartDisbursement(ctx, disbursement.ID, user, distributionPubKey)
 		require.ErrorIs(t, err, ErrDisbursementStartedByCreator)
 
 		// rollback changes
@@ -384,19 +366,7 @@
 			},
 		}
 
-		hMock.On(
-			"AccountDetail", horizonclient.AccountRequest{AccountID: distributionPubKey},
-		).Return(horizon.Account{
-			Balances: []horizon.Balance{
-				{
-					Balance: "10000",
-					Asset: base.Asset{
-						Code:   asset.Code,
-						Issuer: asset.Issuer,
-					},
-				},
-			},
-		}, nil).Once()
+		mockDisbursementBalance.Once()
 
 		disbursement := data.CreateDisbursementFixture(t, context.Background(), dbConnectionPool, models.Disbursements, &data.Disbursement{
 			Name:          "disbursement #2",
@@ -424,11 +394,7 @@
 		err = models.Organizations.Update(ctx, &data.OrganizationUpdate{IsApprovalRequired: &isApprovalRequired})
 		require.NoError(t, err)
 
-<<<<<<< HEAD
-		err = service.StartDisbursement(ctx, disbursement.ID, user)
-=======
-		err = service.StartDisbursement(ctx, disbursement.ID, distributionPubKey)
->>>>>>> cf6583fe
+		err = service.StartDisbursement(ctx, disbursement.ID, user, distributionPubKey)
 		require.NoError(t, err)
 
 		// check disbursement status
@@ -468,20 +434,42 @@
 			Email: "email@email.com",
 		}
 
-<<<<<<< HEAD
-		err = service.StartDisbursement(ctx, readyDisbursement.ID, user)
+		mockDisbursementBalance.Once()
+
+		err = service.StartDisbursement(ctx, readyDisbursement.ID, user, distributionPubKey)
 		require.NoError(t, err)
 
 		// check disbursement status
-		var disbursement *data.Disbursement
-		disbursement, err = models.Disbursements.Get(context.Background(), models.DBConnectionPool, readyDisbursement.ID)
-		require.NoError(t, err)
-=======
-		authManagerMock.
-			On("GetUser", ctx, token).
-			Return(user, nil).
-			Once()
-
+		disbursement, getDisbursementErr := models.Disbursements.Get(context.Background(), models.DBConnectionPool, readyDisbursement.ID)
+		require.NoError(t, getDisbursementErr)
+		require.Equal(t, data.StartedDisbursementStatus, disbursement.Status)
+
+		// check disbursement history
+		require.Equal(t, disbursement.StatusHistory[1].UserID, user.ID)
+
+		// check receivers wallets status
+		receiverWallets, getReceiversErr := models.ReceiverWallet.GetByReceiverIDsAndWalletID(ctx, models.DBConnectionPool, receiverIds, wallet.ID)
+		require.NoError(t, getReceiversErr)
+		require.Equal(t, 4, len(receiverWallets))
+		rwExpectedStatuses := map[string]data.ReceiversWalletStatus{
+			rwDraft1.ID:     data.ReadyReceiversWalletStatus,
+			rwDraft2.ID:     data.ReadyReceiversWalletStatus,
+			rwReady.ID:      data.ReadyReceiversWalletStatus,
+			rwRegistered.ID: data.RegisteredReceiversWalletStatus,
+		}
+		for _, rw := range receiverWallets {
+			require.Equal(t, rwExpectedStatuses[rw.ID], rw.Status)
+		}
+
+		// check payments status
+		for _, p := range payments {
+			payment, getPaymentErr := models.Payment.Get(ctx, p.ID, dbConnectionPool)
+			require.NoError(t, getPaymentErr)
+			require.Equal(t, data.ReadyPaymentStatus, payment.Status)
+		}
+	})
+
+	t.Run("disbursement cannot be started because insufficient balance on distribution account", func(t *testing.T) {
 		hMock.On(
 			"AccountDetail", horizonclient.AccountRequest{AccountID: distributionPubKey},
 		).Return(horizon.Account{
@@ -496,47 +484,46 @@
 			},
 		}, nil).Once()
 
-		err = service.StartDisbursement(ctx, readyDisbursement.ID, distributionPubKey)
-		require.NoError(t, err)
-
-		// check disbursement status
-		disbursement, getDisbursementErr := models.Disbursements.Get(context.Background(), models.DBConnectionPool, readyDisbursement.ID)
-		require.NoError(t, getDisbursementErr)
->>>>>>> cf6583fe
-		require.Equal(t, data.StartedDisbursementStatus, disbursement.Status)
-
-		// check disbursement history
-		require.Equal(t, disbursement.StatusHistory[1].UserID, user.ID)
-
-		// check receivers wallets status
-<<<<<<< HEAD
-		var receiverWallets []*data.ReceiverWallet
-		receiverWallets, err = models.ReceiverWallet.GetByReceiverIDsAndWalletID(ctx, models.DBConnectionPool, receiverIds, wallet.ID)
-		require.NoError(t, err)
-=======
-		receiverWallets, getReceiversErr := models.ReceiverWallet.GetByReceiverIDsAndWalletID(ctx, models.DBConnectionPool, receiverIds, wallet.ID)
-		require.NoError(t, getReceiversErr)
->>>>>>> cf6583fe
-		require.Equal(t, 4, len(receiverWallets))
-		rwExpectedStatuses := map[string]data.ReceiversWalletStatus{
-			rwDraft1.ID:     data.ReadyReceiversWalletStatus,
-			rwDraft2.ID:     data.ReadyReceiversWalletStatus,
-			rwReady.ID:      data.ReadyReceiversWalletStatus,
-			rwRegistered.ID: data.RegisteredReceiversWalletStatus,
-		}
-		for _, rw := range receiverWallets {
-			require.Equal(t, rwExpectedStatuses[rw.ID], rw.Status)
-		}
-
-		// check payments status
-		for _, p := range payments {
-			payment, getPaymentErr := models.Payment.Get(ctx, p.ID, dbConnectionPool)
-			require.NoError(t, getPaymentErr)
-			require.Equal(t, data.ReadyPaymentStatus, payment.Status)
-		}
-	})
-
-<<<<<<< HEAD
+		disbursement := data.CreateDisbursementFixture(t, context.Background(), dbConnectionPool, models.Disbursements, &data.Disbursement{
+			Name:    "disbursement - balance insufficient",
+			Status:  data.ReadyDisbursementStatus,
+			Asset:   asset,
+			Wallet:  wallet,
+			Country: country,
+		})
+		data.CreatePaymentFixture(t, ctx, dbConnectionPool, models.Payment, &data.Payment{
+			ReceiverWallet: rwReady,
+			Disbursement:   disbursement,
+			Asset:          *asset,
+			Amount:         "10001",
+			Status:         data.ReadyPaymentStatus,
+		})
+
+		buf := new(strings.Builder)
+		log.DefaultLogger.SetOutput(buf)
+
+		err = service.StartDisbursement(ctx, disbursement.ID, nil, distributionPubKey)
+		require.EqualError(
+			t,
+			err,
+			fmt.Sprintf(
+				"running atomic function in RunInTransactionWithResult: %s",
+				ErrDisbursementWalletInsufficientBalance.Error(),
+			),
+		)
+
+		// PendingTotal includes payments associated with 'readyDisbursement' that were moved from the draft to ready status
+		assert.Contains(
+			t,
+			buf.String(),
+			fmt.Sprintf("Insufficient distribution account balance %f to fulfill amount %f for disbursement id %s and total pending amount %f",
+				10000.0,
+				10001.0,
+				disbursement.ID,
+				1100.0),
+		)
+	})
+
 	t.Run("returns error when eventProducer fails", func(t *testing.T) {
 		userID := "9ae68f09-cad9-4311-9758-4ff59d2e9e6d"
 		statusHistory := []data.DisbursementStatusHistoryEntry{
@@ -580,6 +567,8 @@
 				},
 			},
 		}
+		mockDisbursementBalance.Once()
+
 		mockEventProducer.
 			On("WriteMessages", ctx, []events.Message{expectedMessage}).
 			Return(errors.New("unexpected error")).
@@ -589,7 +578,8 @@
 			ID:    "user-id",
 			Email: "email@email.com",
 		}
-		err = service.StartDisbursement(ctx, disbursement.ID, user)
+
+		err = service.StartDisbursement(ctx, disbursement.ID, user, distributionPubKey)
 		assert.EqualError(
 			t,
 			err,
@@ -632,7 +622,9 @@
 			ID:    "user-id",
 			Email: "email@email.com",
 		}
-		err = service.StartDisbursement(ctx, disbursement.ID, user)
+
+		mockDisbursementBalance.Once()
+		err = service.StartDisbursement(ctx, disbursement.ID, user, distributionPubKey)
 		require.NoError(t, err)
 
 		entries := getEntries()
@@ -675,7 +667,9 @@
 			ID:    "user-id",
 			Email: "email@email.com",
 		}
-		err = service.StartDisbursement(ctxWithoutTenant, disbursement.ID, user)
+
+		mockDisbursementBalance.Once()
+		err = service.StartDisbursement(ctxWithoutTenant, disbursement.ID, user, distributionPubKey)
 		assert.EqualError(t, err, "running atomic function in RunInTransactionWithResult: creating new message: getting tenant from context: tenant not found in context")
 	})
 
@@ -715,7 +709,8 @@
 			Email: "email@email.com",
 		}
 		service.eventProducer = nil
-		err = service.StartDisbursement(ctx, disbursement.ID, user)
+		mockDisbursementBalance.Once()
+		err = service.StartDisbursement(ctx, disbursement.ID, user, distributionPubKey)
 		require.NoError(t, err)
 
 		msg := events.Message{
@@ -737,18 +732,117 @@
 		require.Len(t, entries, 1)
 		assert.Contains(t, fmt.Sprintf("event producer is nil, could not publish message %s", msg.String()), entries[0].Message)
 	})
-=======
-	t.Run("disbursement cannot be started because insufficient balance on distribution account", func(t *testing.T) {
-		user := &auth.User{
-			ID:    "user-id",
-			Email: "email@email.com",
-		}
-
-		authManagerMock.
-			On("GetUser", ctx, token).
-			Return(user, nil).
-			Once()
-
+	hMock.AssertExpectations(t)
+}
+
+func Test_DisbursementManagementService_PauseDisbursement(t *testing.T) {
+	dbt := dbtest.Open(t)
+	defer dbt.Close()
+
+	dbConnectionPool, outerErr := db.OpenDBConnectionPool(dbt.DSN)
+	require.NoError(t, outerErr)
+	defer dbConnectionPool.Close()
+
+	models, outerErr := data.NewModels(dbConnectionPool)
+	require.NoError(t, outerErr)
+
+	mockEventProducer := events.MockProducer{}
+	defer mockEventProducer.AssertExpectations(t)
+
+	ctx := context.Background()
+
+	tnt := tenant.Tenant{ID: "tenant-id"}
+	ctx = tenant.SaveTenantInContext(ctx, &tnt)
+
+	token := "token"
+	ctx = context.WithValue(ctx, middleware.TokenContextKey, token)
+
+	user := &auth.User{
+		ID:    "user-id",
+		Email: "email@email.com",
+	}
+
+	asset := data.GetAssetFixture(t, ctx, dbConnectionPool, data.FixtureAssetUSDC)
+
+	hMock := &horizonclient.MockClient{}
+	distributionPubKey := "ABC"
+
+	service := NewDisbursementManagementService(models, models.DBConnectionPool, nil, hMock, &mockEventProducer)
+
+	// create fixtures
+	wallet := data.CreateDefaultWalletFixture(t, ctx, dbConnectionPool)
+	country := data.GetCountryFixture(t, ctx, dbConnectionPool, data.FixtureCountryUSA)
+
+	// create disbursements
+	readyDisbursement := data.CreateDisbursementFixture(t, ctx, dbConnectionPool, models.Disbursements, &data.Disbursement{
+		Name:    "ready disbursement",
+		Status:  data.ReadyDisbursementStatus,
+		Asset:   asset,
+		Wallet:  wallet,
+		Country: country,
+	})
+
+	startedDisbursement := data.CreateDisbursementFixture(t, ctx, dbConnectionPool, models.Disbursements, &data.Disbursement{
+		Name:    "started disbursement",
+		Status:  data.StartedDisbursementStatus,
+		Asset:   asset,
+		Wallet:  wallet,
+		Country: country,
+	})
+
+	// create disbursement receivers
+	receiver1 := data.CreateReceiverFixture(t, ctx, dbConnectionPool, &data.Receiver{})
+	receiver2 := data.CreateReceiverFixture(t, ctx, dbConnectionPool, &data.Receiver{})
+	receiver3 := data.CreateReceiverFixture(t, ctx, dbConnectionPool, &data.Receiver{})
+	receiver4 := data.CreateReceiverFixture(t, ctx, dbConnectionPool, &data.Receiver{})
+
+	rwRegistered1 := data.CreateReceiverWalletFixture(t, ctx, dbConnectionPool, receiver1.ID, wallet.ID, data.RegisteredReceiversWalletStatus)
+	rwRegistered2 := data.CreateReceiverWalletFixture(t, ctx, dbConnectionPool, receiver2.ID, wallet.ID, data.RegisteredReceiversWalletStatus)
+	rwRegistered3 := data.CreateReceiverWalletFixture(t, ctx, dbConnectionPool, receiver3.ID, wallet.ID, data.RegisteredReceiversWalletStatus)
+	rwRegistered4 := data.CreateReceiverWalletFixture(t, ctx, dbConnectionPool, receiver4.ID, wallet.ID, data.RegisteredReceiversWalletStatus)
+
+	paymentPending1 := data.CreatePaymentFixture(t, ctx, dbConnectionPool, models.Payment, &data.Payment{
+		ReceiverWallet: rwRegistered1,
+		Disbursement:   startedDisbursement,
+		Asset:          *asset,
+		Amount:         "100",
+		Status:         data.PendingPaymentStatus,
+	})
+	paymentPending2 := data.CreatePaymentFixture(t, ctx, dbConnectionPool, models.Payment, &data.Payment{
+		ReceiverWallet: rwRegistered2,
+		Disbursement:   startedDisbursement,
+		Asset:          *asset,
+		Amount:         "200",
+		Status:         data.PendingPaymentStatus,
+	})
+	paymentReady1 := data.CreatePaymentFixture(t, ctx, dbConnectionPool, models.Payment, &data.Payment{
+		ReceiverWallet: rwRegistered3,
+		Disbursement:   startedDisbursement,
+		Asset:          *asset,
+		Amount:         "300",
+		Status:         data.ReadyPaymentStatus,
+	})
+	paymentReady2 := data.CreatePaymentFixture(t, ctx, dbConnectionPool, models.Payment, &data.Payment{
+		ReceiverWallet: rwRegistered4,
+		Disbursement:   startedDisbursement,
+		Asset:          *asset,
+		Amount:         "400",
+		Status:         data.ReadyPaymentStatus,
+	})
+
+	t.Run("disbursement doesn't exist", func(t *testing.T) {
+		id := "5e1f1c7f5b6c9c0001c1b1b1"
+
+		err := service.PauseDisbursement(ctx, id, user)
+		require.ErrorIs(t, err, ErrDisbursementNotFound)
+	})
+
+	t.Run("disbursement not ready to pause", func(t *testing.T) {
+		err := service.PauseDisbursement(ctx, readyDisbursement.ID, user)
+		require.ErrorIs(t, err, ErrDisbursementNotReadyToPause)
+	})
+
+	t.Run("disbursement paused", func(t *testing.T) {
 		hMock.On(
 			"AccountDetail", horizonclient.AccountRequest{AccountID: distributionPubKey},
 		).Return(horizon.Account{
@@ -763,179 +857,7 @@
 			},
 		}, nil).Once()
 
-		disbursement := data.CreateDisbursementFixture(t, context.Background(), dbConnectionPool, models.Disbursements, &data.Disbursement{
-			Name:    "disbursement #3",
-			Status:  data.ReadyDisbursementStatus,
-			Asset:   asset,
-			Wallet:  wallet,
-			Country: country,
-		})
-		data.CreatePaymentFixture(t, ctx, dbConnectionPool, models.Payment, &data.Payment{
-			ReceiverWallet: rwReady,
-			Disbursement:   disbursement,
-			Asset:          *asset,
-			Amount:         "10001",
-			Status:         data.ReadyPaymentStatus,
-		})
-
-		buf := new(strings.Builder)
-		log.DefaultLogger.SetOutput(buf)
-
-		err = service.StartDisbursement(ctx, disbursement.ID, distributionPubKey)
-		require.EqualError(
-			t,
-			err,
-			fmt.Sprintf(
-				"running atomic function in RunInTransactionWithResult: %s",
-				ErrDisbursementWalletInsufficientBalance.Error(),
-			),
-		)
-
-		// PendingTotal includes payments associated with 'readyDisbursement' that were moved from the draft to ready status
-		assert.Contains(
-			t,
-			buf.String(),
-			fmt.Sprintf("Insufficient distribution account balance %f to fulfill amount %f for disbursement id %s and total pending amount %f",
-				10000.0,
-				10001.0,
-				disbursement.ID,
-				1100.0),
-		)
-	})
-
-	authManagerMock.AssertExpectations(t)
-	hMock.AssertExpectations(t)
->>>>>>> cf6583fe
-}
-
-func Test_DisbursementManagementService_PauseDisbursement(t *testing.T) {
-	dbt := dbtest.Open(t)
-	defer dbt.Close()
-
-	dbConnectionPool, outerErr := db.OpenDBConnectionPool(dbt.DSN)
-	require.NoError(t, outerErr)
-	defer dbConnectionPool.Close()
-
-	models, outerErr := data.NewModels(dbConnectionPool)
-	require.NoError(t, outerErr)
-
-	mockEventProducer := events.MockProducer{}
-	defer mockEventProducer.AssertExpectations(t)
-
-	ctx := context.Background()
-
-	tnt := tenant.Tenant{ID: "tenant-id"}
-	ctx = tenant.SaveTenantInContext(ctx, &tnt)
-
-	user := &auth.User{
-		ID:    "user-id",
-		Email: "email@email.com",
-	}
-
-<<<<<<< HEAD
-	service := NewDisbursementManagementService(models, models.DBConnectionPool, &mockEventProducer)
-=======
-	asset := data.GetAssetFixture(t, ctx, dbConnectionPool, data.FixtureAssetUSDC)
-
-	hMock := &horizonclient.MockClient{}
-	distributionPubKey := "ABC"
-
-	service := NewDisbursementManagementService(models, models.DBConnectionPool, authManagerMock, hMock)
->>>>>>> cf6583fe
-
-	// create fixtures
-	wallet := data.CreateDefaultWalletFixture(t, ctx, dbConnectionPool)
-	country := data.GetCountryFixture(t, ctx, dbConnectionPool, data.FixtureCountryUSA)
-
-	// create disbursements
-	readyDisbursement := data.CreateDisbursementFixture(t, ctx, dbConnectionPool, models.Disbursements, &data.Disbursement{
-		Name:    "ready disbursement",
-		Status:  data.ReadyDisbursementStatus,
-		Asset:   asset,
-		Wallet:  wallet,
-		Country: country,
-	})
-
-	startedDisbursement := data.CreateDisbursementFixture(t, ctx, dbConnectionPool, models.Disbursements, &data.Disbursement{
-		Name:    "started disbursement",
-		Status:  data.StartedDisbursementStatus,
-		Asset:   asset,
-		Wallet:  wallet,
-		Country: country,
-	})
-
-	// create disbursement receivers
-	receiver1 := data.CreateReceiverFixture(t, ctx, dbConnectionPool, &data.Receiver{})
-	receiver2 := data.CreateReceiverFixture(t, ctx, dbConnectionPool, &data.Receiver{})
-	receiver3 := data.CreateReceiverFixture(t, ctx, dbConnectionPool, &data.Receiver{})
-	receiver4 := data.CreateReceiverFixture(t, ctx, dbConnectionPool, &data.Receiver{})
-
-	rwRegistered1 := data.CreateReceiverWalletFixture(t, ctx, dbConnectionPool, receiver1.ID, wallet.ID, data.RegisteredReceiversWalletStatus)
-	rwRegistered2 := data.CreateReceiverWalletFixture(t, ctx, dbConnectionPool, receiver2.ID, wallet.ID, data.RegisteredReceiversWalletStatus)
-	rwRegistered3 := data.CreateReceiverWalletFixture(t, ctx, dbConnectionPool, receiver3.ID, wallet.ID, data.RegisteredReceiversWalletStatus)
-	rwRegistered4 := data.CreateReceiverWalletFixture(t, ctx, dbConnectionPool, receiver4.ID, wallet.ID, data.RegisteredReceiversWalletStatus)
-
-	paymentPending1 := data.CreatePaymentFixture(t, ctx, dbConnectionPool, models.Payment, &data.Payment{
-		ReceiverWallet: rwRegistered1,
-		Disbursement:   startedDisbursement,
-		Asset:          *asset,
-		Amount:         "100",
-		Status:         data.PendingPaymentStatus,
-	})
-	paymentPending2 := data.CreatePaymentFixture(t, ctx, dbConnectionPool, models.Payment, &data.Payment{
-		ReceiverWallet: rwRegistered2,
-		Disbursement:   startedDisbursement,
-		Asset:          *asset,
-		Amount:         "200",
-		Status:         data.PendingPaymentStatus,
-	})
-	paymentReady1 := data.CreatePaymentFixture(t, ctx, dbConnectionPool, models.Payment, &data.Payment{
-		ReceiverWallet: rwRegistered3,
-		Disbursement:   startedDisbursement,
-		Asset:          *asset,
-		Amount:         "300",
-		Status:         data.ReadyPaymentStatus,
-	})
-	paymentReady2 := data.CreatePaymentFixture(t, ctx, dbConnectionPool, models.Payment, &data.Payment{
-		ReceiverWallet: rwRegistered4,
-		Disbursement:   startedDisbursement,
-		Asset:          *asset,
-		Amount:         "400",
-		Status:         data.ReadyPaymentStatus,
-	})
-
-	t.Run("disbursement doesn't exist", func(t *testing.T) {
-		id := "5e1f1c7f5b6c9c0001c1b1b1"
-
-		err := service.PauseDisbursement(ctx, id, user)
-		require.ErrorIs(t, err, ErrDisbursementNotFound)
-	})
-
-	t.Run("disbursement not ready to pause", func(t *testing.T) {
-		err := service.PauseDisbursement(ctx, readyDisbursement.ID, user)
-		require.ErrorIs(t, err, ErrDisbursementNotReadyToPause)
-	})
-
-	t.Run("disbursement paused", func(t *testing.T) {
-<<<<<<< HEAD
 		err := service.PauseDisbursement(ctx, startedDisbursement.ID, user)
-=======
-		hMock.On(
-			"AccountDetail", horizonclient.AccountRequest{AccountID: distributionPubKey},
-		).Return(horizon.Account{
-			Balances: []horizon.Balance{
-				{
-					Balance: "10000",
-					Asset: base.Asset{
-						Code:   asset.Code,
-						Issuer: asset.Issuer,
-					},
-				},
-			},
-		}, nil).Once()
-
-		err := service.PauseDisbursement(ctx, startedDisbursement.ID)
->>>>>>> cf6583fe
 		require.NoError(t, err)
 
 		// check disbursement status
@@ -981,11 +903,7 @@
 			Once()
 
 		// change the disbursement back to started
-<<<<<<< HEAD
-		err = service.StartDisbursement(ctx, startedDisbursement.ID, user)
-=======
-		err = service.StartDisbursement(ctx, startedDisbursement.ID, distributionPubKey)
->>>>>>> cf6583fe
+		err = service.StartDisbursement(ctx, startedDisbursement.ID, user, distributionPubKey)
 		require.NoError(t, err)
 
 		// check disbursement is started again
@@ -1056,11 +974,7 @@
 			Once()
 
 		// 2. Start disbursement again
-<<<<<<< HEAD
-		err = service.StartDisbursement(ctx, startedDisbursement.ID, user)
-=======
-		err = service.StartDisbursement(ctx, startedDisbursement.ID, distributionPubKey)
->>>>>>> cf6583fe
+		err = service.StartDisbursement(ctx, startedDisbursement.ID, user, distributionPubKey)
 		require.NoError(t, err)
 
 		// check disbursement is started again
@@ -1105,10 +1019,6 @@
 			require.Equal(t, data.PausedPaymentStatus, payment.Status)
 		}
 	})
-<<<<<<< HEAD
-=======
-
-	authManagerMock.AssertExpectations(t)
+
 	hMock.AssertExpectations(t)
->>>>>>> cf6583fe
 }