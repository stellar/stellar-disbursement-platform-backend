package services

import (
	"context"
	"errors"
	"fmt"
	"testing"
	"time"

	"github.com/google/uuid"
	"github.com/stellar/stellar-disbursement-platform-backend/stellar-multitenant/pkg/tenant"

	"github.com/stellar/go/support/log"
	"github.com/stellar/stellar-disbursement-platform-backend/db"
	"github.com/stellar/stellar-disbursement-platform-backend/db/dbtest"
	"github.com/stellar/stellar-disbursement-platform-backend/internal/crashtracker"
	"github.com/stellar/stellar-disbursement-platform-backend/internal/data"
	"github.com/stellar/stellar-disbursement-platform-backend/internal/events/schemas"
	"github.com/stellar/stellar-disbursement-platform-backend/internal/message"
	"github.com/stellar/stellar-disbursement-platform-backend/internal/utils"
	"github.com/stretchr/testify/assert"
	"github.com/stretchr/testify/require"
)

func Test_GetSignedRegistrationLink_SchemelessDeepLink(t *testing.T) {
	wdl := WalletDeepLink{
<<<<<<< HEAD
		DeepLink:                 "api-dev.vibrantapp.com/sdp-dev",
		AnchorPlatformBaseSepURL: "https://ap.localhost.com",
		OrganizationName:         "FOO Org",
		AssetCode:                "USDC",
		AssetIssuer:              "GBBD47IF6LWK7P7MDEVSCWR7DPUWV3NY3DTQEVFL4NAT4AQH3ZLLFLA5",
		ExternalID:			      "ExternalID",
=======
		DeepLink:         "api-dev.vibrantapp.com/sdp-dev",
		OrganizationName: "FOO Org",
		AssetCode:        "USDC",
		AssetIssuer:      "GBBD47IF6LWK7P7MDEVSCWR7DPUWV3NY3DTQEVFL4NAT4AQH3ZLLFLA5",
		TenantBaseURL:    "https://tenant.localhost.com",
>>>>>>> 1859c2e5
	}

	registrationLink, err := wdl.GetSignedRegistrationLink("SCTOVDWM3A7KLTXXIV6YXL6QRVUIIG4HHHIDDKPR4JUB3DGDIKI5VGA2")
	require.NoError(t, err)
<<<<<<< HEAD
	//wantRegistrationLink := "https://api-dev.vibrantapp.com/sdp-dev?asset=USDC-GBBD47IF6LWK7P7MDEVSCWR7DPUWV3NY3DTQEVFL4NAT4AQH3ZLLFLA5&domain=ap.localhost.com&name=FOO+Org&signature=b40479041eea534a029c6aadf36f3bf6696aba9ff64684b558b9a412150b31fa8480ac7babcdef17cb445c1d105a761dbaa3599361c2d9e1d526fd4a5bac370a"
	wantRegistrationLink := "https://api-dev.vibrantapp.com/sdp-dev?asset=USDC-GBBD47IF6LWK7P7MDEVSCWR7DPUWV3NY3DTQEVFL4NAT4AQH3ZLLFLA5&domain=ap.localhost.com&external_id=ExternalID&name=FOO+Org&signature=7cf83326f120985446e056e3e2253c591a5a5e9d116c3d09d46d5f26135ffe4d20947c297c241c499ba92b40b339371d7c5d032533f3048c2e4b4912615f380c"
	require.Equal(t, wantRegistrationLink, registrationLink)

	wdl = WalletDeepLink{
		DeepLink:                 "https://www.beansapp.com/disbursements/registration?redirect=true",
		AnchorPlatformBaseSepURL: "https://ap.localhost.com",
		OrganizationName:         "FOO Org",
		AssetCode:                "USDC",
		AssetIssuer:              "GBBD47IF6LWK7P7MDEVSCWR7DPUWV3NY3DTQEVFL4NAT4AQH3ZLLFLA5",
		ExternalID:			      "ExternalID",
=======
	wantRegistrationLink := "https://api-dev.vibrantapp.com/sdp-dev?asset=USDC-GBBD47IF6LWK7P7MDEVSCWR7DPUWV3NY3DTQEVFL4NAT4AQH3ZLLFLA5&domain=tenant.localhost.com&name=FOO+Org&signature=c6695a52ba8cc0ae2174023b116d4f726bc3d2c6d8d75a34336902ecbfa7eca07a059f44be503e3c4a71627aca66b05280b187e6614a0b130cf371328319ce0a"
	require.Equal(t, wantRegistrationLink, registrationLink)

	wdl = WalletDeepLink{
		DeepLink:         "https://www.beansapp.com/disbursements/registration?redirect=true",
		TenantBaseURL:    "https://tenant.localhost.com",
		OrganizationName: "FOO Org",
		AssetCode:        "USDC",
		AssetIssuer:      "GBBD47IF6LWK7P7MDEVSCWR7DPUWV3NY3DTQEVFL4NAT4AQH3ZLLFLA5",
>>>>>>> 1859c2e5
	}

	registrationLink, err = wdl.GetSignedRegistrationLink("SCTOVDWM3A7KLTXXIV6YXL6QRVUIIG4HHHIDDKPR4JUB3DGDIKI5VGA2")
	require.NoError(t, err)
<<<<<<< HEAD
	wantRegistrationLink = "https://www.beansapp.com/disbursements/registration?asset=USDC-GBBD47IF6LWK7P7MDEVSCWR7DPUWV3NY3DTQEVFL4NAT4AQH3ZLLFLA5&domain=ap.localhost.com&external_id=ExternalID&name=FOO+Org&redirect=true&signature=e64ba9047fad3ccf3e03b93bc86d966577c919989f7acbf4367b9302a33e10df28c9845f5c213e1e22fc20b5d7ea8266032195d55dc547e61ea52866f67d6306"
=======
	wantRegistrationLink = "https://www.beansapp.com/disbursements/registration?asset=USDC-GBBD47IF6LWK7P7MDEVSCWR7DPUWV3NY3DTQEVFL4NAT4AQH3ZLLFLA5&domain=tenant.localhost.com&name=FOO+Org&redirect=true&signature=ab27744802e712716cc2c282cb08cb327f1ed75c334152879dd2b2d880eb0c5cf250deb8ae11510e1d4db00ee1f8c15bf940760464ae27a4140ecdc32304780d"
>>>>>>> 1859c2e5
	require.Equal(t, wantRegistrationLink, registrationLink)
}

func Test_SendReceiverWalletInviteService(t *testing.T) {
	dbt := dbtest.Open(t)
	defer dbt.Close()

	dbConnectionPool, err := db.OpenDBConnectionPool(dbt.DSN)
	require.NoError(t, err)
	defer dbConnectionPool.Close()

	tenantBaseURL := "http://localhost:8000"
	tenantInfo := &tenant.Tenant{ID: uuid.NewString(), Name: "TestTenant", BaseURL: &tenantBaseURL}
	ctx := tenant.SaveTenantInContext(context.Background(), tenantInfo)

	stellarSecretKey := "SBUSPEKAZKLZSWHRSJ2HWDZUK6I3IVDUWA7JJZSGBLZ2WZIUJI7FPNB5"
	messengerClientMock := &message.MessengerClientMock{}
	messengerClientMock.
		On("MessengerType").
		Return(message.MessengerTypeTwilioSMS).
		Maybe()

	mockCrashTrackerClient := &crashtracker.MockCrashTrackerClient{}

	models, err := data.NewModels(dbConnectionPool)
	require.NoError(t, err)

	country := data.CreateCountryFixture(t, ctx, dbConnectionPool, "ATL", "Atlantis")

	wallet1 := data.CreateWalletFixture(t, ctx, dbConnectionPool, "Wallet1", "https://wallet1.com", "www.wallet1.com", "wallet1://sdp")
	wallet2 := data.CreateWalletFixture(t, ctx, dbConnectionPool, "Wallet2", "https://wallet2.com", "www.wallet2.com", "wallet2://sdp")

	asset1 := data.CreateAssetFixture(t, ctx, dbConnectionPool, "FOO1", "GCKGCKZ2PFSCRQXREJMTHAHDMOZQLS2R4V5LZ6VLU53HONH5FI6ACBSX")
	asset2 := data.CreateAssetFixture(t, ctx, dbConnectionPool, "FOO2", "GCKGCKZ2PFSCRQXREJMTHAHDMOZQLS2R4V5LZ6VLU53HONH5FI6ACBSX")

	receiver1 := data.CreateReceiverFixture(t, ctx, dbConnectionPool, &data.Receiver{})
	receiver2 := data.CreateReceiverFixture(t, ctx, dbConnectionPool, &data.Receiver{})

	disbursement1 := data.CreateDisbursementFixture(t, ctx, dbConnectionPool, models.Disbursements, &data.Disbursement{
		Country: country,
		Wallet:  wallet1,
		Status:  data.ReadyDisbursementStatus,
		Asset:   asset1,
	})

	disbursement2 := data.CreateDisbursementFixture(t, ctx, dbConnectionPool, models.Disbursements, &data.Disbursement{
		Country: country,
		Wallet:  wallet2,
		Status:  data.ReadyDisbursementStatus,
		Asset:   asset2,
	})

	
	t.Run("returns error when service has wrong setup", func(t *testing.T) {
<<<<<<< HEAD
		useExternalID := false // simulate default config value for useExternalID
		_, err := NewSendReceiverWalletInviteService(models, nil, anchorPlatformBaseSepURL, stellarSecretKey, 3, mockCrashTrackerClient, useExternalID)
		assert.EqualError(t, err, "invalid service setup: messenger client can't be nil")

		_, err = NewSendReceiverWalletInviteService(models, messengerClientMock, "", stellarSecretKey, 3, mockCrashTrackerClient, useExternalID)
		assert.EqualError(t, err, "invalid service setup: anchorPlatformBaseSepURL can't be empty")
	})

	t.Run("inserts the failed sent message", func(t *testing.T) {
		useExternalID := false // simulate default config value for useExternalID
		s, err := NewSendReceiverWalletInviteService(models, messengerClientMock, anchorPlatformBaseSepURL, stellarSecretKey, 3, mockCrashTrackerClient, useExternalID)
=======
		_, err := NewSendReceiverWalletInviteService(models, nil, stellarSecretKey, 3, mockCrashTrackerClient)
		assert.EqualError(t, err, "invalid service setup: messenger client can't be nil")
	})

	t.Run("inserts the failed sent message", func(t *testing.T) {
		s, err := NewSendReceiverWalletInviteService(models, messengerClientMock, stellarSecretKey, 3, mockCrashTrackerClient)
>>>>>>> 1859c2e5
		require.NoError(t, err)

		data.DeleteAllPaymentsFixtures(t, ctx, dbConnectionPool)
		data.DeleteAllMessagesFixtures(t, ctx, dbConnectionPool)
		data.DeleteAllReceiverWalletsFixtures(t, ctx, dbConnectionPool)

		rec1RW := data.CreateReceiverWalletFixture(t, ctx, dbConnectionPool, receiver1.ID, wallet1.ID, data.ReadyReceiversWalletStatus)
		data.CreateReceiverWalletFixture(t, ctx, dbConnectionPool, receiver1.ID, wallet2.ID, data.RegisteredReceiversWalletStatus)

		rec2RW := data.CreateReceiverWalletFixture(t, ctx, dbConnectionPool, receiver2.ID, wallet2.ID, data.ReadyReceiversWalletStatus)

		_ = data.CreatePaymentFixture(t, ctx, dbConnectionPool, models.Payment, &data.Payment{
			Status:         data.ReadyPaymentStatus,
			Disbursement:   disbursement1,
			Asset:          *asset1,
			ReceiverWallet: rec1RW,
			Amount:         "1",
		})

		_ = data.CreatePaymentFixture(t, ctx, dbConnectionPool, models.Payment, &data.Payment{
			Status:         data.ReadyPaymentStatus,
			Disbursement:   disbursement2,
			Asset:          *asset2,
			ReceiverWallet: rec2RW,
			Amount:         "1",
		})

		walletDeepLink1 := WalletDeepLink{
			DeepLink:         wallet1.DeepLinkSchema,
			TenantBaseURL:    tenantBaseURL,
			OrganizationName: "MyCustomAid",
			AssetCode:        asset1.Code,
			AssetIssuer:      asset1.Issuer,
		}
		deepLink1, err := walletDeepLink1.GetSignedRegistrationLink(stellarSecretKey)
		require.NoError(t, err)
		contentWallet1 := fmt.Sprintf("You have a payment waiting for you from the MyCustomAid. Click %s to register.", deepLink1)

		walletDeepLink2 := WalletDeepLink{
			DeepLink:         wallet2.DeepLinkSchema,
			TenantBaseURL:    tenantBaseURL,
			OrganizationName: "MyCustomAid",
			AssetCode:        asset2.Code,
			AssetIssuer:      asset2.Issuer,
		}
		deepLink2, err := walletDeepLink2.GetSignedRegistrationLink(stellarSecretKey)
		require.NoError(t, err)
		contentWallet2 := fmt.Sprintf("You have a payment waiting for you from the MyCustomAid. Click %s to register.", deepLink2)

		mockErr := errors.New("unexpected error")
		messengerClientMock.
			On("SendMessage", message.Message{
				ToPhoneNumber: receiver1.PhoneNumber,
				Message:       contentWallet1,
			}).
			Return(errors.New("unexpected error")).
			Once().
			On("SendMessage", message.Message{
				ToPhoneNumber: receiver2.PhoneNumber,
				Message:       contentWallet2,
			}).
			Return(nil).
			Once()

		mockMsg := fmt.Sprintf(
			"error sending message to receiver ID %s for receiver wallet ID %s using messenger type %s",
			receiver1.ID, rec1RW.ID, message.MessengerTypeTwilioSMS,
		)
		mockCrashTrackerClient.On("LogAndReportErrors", ctx, mockErr, mockMsg).Once()

		reqs := []schemas.EventReceiverWalletSMSInvitationData{
			{
				ReceiverWalletID: rec1RW.ID,
			},
			{
				ReceiverWalletID: rec2RW.ID,
			},
		}

		err = s.SendInvite(ctx, reqs...)
		require.NoError(t, err)

		receivers, err := models.ReceiverWallet.GetByReceiverIDsAndWalletID(ctx, dbConnectionPool, []string{receiver1.ID}, wallet1.ID)
		require.NoError(t, err)
		require.Len(t, receivers, 1)
		assert.Equal(t, rec1RW.ID, receivers[0].ID)
		assert.Nil(t, receivers[0].InvitationSentAt)

		receivers, err = models.ReceiverWallet.GetByReceiverIDsAndWalletID(ctx, dbConnectionPool, []string{receiver2.ID}, wallet2.ID)
		require.NoError(t, err)
		require.Len(t, receivers, 1)
		assert.Equal(t, rec2RW.ID, receivers[0].ID)
		assert.NotNil(t, receivers[0].InvitationSentAt)

		q := `
			SELECT
				type, status, receiver_id, wallet_id, receiver_wallet_id,
				title_encrypted, text_encrypted, status_history
			FROM
				messages
			WHERE
				receiver_id = $1 AND wallet_id = $2 AND receiver_wallet_id = $3
		`
		var msg data.Message
		err = dbConnectionPool.GetContext(ctx, &msg, q, receiver1.ID, wallet1.ID, rec1RW.ID)
		require.NoError(t, err)

		assert.Equal(t, message.MessengerTypeTwilioSMS, msg.Type)
		assert.Equal(t, receiver1.ID, msg.ReceiverID)
		assert.Equal(t, wallet1.ID, msg.WalletID)
		assert.Equal(t, rec1RW.ID, *msg.ReceiverWalletID)
		assert.Equal(t, data.FailureMessageStatus, msg.Status)
		assert.Empty(t, msg.TitleEncrypted)
		assert.Equal(t, contentWallet1, msg.TextEncrypted)
		assert.Len(t, msg.StatusHistory, 2)
		assert.Equal(t, data.PendingMessageStatus, msg.StatusHistory[0].Status)
		assert.Equal(t, data.FailureMessageStatus, msg.StatusHistory[1].Status)
		assert.Nil(t, msg.AssetID)

		msg = data.Message{}
		err = dbConnectionPool.GetContext(ctx, &msg, q, receiver2.ID, wallet2.ID, rec2RW.ID)
		require.NoError(t, err)

		assert.Equal(t, message.MessengerTypeTwilioSMS, msg.Type)
		assert.Equal(t, receiver2.ID, msg.ReceiverID)
		assert.Equal(t, wallet2.ID, msg.WalletID)
		assert.Equal(t, rec2RW.ID, *msg.ReceiverWalletID)
		assert.Equal(t, data.SuccessMessageStatus, msg.Status)
		assert.Empty(t, msg.TitleEncrypted)
		assert.Equal(t, contentWallet2, msg.TextEncrypted)
		assert.Len(t, msg.StatusHistory, 2)
		assert.Equal(t, data.PendingMessageStatus, msg.StatusHistory[0].Status)
		assert.Equal(t, data.SuccessMessageStatus, msg.StatusHistory[1].Status)
		assert.Nil(t, msg.AssetID)

		mockCrashTrackerClient.AssertExpectations(t)
	})

	t.Run("send invite successfully", func(t *testing.T) {
<<<<<<< HEAD
		useExternalID := false // simulate default config value for useExternalID
		s, err := NewSendReceiverWalletInviteService(models, messengerClientMock, anchorPlatformBaseSepURL, stellarSecretKey, 3, mockCrashTrackerClient, useExternalID)
=======
		s, err := NewSendReceiverWalletInviteService(models, messengerClientMock, stellarSecretKey, 3, mockCrashTrackerClient)
>>>>>>> 1859c2e5
		require.NoError(t, err)

		data.DeleteAllPaymentsFixtures(t, ctx, dbConnectionPool)
		data.DeleteAllMessagesFixtures(t, ctx, dbConnectionPool)
		data.DeleteAllReceiverWalletsFixtures(t, ctx, dbConnectionPool)

		rec1RW := data.CreateReceiverWalletFixture(t, ctx, dbConnectionPool, receiver1.ID, wallet1.ID, data.ReadyReceiversWalletStatus)
		data.CreateReceiverWalletFixture(t, ctx, dbConnectionPool, receiver1.ID, wallet2.ID, data.RegisteredReceiversWalletStatus)

		rec2RW := data.CreateReceiverWalletFixture(t, ctx, dbConnectionPool, receiver2.ID, wallet2.ID, data.ReadyReceiversWalletStatus)

		_ = data.CreatePaymentFixture(t, ctx, dbConnectionPool, models.Payment, &data.Payment{
			Status:         data.ReadyPaymentStatus,
			Disbursement:   disbursement1,
			Asset:          *asset1,
			ReceiverWallet: rec1RW,
			Amount:         "1",
		})

		_ = data.CreatePaymentFixture(t, ctx, dbConnectionPool, models.Payment, &data.Payment{
			Status:         data.ReadyPaymentStatus,
			Disbursement:   disbursement2,
			Asset:          *asset2,
			ReceiverWallet: rec2RW,
			Amount:         "1",
		})

		walletDeepLink1 := WalletDeepLink{
			DeepLink:         wallet1.DeepLinkSchema,
			TenantBaseURL:    tenantBaseURL,
			OrganizationName: "MyCustomAid",
			AssetCode:        asset1.Code,
			AssetIssuer:      asset1.Issuer,
		}
		deepLink1, err := walletDeepLink1.GetSignedRegistrationLink(stellarSecretKey)
		require.NoError(t, err)
		contentWallet1 := fmt.Sprintf("You have a payment waiting for you from the MyCustomAid. Click %s to register.", deepLink1)

		walletDeepLink2 := WalletDeepLink{
			DeepLink:         wallet2.DeepLinkSchema,
			TenantBaseURL:    tenantBaseURL,
			OrganizationName: "MyCustomAid",
			AssetCode:        asset2.Code,
			AssetIssuer:      asset2.Issuer,
		}
		deepLink2, err := walletDeepLink2.GetSignedRegistrationLink(stellarSecretKey)
		require.NoError(t, err)
		contentWallet2 := fmt.Sprintf("You have a payment waiting for you from the MyCustomAid. Click %s to register.", deepLink2)

		messengerClientMock.
			On("SendMessage", message.Message{
				ToPhoneNumber: receiver1.PhoneNumber,
				Message:       contentWallet1,
			}).
			Return(nil).
			Once().
			On("SendMessage", message.Message{
				ToPhoneNumber: receiver2.PhoneNumber,
				Message:       contentWallet2,
			}).
			Return(nil).
			Once()

		reqs := []schemas.EventReceiverWalletSMSInvitationData{
			{
				ReceiverWalletID: rec1RW.ID,
			},
			{
				ReceiverWalletID: rec2RW.ID,
			},
		}

		err = s.SendInvite(ctx, reqs...)
		require.NoError(t, err)

		receivers, err := models.ReceiverWallet.GetByReceiverIDsAndWalletID(ctx, dbConnectionPool, []string{receiver1.ID}, wallet1.ID)
		require.NoError(t, err)
		require.Len(t, receivers, 1)
		assert.Equal(t, rec1RW.ID, receivers[0].ID)
		assert.NotNil(t, receivers[0].InvitationSentAt)

		receivers, err = models.ReceiverWallet.GetByReceiverIDsAndWalletID(ctx, dbConnectionPool, []string{receiver2.ID}, wallet2.ID)
		require.NoError(t, err)
		require.Len(t, receivers, 1)
		assert.Equal(t, rec2RW.ID, receivers[0].ID)
		assert.NotNil(t, receivers[0].InvitationSentAt)

		q := `
			SELECT
				type, status, receiver_id, wallet_id, receiver_wallet_id,
				title_encrypted, text_encrypted, status_history
			FROM
				messages
			WHERE
				receiver_id = $1 AND wallet_id = $2 AND receiver_wallet_id = $3
		`
		var msg data.Message
		err = dbConnectionPool.GetContext(ctx, &msg, q, receiver1.ID, wallet1.ID, rec1RW.ID)
		require.NoError(t, err)

		assert.Equal(t, message.MessengerTypeTwilioSMS, msg.Type)
		assert.Equal(t, receiver1.ID, msg.ReceiverID)
		assert.Equal(t, wallet1.ID, msg.WalletID)
		assert.Equal(t, rec1RW.ID, *msg.ReceiverWalletID)
		assert.Equal(t, data.SuccessMessageStatus, msg.Status)
		assert.Empty(t, msg.TitleEncrypted)
		assert.Equal(t, contentWallet1, msg.TextEncrypted)
		assert.Len(t, msg.StatusHistory, 2)
		assert.Equal(t, data.PendingMessageStatus, msg.StatusHistory[0].Status)
		assert.Equal(t, data.SuccessMessageStatus, msg.StatusHistory[1].Status)
		assert.Nil(t, msg.AssetID)

		msg = data.Message{}
		err = dbConnectionPool.GetContext(ctx, &msg, q, receiver2.ID, wallet2.ID, rec2RW.ID)
		require.NoError(t, err)

		assert.Equal(t, message.MessengerTypeTwilioSMS, msg.Type)
		assert.Equal(t, receiver2.ID, msg.ReceiverID)
		assert.Equal(t, wallet2.ID, msg.WalletID)
		assert.Equal(t, rec2RW.ID, *msg.ReceiverWalletID)
		assert.Equal(t, data.SuccessMessageStatus, msg.Status)
		assert.Empty(t, msg.TitleEncrypted)
		assert.Equal(t, contentWallet2, msg.TextEncrypted)
		assert.Len(t, msg.StatusHistory, 2)
		assert.Equal(t, data.PendingMessageStatus, msg.StatusHistory[0].Status)
		assert.Equal(t, data.SuccessMessageStatus, msg.StatusHistory[1].Status)
		assert.Nil(t, msg.AssetID)
	})

	t.Run("send invite successfully with external_id", func(t *testing.T) {
		useExternalID := true // simulate default config value for useExternalID
		s, err := NewSendReceiverWalletInviteService(models, messengerClientMock, anchorPlatformBaseSepURL, stellarSecretKey, 3, mockCrashTrackerClient, useExternalID)
		require.NoError(t, err)

		data.DeleteAllPaymentsFixtures(t, ctx, dbConnectionPool)
		data.DeleteAllMessagesFixtures(t, ctx, dbConnectionPool)
		data.DeleteAllReceiverWalletsFixtures(t, ctx, dbConnectionPool)

		rec1RW := data.CreateReceiverWalletFixture(t, ctx, dbConnectionPool, receiver1.ID, wallet1.ID, data.ReadyReceiversWalletStatus)
		data.CreateReceiverWalletFixture(t, ctx, dbConnectionPool, receiver1.ID, wallet2.ID, data.RegisteredReceiversWalletStatus)

		rec2RW := data.CreateReceiverWalletFixture(t, ctx, dbConnectionPool, receiver2.ID, wallet2.ID, data.ReadyReceiversWalletStatus)

		_ = data.CreatePaymentFixture(t, ctx, dbConnectionPool, models.Payment, &data.Payment{
			Status:         data.ReadyPaymentStatus,
			Disbursement:   disbursement1,
			Asset:          *asset1,
			ReceiverWallet: rec1RW,
			Amount:         "1",
		})

		_ = data.CreatePaymentFixture(t, ctx, dbConnectionPool, models.Payment, &data.Payment{
			Status:         data.ReadyPaymentStatus,
			Disbursement:   disbursement2,
			Asset:          *asset2,
			ReceiverWallet: rec2RW,
			Amount:         "1",
		})

		walletDeepLink1 := WalletDeepLink{
			DeepLink:                 wallet1.DeepLinkSchema,
			AnchorPlatformBaseSepURL: anchorPlatformBaseSepURL,
			OrganizationName:         "MyCustomAid",
			AssetCode:                asset1.Code,
			AssetIssuer:              asset1.Issuer,
			ExternalID: 			  rec1RW.Receiver.ExternalID,
		}
		deepLink1, err := walletDeepLink1.GetSignedRegistrationLink(stellarSecretKey)
		require.NoError(t, err)
		contentWallet1 := fmt.Sprintf("You have a payment waiting for you from the MyCustomAid. Click %s to register.", deepLink1)

		walletDeepLink2 := WalletDeepLink{
			DeepLink:                 wallet2.DeepLinkSchema,
			AnchorPlatformBaseSepURL: anchorPlatformBaseSepURL,
			OrganizationName:         "MyCustomAid",
			AssetCode:                asset2.Code,
			AssetIssuer:              asset2.Issuer,
			ExternalID: 			  rec2RW.Receiver.ExternalID,
		}
		deepLink2, err := walletDeepLink2.GetSignedRegistrationLink(stellarSecretKey)
		require.NoError(t, err)
		contentWallet2 := fmt.Sprintf("You have a payment waiting for you from the MyCustomAid. Click %s to register.", deepLink2)

		messengerClientMock.
			On("SendMessage", message.Message{
				ToPhoneNumber: receiver1.PhoneNumber,
				Message:       contentWallet1,
			}).
			Return(nil).
			Once().
			On("SendMessage", message.Message{
				ToPhoneNumber: receiver2.PhoneNumber,
				Message:       contentWallet2,
			}).
			Return(nil).
			Once()

		err = s.SendInvite(ctx)
		require.NoError(t, err)

		receivers, err := models.ReceiverWallet.GetByReceiverIDsAndWalletID(ctx, dbConnectionPool, []string{receiver1.ID}, wallet1.ID)
		require.NoError(t, err)
		require.Len(t, receivers, 1)
		assert.Equal(t, rec1RW.ID, receivers[0].ID)
		assert.NotNil(t, receivers[0].InvitationSentAt)

		receivers, err = models.ReceiverWallet.GetByReceiverIDsAndWalletID(ctx, dbConnectionPool, []string{receiver2.ID}, wallet2.ID)
		require.NoError(t, err)
		require.Len(t, receivers, 1)
		assert.Equal(t, rec2RW.ID, receivers[0].ID)
		assert.NotNil(t, receivers[0].InvitationSentAt)

		q := `
			SELECT
				type, status, receiver_id, wallet_id, receiver_wallet_id,
				title_encrypted, text_encrypted, status_history
			FROM
				messages
			WHERE
				receiver_id = $1 AND wallet_id = $2 AND receiver_wallet_id = $3
		`
		var msg data.Message
		err = dbConnectionPool.GetContext(ctx, &msg, q, receiver1.ID, wallet1.ID, rec1RW.ID)
		require.NoError(t, err)

		assert.Equal(t, message.MessengerTypeTwilioSMS, msg.Type)
		assert.Equal(t, receiver1.ID, msg.ReceiverID)
		assert.Equal(t, wallet1.ID, msg.WalletID)
		assert.Equal(t, rec1RW.ID, *msg.ReceiverWalletID)
		assert.Equal(t, data.SuccessMessageStatus, msg.Status)
		assert.Empty(t, msg.TitleEncrypted)
		assert.Equal(t, contentWallet1, msg.TextEncrypted)
		assert.Len(t, msg.StatusHistory, 2)
		assert.Equal(t, data.PendingMessageStatus, msg.StatusHistory[0].Status)
		assert.Equal(t, data.SuccessMessageStatus, msg.StatusHistory[1].Status)
		assert.Nil(t, msg.AssetID)

		msg = data.Message{}
		err = dbConnectionPool.GetContext(ctx, &msg, q, receiver2.ID, wallet2.ID, rec2RW.ID)
		require.NoError(t, err)

		assert.Equal(t, message.MessengerTypeTwilioSMS, msg.Type)
		assert.Equal(t, receiver2.ID, msg.ReceiverID)
		assert.Equal(t, wallet2.ID, msg.WalletID)
		assert.Equal(t, rec2RW.ID, *msg.ReceiverWalletID)
		assert.Equal(t, data.SuccessMessageStatus, msg.Status)
		assert.Empty(t, msg.TitleEncrypted)
		assert.Equal(t, contentWallet2, msg.TextEncrypted)
		assert.Len(t, msg.StatusHistory, 2)
		assert.Equal(t, data.PendingMessageStatus, msg.StatusHistory[0].Status)
		assert.Equal(t, data.SuccessMessageStatus, msg.StatusHistory[1].Status)
		assert.Nil(t, msg.AssetID)
	})

	t.Run("send invite successfully with custom invite message", func(t *testing.T) {
<<<<<<< HEAD
		useExternalID := false // simulate default config value for useExternalID
		s, err := NewSendReceiverWalletInviteService(models, messengerClientMock, anchorPlatformBaseSepURL, stellarSecretKey, 3, mockCrashTrackerClient, useExternalID)
=======
		s, err := NewSendReceiverWalletInviteService(models, messengerClientMock, stellarSecretKey, 3, mockCrashTrackerClient)
>>>>>>> 1859c2e5
		require.NoError(t, err)

		data.DeleteAllPaymentsFixtures(t, ctx, dbConnectionPool)
		data.DeleteAllMessagesFixtures(t, ctx, dbConnectionPool)
		data.DeleteAllReceiverWalletsFixtures(t, ctx, dbConnectionPool)

		rec1RW := data.CreateReceiverWalletFixture(t, ctx, dbConnectionPool, receiver1.ID, wallet1.ID, data.ReadyReceiversWalletStatus)
		data.CreateReceiverWalletFixture(t, ctx, dbConnectionPool, receiver1.ID, wallet2.ID, data.RegisteredReceiversWalletStatus)

		rec2RW := data.CreateReceiverWalletFixture(t, ctx, dbConnectionPool, receiver2.ID, wallet2.ID, data.ReadyReceiversWalletStatus)

		customInvitationMessage := "My custom receiver wallet registration invite. MyOrg 👋"
		err = models.Organizations.Update(ctx, &data.OrganizationUpdate{SMSRegistrationMessageTemplate: &customInvitationMessage})
		require.NoError(t, err)

		_ = data.CreatePaymentFixture(t, ctx, dbConnectionPool, models.Payment, &data.Payment{
			Status:         data.ReadyPaymentStatus,
			Disbursement:   disbursement1,
			Asset:          *asset1,
			ReceiverWallet: rec1RW,
			Amount:         "1",
		})

		_ = data.CreatePaymentFixture(t, ctx, dbConnectionPool, models.Payment, &data.Payment{
			Status:         data.ReadyPaymentStatus,
			Disbursement:   disbursement2,
			Asset:          *asset2,
			ReceiverWallet: rec2RW,
			Amount:         "1",
		})

		walletDeepLink1 := WalletDeepLink{
			DeepLink:         wallet1.DeepLinkSchema,
			TenantBaseURL:    tenantBaseURL,
			OrganizationName: "MyCustomAid",
			AssetCode:        asset1.Code,
			AssetIssuer:      asset1.Issuer,
		}
		deepLink1, err := walletDeepLink1.GetSignedRegistrationLink(stellarSecretKey)
		require.NoError(t, err)
		contentWallet1 := fmt.Sprintf("%s %s", customInvitationMessage, deepLink1)

		walletDeepLink2 := WalletDeepLink{
			DeepLink:         wallet2.DeepLinkSchema,
			TenantBaseURL:    tenantBaseURL,
			OrganizationName: "MyCustomAid",
			AssetCode:        asset2.Code,
			AssetIssuer:      asset2.Issuer,
		}
		deepLink2, err := walletDeepLink2.GetSignedRegistrationLink(stellarSecretKey)
		require.NoError(t, err)
		contentWallet2 := fmt.Sprintf("%s %s", customInvitationMessage, deepLink2)

		messengerClientMock.
			On("SendMessage", message.Message{
				ToPhoneNumber: receiver1.PhoneNumber,
				Message:       contentWallet1,
			}).
			Return(nil).
			Once().
			On("SendMessage", message.Message{
				ToPhoneNumber: receiver2.PhoneNumber,
				Message:       contentWallet2,
			}).
			Return(nil).
			Once()

		reqs := []schemas.EventReceiverWalletSMSInvitationData{
			{
				ReceiverWalletID: rec1RW.ID,
			},
			{
				ReceiverWalletID: rec2RW.ID,
			},
		}

		err = s.SendInvite(ctx, reqs...)
		require.NoError(t, err)

		receivers, err := models.ReceiverWallet.GetByReceiverIDsAndWalletID(ctx, dbConnectionPool, []string{receiver1.ID}, wallet1.ID)
		require.NoError(t, err)
		require.Len(t, receivers, 1)
		assert.Equal(t, rec1RW.ID, receivers[0].ID)
		assert.NotNil(t, receivers[0].InvitationSentAt)

		receivers, err = models.ReceiverWallet.GetByReceiverIDsAndWalletID(ctx, dbConnectionPool, []string{receiver2.ID}, wallet2.ID)
		require.NoError(t, err)
		require.Len(t, receivers, 1)
		assert.Equal(t, rec2RW.ID, receivers[0].ID)
		assert.NotNil(t, receivers[0].InvitationSentAt)

		q := `
			SELECT
				type, status, receiver_id, wallet_id, receiver_wallet_id,
				title_encrypted, text_encrypted, status_history
			FROM
				messages
			WHERE
				receiver_id = $1 AND wallet_id = $2 AND receiver_wallet_id = $3
		`
		var msg data.Message
		err = dbConnectionPool.GetContext(ctx, &msg, q, receiver1.ID, wallet1.ID, rec1RW.ID)
		require.NoError(t, err)

		assert.Equal(t, message.MessengerTypeTwilioSMS, msg.Type)
		assert.Equal(t, receiver1.ID, msg.ReceiverID)
		assert.Equal(t, wallet1.ID, msg.WalletID)
		assert.Equal(t, rec1RW.ID, *msg.ReceiverWalletID)
		assert.Equal(t, data.SuccessMessageStatus, msg.Status)
		assert.Empty(t, msg.TitleEncrypted)
		assert.Equal(t, contentWallet1, msg.TextEncrypted)
		assert.Len(t, msg.StatusHistory, 2)
		assert.Equal(t, data.PendingMessageStatus, msg.StatusHistory[0].Status)
		assert.Equal(t, data.SuccessMessageStatus, msg.StatusHistory[1].Status)
		assert.Nil(t, msg.AssetID)

		msg = data.Message{}
		err = dbConnectionPool.GetContext(ctx, &msg, q, receiver2.ID, wallet2.ID, rec2RW.ID)
		require.NoError(t, err)

		assert.Equal(t, message.MessengerTypeTwilioSMS, msg.Type)
		assert.Equal(t, receiver2.ID, msg.ReceiverID)
		assert.Equal(t, wallet2.ID, msg.WalletID)
		assert.Equal(t, rec2RW.ID, *msg.ReceiverWalletID)
		assert.Equal(t, data.SuccessMessageStatus, msg.Status)
		assert.Empty(t, msg.TitleEncrypted)
		assert.Equal(t, contentWallet2, msg.TextEncrypted)
		assert.Len(t, msg.StatusHistory, 2)
		assert.Equal(t, data.PendingMessageStatus, msg.StatusHistory[0].Status)
		assert.Equal(t, data.SuccessMessageStatus, msg.StatusHistory[1].Status)
		assert.Nil(t, msg.AssetID)
	})

	t.Run("doesn't resend the invitation SMS when organization's SMS Resend Interval is nil and the invitation was already sent", func(t *testing.T) {
<<<<<<< HEAD
		useExternalID := false // simulate default config value for useExternalID
		s, err := NewSendReceiverWalletInviteService(models, messengerClientMock, anchorPlatformBaseSepURL, stellarSecretKey, 3, mockCrashTrackerClient, useExternalID)
=======
		s, err := NewSendReceiverWalletInviteService(models, messengerClientMock, stellarSecretKey, 3, mockCrashTrackerClient)
>>>>>>> 1859c2e5
		require.NoError(t, err)

		data.DeleteAllPaymentsFixtures(t, ctx, dbConnectionPool)
		data.DeleteAllMessagesFixtures(t, ctx, dbConnectionPool)
		data.DeleteAllReceiverWalletsFixtures(t, ctx, dbConnectionPool)

		rec1RW := data.CreateReceiverWalletFixture(t, ctx, dbConnectionPool, receiver1.ID, wallet1.ID, data.ReadyReceiversWalletStatus)
		data.CreateReceiverWalletFixture(t, ctx, dbConnectionPool, receiver1.ID, wallet2.ID, data.RegisteredReceiversWalletStatus)

		_ = data.CreatePaymentFixture(t, ctx, dbConnectionPool, models.Payment, &data.Payment{
			Status:         data.ReadyPaymentStatus,
			Disbursement:   disbursement1,
			Asset:          *asset1,
			ReceiverWallet: rec1RW,
			Amount:         "1",
		})

		// Marking as sent
		var invitationSentAt time.Time
		const q = "UPDATE receiver_wallets SET invitation_sent_at = NOW() WHERE id = $1 RETURNING invitation_sent_at"
		err = dbConnectionPool.GetContext(ctx, &invitationSentAt, q, rec1RW.ID)
		require.NoError(t, err)

		err = models.Organizations.Update(ctx, &data.OrganizationUpdate{SMSResendInterval: new(int64)})
		require.NoError(t, err)

		reqs := []schemas.EventReceiverWalletSMSInvitationData{
			{
				ReceiverWalletID: rec1RW.ID,
			},
		}

		err = s.SendInvite(ctx, reqs...)
		require.NoError(t, err)

		receivers, err := models.ReceiverWallet.GetByReceiverIDsAndWalletID(ctx, dbConnectionPool, []string{receiver1.ID}, wallet1.ID)
		require.NoError(t, err)
		require.Len(t, receivers, 1)
		assert.Equal(t, rec1RW.ID, receivers[0].ID)
		require.NotNil(t, receivers[0].InvitationSentAt)
		assert.Equal(t, invitationSentAt, *receivers[0].InvitationSentAt)
	})

	t.Run("doesn't resend the invitation SMS when receiver reached the maximum number of resend attempts", func(t *testing.T) {
<<<<<<< HEAD
		useExternalID := false // simulate default config value for useExternalID
		s, err := NewSendReceiverWalletInviteService(models, messengerClientMock, anchorPlatformBaseSepURL, stellarSecretKey, 3, mockCrashTrackerClient, useExternalID)
=======
		s, err := NewSendReceiverWalletInviteService(models, messengerClientMock, stellarSecretKey, 3, mockCrashTrackerClient)
>>>>>>> 1859c2e5
		require.NoError(t, err)

		data.DeleteAllPaymentsFixtures(t, ctx, dbConnectionPool)
		data.DeleteAllMessagesFixtures(t, ctx, dbConnectionPool)
		data.DeleteAllReceiverWalletsFixtures(t, ctx, dbConnectionPool)

		rec1RW := data.CreateReceiverWalletFixture(t, ctx, dbConnectionPool, receiver1.ID, wallet1.ID, data.ReadyReceiversWalletStatus)
		data.CreateReceiverWalletFixture(t, ctx, dbConnectionPool, receiver1.ID, wallet2.ID, data.RegisteredReceiversWalletStatus)

		_ = data.CreatePaymentFixture(t, ctx, dbConnectionPool, models.Payment, &data.Payment{
			Status:         data.ReadyPaymentStatus,
			Disbursement:   disbursement1,
			Asset:          *asset1,
			ReceiverWallet: rec1RW,
			Amount:         "1",
		})

		// Marking as sent
		var invitationSentAt time.Time
		const q = "UPDATE receiver_wallets SET invitation_sent_at = NOW() - interval '8 days' WHERE id = $1 RETURNING invitation_sent_at"
		err = dbConnectionPool.GetContext(ctx, &invitationSentAt, q, rec1RW.ID)
		require.NoError(t, err)

		// Set the SMS Resend Interval
		var smsResendInterval int64 = 2
		err = models.Organizations.Update(ctx, &data.OrganizationUpdate{SMSResendInterval: &smsResendInterval})
		require.NoError(t, err)

		_ = data.CreateMessageFixture(t, ctx, dbConnectionPool, &data.Message{
			Type:             message.MessengerTypeDryRun,
			AssetID:          &asset1.ID,
			ReceiverID:       receiver1.ID,
			WalletID:         wallet1.ID,
			ReceiverWalletID: &rec1RW.ID,
			Status:           data.SuccessMessageStatus,
			CreatedAt:        invitationSentAt.AddDate(0, 0, int(smsResendInterval)),
			UpdatedAt:        invitationSentAt.AddDate(0, 0, int(smsResendInterval)),
		})

		_ = data.CreateMessageFixture(t, ctx, dbConnectionPool, &data.Message{
			Type:             message.MessengerTypeDryRun,
			AssetID:          &asset1.ID,
			ReceiverID:       receiver1.ID,
			WalletID:         wallet1.ID,
			ReceiverWalletID: &rec1RW.ID,
			Status:           data.SuccessMessageStatus,
			CreatedAt:        time.Now().AddDate(0, 0, int(smsResendInterval*2)),
			UpdatedAt:        time.Now().AddDate(0, 0, int(smsResendInterval*2)),
		})

		_ = data.CreateMessageFixture(t, ctx, dbConnectionPool, &data.Message{
			Type:             message.MessengerTypeDryRun,
			AssetID:          &asset1.ID,
			ReceiverID:       receiver1.ID,
			WalletID:         wallet1.ID,
			ReceiverWalletID: &rec1RW.ID,
			Status:           data.SuccessMessageStatus,
			CreatedAt:        time.Now().AddDate(0, 0, int(smsResendInterval*3)),
			UpdatedAt:        time.Now().AddDate(0, 0, int(smsResendInterval*3)),
		})

		reqs := []schemas.EventReceiverWalletSMSInvitationData{
			{
				ReceiverWalletID: rec1RW.ID,
			},
		}

		err = s.SendInvite(ctx, reqs...)
		require.NoError(t, err)

		receivers, err := models.ReceiverWallet.GetByReceiverIDsAndWalletID(ctx, dbConnectionPool, []string{receiver1.ID}, wallet1.ID)
		require.NoError(t, err)
		require.Len(t, receivers, 1)
		assert.Equal(t, rec1RW.ID, receivers[0].ID)
		require.NotNil(t, receivers[0].InvitationSentAt)
		assert.Equal(t, invitationSentAt, *receivers[0].InvitationSentAt)
	})

	t.Run("doesn't resend invitation SMS when receiver is not in the resend period", func(t *testing.T) {
<<<<<<< HEAD
		useExternalID := false // simulate default config value for useExternalID
		s, err := NewSendReceiverWalletInviteService(models, messengerClientMock, anchorPlatformBaseSepURL, stellarSecretKey, 3, mockCrashTrackerClient, useExternalID)
=======
		s, err := NewSendReceiverWalletInviteService(models, messengerClientMock, stellarSecretKey, 3, mockCrashTrackerClient)
>>>>>>> 1859c2e5
		require.NoError(t, err)

		data.DeleteAllPaymentsFixtures(t, ctx, dbConnectionPool)
		data.DeleteAllMessagesFixtures(t, ctx, dbConnectionPool)
		data.DeleteAllReceiverWalletsFixtures(t, ctx, dbConnectionPool)

		rec1RW := data.CreateReceiverWalletFixture(t, ctx, dbConnectionPool, receiver1.ID, wallet1.ID, data.ReadyReceiversWalletStatus)
		data.CreateReceiverWalletFixture(t, ctx, dbConnectionPool, receiver1.ID, wallet2.ID, data.RegisteredReceiversWalletStatus)

		_ = data.CreatePaymentFixture(t, ctx, dbConnectionPool, models.Payment, &data.Payment{
			Status:         data.ReadyPaymentStatus,
			Disbursement:   disbursement1,
			Asset:          *asset1,
			ReceiverWallet: rec1RW,
			Amount:         "1",
		})

		// Marking as sent
		var invitationSentAt time.Time
		const q = "UPDATE receiver_wallets SET invitation_sent_at = NOW() - interval '1 day' WHERE id = $1 RETURNING invitation_sent_at"
		err = dbConnectionPool.GetContext(ctx, &invitationSentAt, q, rec1RW.ID)
		require.NoError(t, err)

		// Set the SMS Resend Interval
		var smsResendInterval int64 = 2
		err = models.Organizations.Update(ctx, &data.OrganizationUpdate{SMSResendInterval: &smsResendInterval})
		require.NoError(t, err)

		reqs := []schemas.EventReceiverWalletSMSInvitationData{
			{
				ReceiverWalletID: rec1RW.ID,
			},
		}

		err = s.SendInvite(ctx, reqs...)
		require.NoError(t, err)

		receivers, err := models.ReceiverWallet.GetByReceiverIDsAndWalletID(ctx, dbConnectionPool, []string{receiver1.ID}, wallet1.ID)
		require.NoError(t, err)
		require.Len(t, receivers, 1)
		assert.Equal(t, rec1RW.ID, receivers[0].ID)
		require.NotNil(t, receivers[0].InvitationSentAt)
		assert.Equal(t, invitationSentAt, *receivers[0].InvitationSentAt)
	})

	t.Run("successfully resend the invitation SMS", func(t *testing.T) {
<<<<<<< HEAD
		useExternalID := false // simulate default config value for useExternalID
		s, err := NewSendReceiverWalletInviteService(models, messengerClientMock, anchorPlatformBaseSepURL, stellarSecretKey, 3, mockCrashTrackerClient, useExternalID)
=======
		s, err := NewSendReceiverWalletInviteService(models, messengerClientMock, stellarSecretKey, 3, mockCrashTrackerClient)
>>>>>>> 1859c2e5
		require.NoError(t, err)

		data.DeleteAllPaymentsFixtures(t, ctx, dbConnectionPool)
		data.DeleteAllMessagesFixtures(t, ctx, dbConnectionPool)
		data.DeleteAllReceiverWalletsFixtures(t, ctx, dbConnectionPool)

		rec1RW := data.CreateReceiverWalletFixture(t, ctx, dbConnectionPool, receiver1.ID, wallet1.ID, data.ReadyReceiversWalletStatus)
		data.CreateReceiverWalletFixture(t, ctx, dbConnectionPool, receiver1.ID, wallet2.ID, data.RegisteredReceiversWalletStatus)

		_ = data.CreatePaymentFixture(t, ctx, dbConnectionPool, models.Payment, &data.Payment{
			Status:         data.ReadyPaymentStatus,
			Disbursement:   disbursement1,
			Asset:          *asset1,
			ReceiverWallet: rec1RW,
			Amount:         "1",
		})

		// Marking as sent
		var invitationSentAt time.Time
		q := "UPDATE receiver_wallets SET invitation_sent_at = NOW() - interval '2 days' - interval '3 hours' WHERE id = $1 RETURNING invitation_sent_at"
		err = dbConnectionPool.GetContext(ctx, &invitationSentAt, q, rec1RW.ID)
		require.NoError(t, err)

		// Set the SMS Resend Interval
		var smsResendInterval int64 = 2
		err = models.Organizations.Update(ctx, &data.OrganizationUpdate{SMSResendInterval: &smsResendInterval, SMSRegistrationMessageTemplate: new(string)})
		require.NoError(t, err)

		walletDeepLink1 := WalletDeepLink{
			DeepLink:         wallet1.DeepLinkSchema,
			TenantBaseURL:    tenantBaseURL,
			OrganizationName: "MyCustomAid",
			AssetCode:        asset1.Code,
			AssetIssuer:      asset1.Issuer,
		}
		deepLink1, err := walletDeepLink1.GetSignedRegistrationLink(stellarSecretKey)
		require.NoError(t, err)
		contentWallet1 := fmt.Sprintf("You have a payment waiting for you from the MyCustomAid. Click %s to register.", deepLink1)

		messengerClientMock.
			On("SendMessage", message.Message{
				ToPhoneNumber: receiver1.PhoneNumber,
				Message:       contentWallet1,
			}).
			Return(nil).
			Once()

		reqs := []schemas.EventReceiverWalletSMSInvitationData{
			{
				ReceiverWalletID: rec1RW.ID,
			},
		}

		err = s.SendInvite(ctx, reqs...)
		require.NoError(t, err)

		receivers, err := models.ReceiverWallet.GetByReceiverIDsAndWalletID(ctx, dbConnectionPool, []string{receiver1.ID}, wallet1.ID)
		require.NoError(t, err)
		require.Len(t, receivers, 1)
		assert.Equal(t, rec1RW.ID, receivers[0].ID)
		require.NotNil(t, receivers[0].InvitationSentAt)
		assert.Equal(t, invitationSentAt, *receivers[0].InvitationSentAt)

		q = `
			SELECT
				type, status, receiver_id, wallet_id, receiver_wallet_id,
				title_encrypted, text_encrypted, status_history
			FROM
				messages
			WHERE
				receiver_id = $1 AND wallet_id = $2 AND
				receiver_wallet_id = $3 AND created_at > $4
		`
		var msg data.Message
		err = dbConnectionPool.GetContext(ctx, &msg, q, receiver1.ID, wallet1.ID, rec1RW.ID, invitationSentAt)
		require.NoError(t, err)

		assert.Equal(t, message.MessengerTypeTwilioSMS, msg.Type)
		assert.Equal(t, receiver1.ID, msg.ReceiverID)
		assert.Equal(t, wallet1.ID, msg.WalletID)
		assert.Equal(t, rec1RW.ID, *msg.ReceiverWalletID)
		assert.Equal(t, data.SuccessMessageStatus, msg.Status)
		assert.Empty(t, msg.TitleEncrypted)
		assert.Equal(t, contentWallet1, msg.TextEncrypted)
		assert.Len(t, msg.StatusHistory, 2)
		assert.Equal(t, data.PendingMessageStatus, msg.StatusHistory[0].Status)
		assert.Equal(t, data.SuccessMessageStatus, msg.StatusHistory[1].Status)
		assert.Nil(t, msg.AssetID)
	})

	t.Run("send disbursement invite successfully", func(t *testing.T) {
		useExternalID := false // simulate default config value for useExternalID
		disbursement3 := data.CreateDisbursementFixture(t, ctx, dbConnectionPool, models.Disbursements, &data.Disbursement{
			Country:                        country,
			Wallet:                         wallet1,
			Status:                         data.ReadyDisbursementStatus,
			Asset:                          asset1,
			SMSRegistrationMessageTemplate: "SMS Registration Message template test disbursement 3:",
		})

		disbursement4 := data.CreateDisbursementFixture(t, ctx, dbConnectionPool, models.Disbursements, &data.Disbursement{
			Country:                        country,
			Wallet:                         wallet2,
			Status:                         data.ReadyDisbursementStatus,
			Asset:                          asset2,
			SMSRegistrationMessageTemplate: "SMS Registration Message template test disbursement 4:",
		})

<<<<<<< HEAD
		s, err := NewSendReceiverWalletInviteService(models, messengerClientMock, anchorPlatformBaseSepURL, stellarSecretKey, 3, mockCrashTrackerClient, useExternalID)
=======
		s, err := NewSendReceiverWalletInviteService(models, messengerClientMock, stellarSecretKey, 3, mockCrashTrackerClient)
>>>>>>> 1859c2e5
		require.NoError(t, err)

		data.DeleteAllPaymentsFixtures(t, ctx, dbConnectionPool)
		data.DeleteAllMessagesFixtures(t, ctx, dbConnectionPool)
		data.DeleteAllReceiverWalletsFixtures(t, ctx, dbConnectionPool)

		rec1RW := data.CreateReceiverWalletFixture(t, ctx, dbConnectionPool, receiver1.ID, wallet1.ID, data.ReadyReceiversWalletStatus)
		data.CreateReceiverWalletFixture(t, ctx, dbConnectionPool, receiver1.ID, wallet2.ID, data.RegisteredReceiversWalletStatus)

		rec2RW := data.CreateReceiverWalletFixture(t, ctx, dbConnectionPool, receiver2.ID, wallet2.ID, data.ReadyReceiversWalletStatus)

		_ = data.CreatePaymentFixture(t, ctx, dbConnectionPool, models.Payment, &data.Payment{
			Status:         data.ReadyPaymentStatus,
			Disbursement:   disbursement3,
			Asset:          *asset1,
			ReceiverWallet: rec1RW,
			Amount:         "1",
		})

		_ = data.CreatePaymentFixture(t, ctx, dbConnectionPool, models.Payment, &data.Payment{
			Status:         data.ReadyPaymentStatus,
			Disbursement:   disbursement4,
			Asset:          *asset2,
			ReceiverWallet: rec2RW,
			Amount:         "1",
		})

		walletDeepLink1 := WalletDeepLink{
			DeepLink:         wallet1.DeepLinkSchema,
			TenantBaseURL:    tenantBaseURL,
			OrganizationName: "MyCustomAid",
			AssetCode:        asset1.Code,
			AssetIssuer:      asset1.Issuer,
		}
		deepLink1, err := walletDeepLink1.GetSignedRegistrationLink(stellarSecretKey)
		require.NoError(t, err)
		contentDisbursement3 := fmt.Sprintf("%s %s", disbursement3.SMSRegistrationMessageTemplate, deepLink1)

		walletDeepLink2 := WalletDeepLink{
			DeepLink:         wallet2.DeepLinkSchema,
			TenantBaseURL:    tenantBaseURL,
			OrganizationName: "MyCustomAid",
			AssetCode:        asset2.Code,
			AssetIssuer:      asset2.Issuer,
		}
		deepLink2, err := walletDeepLink2.GetSignedRegistrationLink(stellarSecretKey)
		require.NoError(t, err)
		contentDisbursement4 := fmt.Sprintf("%s %s", disbursement4.SMSRegistrationMessageTemplate, deepLink2)

		messengerClientMock.
			On("SendMessage", message.Message{
				ToPhoneNumber: receiver1.PhoneNumber,
				Message:       contentDisbursement3,
			}).
			Return(nil).
			Once().
			On("SendMessage", message.Message{
				ToPhoneNumber: receiver2.PhoneNumber,
				Message:       contentDisbursement4,
			}).
			Return(nil).
			Once()

		reqs := []schemas.EventReceiverWalletSMSInvitationData{
			{
				ReceiverWalletID: rec1RW.ID,
			},
			{
				ReceiverWalletID: rec2RW.ID,
			},
		}

		err = s.SendInvite(ctx, reqs...)
		require.NoError(t, err)

		receivers, err := models.ReceiverWallet.GetByReceiverIDsAndWalletID(ctx, dbConnectionPool, []string{receiver1.ID}, wallet1.ID)
		require.NoError(t, err)
		require.Len(t, receivers, 1)
		assert.Equal(t, rec1RW.ID, receivers[0].ID)
		assert.NotNil(t, receivers[0].InvitationSentAt)

		receivers, err = models.ReceiverWallet.GetByReceiverIDsAndWalletID(ctx, dbConnectionPool, []string{receiver2.ID}, wallet2.ID)
		require.NoError(t, err)
		require.Len(t, receivers, 1)
		assert.Equal(t, rec2RW.ID, receivers[0].ID)
		assert.NotNil(t, receivers[0].InvitationSentAt)

		q := `
			SELECT
				type, status, receiver_id, wallet_id, receiver_wallet_id,
				title_encrypted, text_encrypted, status_history
			FROM
				messages
			WHERE
				receiver_id = $1 AND wallet_id = $2 AND receiver_wallet_id = $3
		`
		var msg data.Message
		err = dbConnectionPool.GetContext(ctx, &msg, q, receiver1.ID, wallet1.ID, rec1RW.ID)
		require.NoError(t, err)

		assert.Equal(t, message.MessengerTypeTwilioSMS, msg.Type)
		assert.Equal(t, receiver1.ID, msg.ReceiverID)
		assert.Equal(t, wallet1.ID, msg.WalletID)
		assert.Equal(t, rec1RW.ID, *msg.ReceiverWalletID)
		assert.Equal(t, data.SuccessMessageStatus, msg.Status)
		assert.Empty(t, msg.TitleEncrypted)
		assert.Equal(t, contentDisbursement3, msg.TextEncrypted)
		assert.Len(t, msg.StatusHistory, 2)
		assert.Equal(t, data.PendingMessageStatus, msg.StatusHistory[0].Status)
		assert.Equal(t, data.SuccessMessageStatus, msg.StatusHistory[1].Status)
		assert.Nil(t, msg.AssetID)

		msg = data.Message{}
		err = dbConnectionPool.GetContext(ctx, &msg, q, receiver2.ID, wallet2.ID, rec2RW.ID)
		require.NoError(t, err)

		assert.Equal(t, message.MessengerTypeTwilioSMS, msg.Type)
		assert.Equal(t, receiver2.ID, msg.ReceiverID)
		assert.Equal(t, wallet2.ID, msg.WalletID)
		assert.Equal(t, rec2RW.ID, *msg.ReceiverWalletID)
		assert.Equal(t, data.SuccessMessageStatus, msg.Status)
		assert.Empty(t, msg.TitleEncrypted)
		assert.Equal(t, contentDisbursement4, msg.TextEncrypted)
		assert.Len(t, msg.StatusHistory, 2)
		assert.Equal(t, data.PendingMessageStatus, msg.StatusHistory[0].Status)
		assert.Equal(t, data.SuccessMessageStatus, msg.StatusHistory[1].Status)
		assert.Nil(t, msg.AssetID)
	})

	t.Run("successfully resend the disbursement invitation SMS", func(t *testing.T) {
		useExternalID := false // simulate default config value for useExternalID
		disbursement := data.CreateDisbursementFixture(t, ctx, dbConnectionPool, models.Disbursements, &data.Disbursement{
			Country:                        country,
			Wallet:                         wallet1,
			Status:                         data.ReadyDisbursementStatus,
			Asset:                          asset1,
			SMSRegistrationMessageTemplate: "SMS Registration Message template test disbursement:",
		})

<<<<<<< HEAD
		s, err := NewSendReceiverWalletInviteService(models, messengerClientMock, anchorPlatformBaseSepURL, stellarSecretKey, 3, mockCrashTrackerClient, useExternalID)
=======
		s, err := NewSendReceiverWalletInviteService(models, messengerClientMock, stellarSecretKey, 3, mockCrashTrackerClient)
>>>>>>> 1859c2e5
		require.NoError(t, err)

		data.DeleteAllPaymentsFixtures(t, ctx, dbConnectionPool)
		data.DeleteAllMessagesFixtures(t, ctx, dbConnectionPool)
		data.DeleteAllReceiverWalletsFixtures(t, ctx, dbConnectionPool)

		rec1RW := data.CreateReceiverWalletFixture(t, ctx, dbConnectionPool, receiver1.ID, wallet1.ID, data.ReadyReceiversWalletStatus)
		data.CreateReceiverWalletFixture(t, ctx, dbConnectionPool, receiver1.ID, wallet2.ID, data.RegisteredReceiversWalletStatus)

		_ = data.CreatePaymentFixture(t, ctx, dbConnectionPool, models.Payment, &data.Payment{
			Status:         data.ReadyPaymentStatus,
			Disbursement:   disbursement,
			Asset:          *asset1,
			ReceiverWallet: rec1RW,
			Amount:         "1",
		})

		// Marking as sent
		var invitationSentAt time.Time
		q := "UPDATE receiver_wallets SET invitation_sent_at = NOW() - interval '2 days' - interval '3 hours' WHERE id = $1 RETURNING invitation_sent_at"
		err = dbConnectionPool.GetContext(ctx, &invitationSentAt, q, rec1RW.ID)
		require.NoError(t, err)

		// Set the SMS Resend Interval
		var smsResendInterval int64 = 2
		err = models.Organizations.Update(ctx, &data.OrganizationUpdate{SMSResendInterval: &smsResendInterval, SMSRegistrationMessageTemplate: new(string)})
		require.NoError(t, err)

		walletDeepLink1 := WalletDeepLink{
			DeepLink:         wallet1.DeepLinkSchema,
			TenantBaseURL:    tenantBaseURL,
			OrganizationName: "MyCustomAid",
			AssetCode:        asset1.Code,
			AssetIssuer:      asset1.Issuer,
		}
		deepLink1, err := walletDeepLink1.GetSignedRegistrationLink(stellarSecretKey)
		require.NoError(t, err)
		contentDisbursement := fmt.Sprintf("%s %s", disbursement.SMSRegistrationMessageTemplate, deepLink1)

		messengerClientMock.
			On("SendMessage", message.Message{
				ToPhoneNumber: receiver1.PhoneNumber,
				Message:       contentDisbursement,
			}).
			Return(nil).
			Once()

		reqs := []schemas.EventReceiverWalletSMSInvitationData{
			{
				ReceiverWalletID: rec1RW.ID,
			},
		}

		err = s.SendInvite(ctx, reqs...)
		require.NoError(t, err)

		receivers, err := models.ReceiverWallet.GetByReceiverIDsAndWalletID(ctx, dbConnectionPool, []string{receiver1.ID}, wallet1.ID)
		require.NoError(t, err)
		require.Len(t, receivers, 1)
		assert.Equal(t, rec1RW.ID, receivers[0].ID)
		require.NotNil(t, receivers[0].InvitationSentAt)
		assert.Equal(t, invitationSentAt, *receivers[0].InvitationSentAt)

		q = `
			SELECT
				type, status, receiver_id, wallet_id, receiver_wallet_id,
				title_encrypted, text_encrypted, status_history
			FROM
				messages
			WHERE
				receiver_id = $1 AND wallet_id = $2 AND
				receiver_wallet_id = $3 AND created_at > $4
		`
		var msg data.Message
		err = dbConnectionPool.GetContext(ctx, &msg, q, receiver1.ID, wallet1.ID, rec1RW.ID, invitationSentAt)
		require.NoError(t, err)

		assert.Equal(t, message.MessengerTypeTwilioSMS, msg.Type)
		assert.Equal(t, receiver1.ID, msg.ReceiverID)
		assert.Equal(t, wallet1.ID, msg.WalletID)
		assert.Equal(t, rec1RW.ID, *msg.ReceiverWalletID)
		assert.Equal(t, data.SuccessMessageStatus, msg.Status)
		assert.Empty(t, msg.TitleEncrypted)
		assert.Equal(t, contentDisbursement, msg.TextEncrypted)
		assert.Len(t, msg.StatusHistory, 2)
		assert.Equal(t, data.PendingMessageStatus, msg.StatusHistory[0].Status)
		assert.Equal(t, data.SuccessMessageStatus, msg.StatusHistory[1].Status)
		assert.Nil(t, msg.AssetID)
	})

	messengerClientMock.AssertExpectations(t)
}

func Test_SendReceiverWalletInviteService_shouldSendInvitationSMS(t *testing.T) {
	var maxInvitationSMSResendAttempts int64 = 3
	s := SendReceiverWalletInviteService{maxInvitationSMSResendAttempts: maxInvitationSMSResendAttempts}
	ctx := context.Background()

	t.Run("returns true when user never received the invitation SMS", func(t *testing.T) {
		org := data.Organization{SMSResendInterval: nil}
		rwa := data.ReceiverWalletAsset{
			ReceiverWallet: data.ReceiverWallet{
				InvitationSentAt: nil,
			},
		}
		got := s.shouldSendInvitationSMS(ctx, &org, &rwa)
		assert.True(t, got)
	})

	t.Run("returns false when user received the invitation SMS and organization's SMS Resend Interval is not set", func(t *testing.T) {
		invitationSentAt := time.Now()
		org := data.Organization{SMSResendInterval: nil}
		rwa := data.ReceiverWalletAsset{
			ReceiverWallet: data.ReceiverWallet{
				InvitationSentAt: &invitationSentAt,
			},
		}
		got := s.shouldSendInvitationSMS(ctx, &org, &rwa)
		assert.False(t, got)
	})

	t.Run("returns false when receiver reached the maximum number of SMS resend attempts", func(t *testing.T) {
		var smsResendInterval int64 = 2
		invitationSentAt := time.Now()
		org := data.Organization{SMSResendInterval: &smsResendInterval}
		rwa := data.ReceiverWalletAsset{
			ReceiverWallet: data.ReceiverWallet{
				InvitationSentAt: &invitationSentAt,
				Receiver: data.Receiver{
					ID:          "receiver-ID",
					PhoneNumber: "+123456789",
				},
				ReceiverWalletStats: data.ReceiverWalletStats{
					TotalInvitationSMSResentAttempts: maxInvitationSMSResendAttempts,
				},
			},
			WalletID: "wallet-ID",
		}

		getEntries := log.DefaultLogger.StartTest(log.DebugLevel)

		got := s.shouldSendInvitationSMS(ctx, &org, &rwa)
		assert.False(t, got)

		entries := getEntries()
		require.Len(t, entries, 1)
		assert.Equal(
			t,
			"the invitation message was not resent to the receiver because the maximum number of SMS resend attempts has been reached: Phone Number: +12...789 - Receiver ID receiver-ID - Wallet ID wallet-ID - Total Invitation SMS resent 3 - Maximum attempts 3",
			entries[0].Message,
		)
	})

	t.Run("returns false when the receiver is not in the period to resend the SMS", func(t *testing.T) {
		var smsResendInterval int64 = 2
		invitationSentAt := time.Now().AddDate(0, 0, -int(smsResendInterval-1))
		org := data.Organization{SMSResendInterval: &smsResendInterval}
		rwa := data.ReceiverWalletAsset{
			ReceiverWallet: data.ReceiverWallet{
				InvitationSentAt: &invitationSentAt,
				Receiver: data.Receiver{
					ID:          "receiver-ID",
					PhoneNumber: "+123456789",
				},
				ReceiverWalletStats: data.ReceiverWalletStats{
					TotalInvitationSMSResentAttempts: 1,
				},
			},
			WalletID: "wallet-ID",
		}

		getEntries := log.DefaultLogger.StartTest(log.DebugLevel)

		got := s.shouldSendInvitationSMS(ctx, &org, &rwa)
		assert.False(t, got)

		entries := getEntries()
		require.Len(t, entries, 1)
		assert.Equal(
			t,
			fmt.Sprintf(
				"the invitation message was not automatically resent to the receiver because the receiver is not in the resend period: Phone Number: +12...789 - Receiver ID receiver-ID - Wallet ID wallet-ID - Last Invitation Sent At %s - SMS Resend Interval 2 day(s)",
				invitationSentAt.Format(time.RFC1123),
			),
			entries[0].Message,
		)
	})

	t.Run("returns true when receiver meets the requirements to resend SMS", func(t *testing.T) {
		var smsResendInterval int64 = 2

		// 2 days after receiving the first invitation
		invitationSentAt := time.Now().Add((-25 * 2) * time.Hour)
		org := data.Organization{SMSResendInterval: &smsResendInterval}
		rwa := data.ReceiverWalletAsset{
			ReceiverWallet: data.ReceiverWallet{
				InvitationSentAt: &invitationSentAt,
				ReceiverWalletStats: data.ReceiverWalletStats{
					TotalInvitationSMSResentAttempts: 0,
				},
			},
		}
		got := s.shouldSendInvitationSMS(ctx, &org, &rwa)
		assert.True(t, got)

		// 4 days after receiving the first invitation
		invitationSentAt = invitationSentAt.AddDate(0, 0, -int(smsResendInterval))
		rwa = data.ReceiverWalletAsset{
			ReceiverWallet: data.ReceiverWallet{
				InvitationSentAt: &invitationSentAt,
				ReceiverWalletStats: data.ReceiverWalletStats{
					TotalInvitationSMSResentAttempts: 1,
				},
			},
		}
		got = s.shouldSendInvitationSMS(ctx, &org, &rwa)
		assert.True(t, got)

		// 6 days after receiving the first invitation
		invitationSentAt = invitationSentAt.AddDate(0, 0, -int(smsResendInterval))
		rwa = data.ReceiverWalletAsset{
			ReceiverWallet: data.ReceiverWallet{
				InvitationSentAt: &invitationSentAt,
				ReceiverWalletStats: data.ReceiverWalletStats{
					TotalInvitationSMSResentAttempts: 2,
				},
			},
		}
		got = s.shouldSendInvitationSMS(ctx, &org, &rwa)
		assert.True(t, got)

		// 8 days after receiving the first invitation - we don't resend because it reached the maximum number of attempts
		invitationSentAt = invitationSentAt.AddDate(0, 0, -int(smsResendInterval))
		rwa = data.ReceiverWalletAsset{
			ReceiverWallet: data.ReceiverWallet{
				InvitationSentAt: &invitationSentAt,
				ReceiverWalletStats: data.ReceiverWalletStats{
					TotalInvitationSMSResentAttempts: 3,
				},
			},
		}
		got = s.shouldSendInvitationSMS(ctx, &org, &rwa)
		assert.False(t, got)
	})
}

func Test_WalletDeepLink_isNativeAsset(t *testing.T) {
	testCases := []struct {
		name        string
		assetCode   string
		assetIssuer string
		wantResult  bool
	}{
		{
			name:        "🟢 XLM without issuer should be native asset",
			assetCode:   "XLM",
			assetIssuer: "",
			wantResult:  true,
		},
		{
			name:        "🟢 xLm without issuer should be native asset (case insensitive)",
			assetCode:   "XLM",
			assetIssuer: "",
			wantResult:  true,
		},
		{
			name:        "🔴 XLM with issuer should NOT be native asset",
			assetCode:   "XLM",
			assetIssuer: "GCKGCKZ2PFSCRQXREJMTHAHDMOZQLS2R4V5LZ6VLU53HONH5FI6ACBSX",
			wantResult:  false,
		},
		{
			name:        "🟢 native without issuer should be native asset",
			assetCode:   "native",
			assetIssuer: "",
			wantResult:  true,
		},
		{
			name:        "🟢 NaTiVe without issuer should be native asset (case insensitive)",
			assetCode:   "NaTiVe",
			assetIssuer: "",
			wantResult:  true,
		},
		{
			name:        "🔴 native with issuer should NOT be native asset",
			assetCode:   "native",
			assetIssuer: "GCKGCKZ2PFSCRQXREJMTHAHDMOZQLS2R4V5LZ6VLU53HONH5FI6ACBSX",
			wantResult:  false,
		},
		{
			name:        "🔴 USDC with issuer should NOT be native asset",
			assetCode:   "USDC",
			assetIssuer: "GCKGCKZ2PFSCRQXREJMTHAHDMOZQLS2R4V5LZ6VLU53HONH5FI6ACBSX",
			wantResult:  false,
		},
	}

	for _, tc := range testCases {
		t.Run(tc.name, func(t *testing.T) {
			wdl := WalletDeepLink{
				AssetCode:   tc.assetCode,
				AssetIssuer: tc.assetIssuer,
			}

			gotResult := wdl.isNativeAsset()
			assert.Equal(t, tc.wantResult, gotResult)
		})
	}
}

func Test_WalletDeepLink_assetName(t *testing.T) {
	testCases := []struct {
		name        string
		assetCode   string
		assetIssuer string
		wantResult  string
	}{
		{
			name:        "'XLM' native asset",
			assetCode:   "XLM",
			assetIssuer: "",
			wantResult:  "native",
		},
		{
			name:        "'XLM' with an issuer",
			assetCode:   "XLM",
			assetIssuer: "GCKGCKZ2PFSCRQXREJMTHAHDMOZQLS2R4V5LZ6VLU53HONH5FI6ACBSX",
			wantResult:  "XLM-GCKGCKZ2PFSCRQXREJMTHAHDMOZQLS2R4V5LZ6VLU53HONH5FI6ACBSX",
		},
		{
			name:        "'native' native asset",
			assetCode:   "native",
			assetIssuer: "",
			wantResult:  "native",
		},
		{
			name:        "'native' with an issuer",
			assetCode:   "native",
			assetIssuer: "GCKGCKZ2PFSCRQXREJMTHAHDMOZQLS2R4V5LZ6VLU53HONH5FI6ACBSX",
			wantResult:  "native-GCKGCKZ2PFSCRQXREJMTHAHDMOZQLS2R4V5LZ6VLU53HONH5FI6ACBSX",
		},
		{
			name:        "USDC",
			assetCode:   "USDC",
			assetIssuer: "GCKGCKZ2PFSCRQXREJMTHAHDMOZQLS2R4V5LZ6VLU53HONH5FI6ACBSX",
			wantResult:  "USDC-GCKGCKZ2PFSCRQXREJMTHAHDMOZQLS2R4V5LZ6VLU53HONH5FI6ACBSX",
		},
	}

	for _, tc := range testCases {
		t.Run(tc.name, func(t *testing.T) {
			wdl := WalletDeepLink{
				AssetCode:   tc.assetCode,
				AssetIssuer: tc.assetIssuer,
			}

			gotResult := wdl.assetName()
			assert.Equal(t, tc.wantResult, gotResult)
		})
	}
}

func Test_WalletDeepLink_BaseURLWithRoute(t *testing.T) {
	testCases := []struct {
		name       string
		deepLink   string
		route      string
		wantResult string
		wantErr    error
	}{
		{
			name:    "empty deep link and route",
			wantErr: fmt.Errorf("DeepLink can't be empty"),
		},
		{
			name:       "deep link with path [without schema] (empty route param)",
			deepLink:   "api-dev.vibrantapp.com",
			wantResult: "https://api-dev.vibrantapp.com",
			wantErr:    nil,
		},
		{
			name:       "deep link with path [without schema] (with route param)",
			deepLink:   "api-dev.vibrantapp.com",
			route:      "foo",
			wantResult: "https://api-dev.vibrantapp.com/foo",
			wantErr:    nil,
		},
		{
			name:       "deep link with path [without schema] {embedded route} (empty route param)",
			deepLink:   "api-dev.vibrantapp.com/foo",
			wantResult: "https://api-dev.vibrantapp.com/foo",
			wantErr:    nil,
		},
		{
			name:       "deep link with path [without schema] {embedded route} (with route param)",
			deepLink:   "api-dev.vibrantapp.com/foo",
			route:      "bar",
			wantResult: "https://api-dev.vibrantapp.com/foo/bar",
			wantErr:    nil,
		},
		{
			name:       "deep link with path [with schema] (empty route param)",
			deepLink:   "https://api-dev.vibrantapp.com",
			wantResult: "https://api-dev.vibrantapp.com",
			wantErr:    nil,
		},
		{
			name:       "deep link with path [with schema] (with route param)",
			deepLink:   "https://api-dev.vibrantapp.com",
			route:      "foo",
			wantResult: "https://api-dev.vibrantapp.com/foo",
			wantErr:    nil,
		},
		{
			name:       "deep link with path [with schema] {embedded route} (empty route param)",
			deepLink:   "https://api-dev.vibrantapp.com/foo",
			wantResult: "https://api-dev.vibrantapp.com/foo",
			wantErr:    nil,
		},
		{
			name:       "deep link with path [with schema] {embedded route} (with route param)",
			deepLink:   "https://api-dev.vibrantapp.com/foo",
			route:      "bar",
			wantResult: "https://api-dev.vibrantapp.com/foo/bar",
			wantErr:    nil,
		},
		{
			name:       "deep link with path [with schema] {embedded route}",
			deepLink:   "https://api-dev.vibrantapp.com/foo",
			route:      "bar",
			wantResult: "https://api-dev.vibrantapp.com/foo/bar",
			wantErr:    nil,
		},
		{
			name:     "deep link without path [ONLY schema]",
			deepLink: "vibrant+aid://",
			wantErr:  fmt.Errorf("the deep link needs to have a valid host, or path, or route"),
		},
		{
			name:       "deep link with path [with schema] {embedded route} (with route param)",
			deepLink:   "vibrant+aid://foo",
			wantResult: "vibrant+aid://foo",
			wantErr:    nil,
		},
		{
			name:       "deep link with path [with schema] {embedded route} (with route param)",
			deepLink:   "vibrant+aid://foo",
			route:      "bar",
			wantResult: "vibrant+aid://foo/bar",
			wantErr:    nil,
		},
		{
			name:       "deep link [with query params]",
			deepLink:   "vibrant+aid://foo?redirect=true",
			wantResult: "vibrant+aid://foo?redirect=true",
			wantErr:    nil,
		},
	}

	for _, tc := range testCases {
		t.Run(tc.name, func(t *testing.T) {
			wdl := WalletDeepLink{
				DeepLink: tc.deepLink,
				Route:    tc.route,
			}

			gotBaseURLWithRoute, err := wdl.BaseURLWithRoute()
			assert.Equal(t, tc.wantErr, err)
			assert.Equal(t, tc.wantResult, gotBaseURLWithRoute)
		})
	}
}

func Test_WalletDeepLink_TomlFileDomain(t *testing.T) {
	testCases := []struct {
		link       string
		wantResult string
		wantErr    error
	}{
		{
			link:       "",
			wantResult: "",
			wantErr:    fmt.Errorf("base URL for tenant can't be empty"),
		},
		{
			link:       "test.com",
			wantResult: "test.com",
			wantErr:    nil,
		},
		{
			link:       "https://test.com",
			wantResult: "test.com",
			wantErr:    nil,
		},
	}

	for _, tc := range testCases {
		t.Run(tc.link, func(t *testing.T) {
			wdl := WalletDeepLink{
				TenantBaseURL: tc.link,
			}

			result, err := wdl.TomlFileDomain()
			require.Equal(t, tc.wantErr, err)
			require.Equal(t, tc.wantResult, result)
		})
	}
}

func Test_WalletDeepLink_validate(t *testing.T) {
	// wallet schema can't be empty
	wdl := WalletDeepLink{}
	err := wdl.validate()
	require.EqualError(t, err, "wallet schema can't be empty")

	// we need a host, a path or a route
	wdl.DeepLink = "wallet://"
	err = wdl.validate()
	require.EqualError(t, err, "can't generate a valid base URL for the deep link: the deep link needs to have a valid host, or path, or route")

	// toml file domain can't be empty
	wdl.DeepLink = "wallet://sdp"
	err = wdl.validate()
	require.EqualError(t, err, "tenant base URL can't be empty")

	// toml file domain can't be empty (different setup)
	wdl.DeepLink = "wallet://"
	wdl.Route = "sdp"
	err = wdl.validate()
	require.EqualError(t, err, "tenant base URL can't be empty")

	// organization name can't be empty
	wdl.TenantBaseURL = "foo.bar"
	err = wdl.validate()
	require.EqualError(t, err, "organization name can't be empty")

	// asset code can't be empty
	wdl.OrganizationName = "Foo Bar Org"
	err = wdl.validate()
	require.EqualError(t, err, "asset code can't be empty")

	// asset issuer can't be empty if it's not native (XLM)
	wdl.AssetCode = "FOO"
	err = wdl.validate()
	require.EqualError(t, err, "asset issuer can't be empty unless the asset code is XLM")

	// asset issuer needs to be a valid Ed25519PublicKey
	wdl.AssetIssuer = "BAR"
	err = wdl.validate()
	require.EqualError(t, err, "asset issuer is not a valid Ed25519 public key BAR")

	// Successful for non-native assets 🎉
	wdl.AssetIssuer = "GCKGCKZ2PFSCRQXREJMTHAHDMOZQLS2R4V5LZ6VLU53HONH5FI6ACBSX"
	err = wdl.validate()
	require.NoError(t, err)

	// Successful for native (XLM) assets 🎉
	wdl.AssetCode = "XLM"
	wdl.AssetIssuer = ""
	err = wdl.validate()
	require.NoError(t, err)
}

func Test_WalletDeepLink_GetUnsignedRegistrationLink(t *testing.T) {
	testCases := []struct {
		name            string
		walletDeepLink  WalletDeepLink
		wantResult      string
		wantErrContains string
	}{
		{
			name:            "returns error if WalletDeepLink validation fails",
			wantErrContains: "validating WalletDeepLink: wallet schema can't be empty",
		},
		{
			name: "🎉 successful for non-native assets",
			walletDeepLink: WalletDeepLink{
				DeepLink:         "wallet://",
				Route:            "sdp", // route added separated from the deep link
				TenantBaseURL:    "foo.bar",
				OrganizationName: "Foo Bar Org",
				AssetCode:        "FOO",
				AssetIssuer:      "GCKGCKZ2PFSCRQXREJMTHAHDMOZQLS2R4V5LZ6VLU53HONH5FI6ACBSX",
			},
			wantResult: "wallet://sdp?asset=FOO-GCKGCKZ2PFSCRQXREJMTHAHDMOZQLS2R4V5LZ6VLU53HONH5FI6ACBSX&domain=foo.bar&name=Foo+Bar+Org",
		},
		{
			name: "🎉 successful for native (XLM) assets",
			walletDeepLink: WalletDeepLink{
				DeepLink:         "wallet://sdp", // route added directly to the deep link
				TenantBaseURL:    "foo.bar",
				OrganizationName: "Foo Bar Org",
				AssetCode:        "XLM",
			},
			wantResult: "wallet://sdp?asset=native&domain=foo.bar&name=Foo+Bar+Org",
		},
		{
			name: "🎉 successful for deeplink with query params",
			walletDeepLink: WalletDeepLink{
				DeepLink:         "wallet://sdp?custom=true",
				TenantBaseURL:    "foo.bar",
				OrganizationName: "Foo Bar Org",
				AssetCode:        "FOO",
				AssetIssuer:      "GCKGCKZ2PFSCRQXREJMTHAHDMOZQLS2R4V5LZ6VLU53HONH5FI6ACBSX",
			},
			wantResult: "wallet://sdp?asset=FOO-GCKGCKZ2PFSCRQXREJMTHAHDMOZQLS2R4V5LZ6VLU53HONH5FI6ACBSX&custom=true&domain=foo.bar&name=Foo+Bar+Org",
		},
		{
			name: "🎉 successful for deeplink with external-id",
			walletDeepLink: WalletDeepLink{
				DeepLink:                 "wallet://sdp?custom=true",
				AnchorPlatformBaseSepURL: "foo.bar",
				OrganizationName:         "Foo Bar Org",
				AssetCode:                "FOO",
				AssetIssuer:              "GCKGCKZ2PFSCRQXREJMTHAHDMOZQLS2R4V5LZ6VLU53HONH5FI6ACBSX",
				ExternalID:               "123",
			},
			wantResult: "wallet://sdp?asset=FOO-GCKGCKZ2PFSCRQXREJMTHAHDMOZQLS2R4V5LZ6VLU53HONH5FI6ACBSX&custom=true&domain=foo.bar&external_id=123&name=Foo+Bar+Org",
			},
	}

	for _, tc := range testCases {
		t.Run(tc.name, func(t *testing.T) {
			gotResult, err := tc.walletDeepLink.GetUnsignedRegistrationLink()
			if tc.wantErrContains != "" {
				assert.Empty(t, gotResult)
				assert.Contains(t, err.Error(), tc.wantErrContains)
			} else {
				assert.NoError(t, err)
				assert.Equal(t, tc.wantResult, gotResult)
			}
		})
	}
}


func Test_WalletDeepLink_GetSignedRegistrationLink(t *testing.T) {
	stellarPublicKey := "GBFDUUZ5ZYC6RAPOQLM7IYXLFHYTMCYXBGM7NIC4EE2MWOSGIYCOSN5F"
	stellarSecretKey := "SBUSPEKAZKLZSWHRSJ2HWDZUK6I3IVDUWA7JJZSGBLZ2WZIUJI7FPNB5"

	t.Run("fails if something is wrong with the WalletDeepLink object", func(t *testing.T) {
		wdl := WalletDeepLink{}
		actual, err := wdl.GetSignedRegistrationLink(stellarSecretKey)
		require.Empty(t, actual)
		require.EqualError(t, err, "error getting unsigned registration link: validating WalletDeepLink: wallet schema can't be empty")
	})

	t.Run("fails if the private key is invalid", func(t *testing.T) {
		wdl := WalletDeepLink{
			DeepLink:         "wallet://",
			Route:            "sdp",
			TenantBaseURL:    "foo.bar",
			OrganizationName: "Foo Bar Org",
			AssetCode:        "FOO",
			AssetIssuer:      "GCKGCKZ2PFSCRQXREJMTHAHDMOZQLS2R4V5LZ6VLU53HONH5FI6ACBSX",
		}

		actual, err := wdl.GetSignedRegistrationLink("invalid-secret-key")
		require.Empty(t, actual)
		require.EqualError(t, err, "error signing registration link: error parsing stellar private key: base32 decode failed: illegal base32 data at input byte 18")
	})

	t.Run("Successful for non-native assets 🎉", func(t *testing.T) {
		wdl := WalletDeepLink{
			DeepLink:         "wallet://sdp",
			TenantBaseURL:    "foo.bar",
			OrganizationName: "Foo Bar Org",
			AssetCode:        "FOO",
			AssetIssuer:      "GCKGCKZ2PFSCRQXREJMTHAHDMOZQLS2R4V5LZ6VLU53HONH5FI6ACBSX",
		}

		expected := "wallet://sdp?asset=FOO-GCKGCKZ2PFSCRQXREJMTHAHDMOZQLS2R4V5LZ6VLU53HONH5FI6ACBSX&domain=foo.bar&name=Foo+Bar+Org&signature=361b0c0e6094dc35e0baa8ccae99bac1bdddc099e8bf6f68f4045e15b99c96d1a39c5343bb010a0b34f29a3490d233d43e3e2f5e537cf52d85f62deb75b2150d"
		actual, err := wdl.GetSignedRegistrationLink(stellarSecretKey)
		require.NoError(t, err)
		require.Equal(t, expected, actual)

		isValid, err := utils.VerifySignedURL(actual, stellarPublicKey)
		require.NoError(t, err)
		require.True(t, isValid)
	})

	t.Run("Successful for native (XLM) assets 🎉", func(t *testing.T) {
		wdl := WalletDeepLink{
			DeepLink:         "wallet://",
			Route:            "sdp",
			TenantBaseURL:    "foo.bar",
			OrganizationName: "Foo Bar Org",
			AssetCode:        "XLM",
		}

		expected := "wallet://sdp?asset=native&domain=foo.bar&name=Foo+Bar+Org&signature=972a3012e18f107e0bf951f5acc757df953c3bbbe668a2d2652bf2445a759132f6af303df063f69d1a862b7ab419813554b201837795648f6175c9d9d72cf60f"
		actual, err := wdl.GetSignedRegistrationLink(stellarSecretKey)
		require.NoError(t, err)
		require.Equal(t, expected, actual)

		isValid, err := utils.VerifySignedURL(actual, stellarPublicKey)
		require.NoError(t, err)
		require.True(t, isValid)
	})

	t.Run("Successful for native (XLM) assets and TenantBaseURL with https:// schema 🎉", func(t *testing.T) {
		wdl := WalletDeepLink{
			DeepLink:         "wallet://sdp",
			TenantBaseURL:    "https://foo.bar",
			OrganizationName: "Foo Bar Org",
			AssetCode:        "XLM",
		}

		expected := "wallet://sdp?asset=native&domain=foo.bar&name=Foo+Bar+Org&signature=972a3012e18f107e0bf951f5acc757df953c3bbbe668a2d2652bf2445a759132f6af303df063f69d1a862b7ab419813554b201837795648f6175c9d9d72cf60f"
		actual, err := wdl.GetSignedRegistrationLink(stellarSecretKey)
		require.NoError(t, err)
		require.Equal(t, expected, actual)

		isValid, err := utils.VerifySignedURL(actual, stellarPublicKey)
		require.NoError(t, err)
		require.True(t, isValid)
	})
}<|MERGE_RESOLUTION|>--- conflicted
+++ resolved
@@ -24,38 +24,17 @@
 
 func Test_GetSignedRegistrationLink_SchemelessDeepLink(t *testing.T) {
 	wdl := WalletDeepLink{
-<<<<<<< HEAD
-		DeepLink:                 "api-dev.vibrantapp.com/sdp-dev",
-		AnchorPlatformBaseSepURL: "https://ap.localhost.com",
-		OrganizationName:         "FOO Org",
-		AssetCode:                "USDC",
-		AssetIssuer:              "GBBD47IF6LWK7P7MDEVSCWR7DPUWV3NY3DTQEVFL4NAT4AQH3ZLLFLA5",
-		ExternalID:			      "ExternalID",
-=======
 		DeepLink:         "api-dev.vibrantapp.com/sdp-dev",
 		OrganizationName: "FOO Org",
 		AssetCode:        "USDC",
 		AssetIssuer:      "GBBD47IF6LWK7P7MDEVSCWR7DPUWV3NY3DTQEVFL4NAT4AQH3ZLLFLA5",
 		TenantBaseURL:    "https://tenant.localhost.com",
->>>>>>> 1859c2e5
+		ExternalID:			      "ExternalID",
 	}
 
 	registrationLink, err := wdl.GetSignedRegistrationLink("SCTOVDWM3A7KLTXXIV6YXL6QRVUIIG4HHHIDDKPR4JUB3DGDIKI5VGA2")
 	require.NoError(t, err)
-<<<<<<< HEAD
-	//wantRegistrationLink := "https://api-dev.vibrantapp.com/sdp-dev?asset=USDC-GBBD47IF6LWK7P7MDEVSCWR7DPUWV3NY3DTQEVFL4NAT4AQH3ZLLFLA5&domain=ap.localhost.com&name=FOO+Org&signature=b40479041eea534a029c6aadf36f3bf6696aba9ff64684b558b9a412150b31fa8480ac7babcdef17cb445c1d105a761dbaa3599361c2d9e1d526fd4a5bac370a"
 	wantRegistrationLink := "https://api-dev.vibrantapp.com/sdp-dev?asset=USDC-GBBD47IF6LWK7P7MDEVSCWR7DPUWV3NY3DTQEVFL4NAT4AQH3ZLLFLA5&domain=ap.localhost.com&external_id=ExternalID&name=FOO+Org&signature=7cf83326f120985446e056e3e2253c591a5a5e9d116c3d09d46d5f26135ffe4d20947c297c241c499ba92b40b339371d7c5d032533f3048c2e4b4912615f380c"
-	require.Equal(t, wantRegistrationLink, registrationLink)
-
-	wdl = WalletDeepLink{
-		DeepLink:                 "https://www.beansapp.com/disbursements/registration?redirect=true",
-		AnchorPlatformBaseSepURL: "https://ap.localhost.com",
-		OrganizationName:         "FOO Org",
-		AssetCode:                "USDC",
-		AssetIssuer:              "GBBD47IF6LWK7P7MDEVSCWR7DPUWV3NY3DTQEVFL4NAT4AQH3ZLLFLA5",
-		ExternalID:			      "ExternalID",
-=======
-	wantRegistrationLink := "https://api-dev.vibrantapp.com/sdp-dev?asset=USDC-GBBD47IF6LWK7P7MDEVSCWR7DPUWV3NY3DTQEVFL4NAT4AQH3ZLLFLA5&domain=tenant.localhost.com&name=FOO+Org&signature=c6695a52ba8cc0ae2174023b116d4f726bc3d2c6d8d75a34336902ecbfa7eca07a059f44be503e3c4a71627aca66b05280b187e6614a0b130cf371328319ce0a"
 	require.Equal(t, wantRegistrationLink, registrationLink)
 
 	wdl = WalletDeepLink{
@@ -64,16 +43,12 @@
 		OrganizationName: "FOO Org",
 		AssetCode:        "USDC",
 		AssetIssuer:      "GBBD47IF6LWK7P7MDEVSCWR7DPUWV3NY3DTQEVFL4NAT4AQH3ZLLFLA5",
->>>>>>> 1859c2e5
+		ExternalID:			      "ExternalID",
 	}
 
 	registrationLink, err = wdl.GetSignedRegistrationLink("SCTOVDWM3A7KLTXXIV6YXL6QRVUIIG4HHHIDDKPR4JUB3DGDIKI5VGA2")
 	require.NoError(t, err)
-<<<<<<< HEAD
 	wantRegistrationLink = "https://www.beansapp.com/disbursements/registration?asset=USDC-GBBD47IF6LWK7P7MDEVSCWR7DPUWV3NY3DTQEVFL4NAT4AQH3ZLLFLA5&domain=ap.localhost.com&external_id=ExternalID&name=FOO+Org&redirect=true&signature=e64ba9047fad3ccf3e03b93bc86d966577c919989f7acbf4367b9302a33e10df28c9845f5c213e1e22fc20b5d7ea8266032195d55dc547e61ea52866f67d6306"
-=======
-	wantRegistrationLink = "https://www.beansapp.com/disbursements/registration?asset=USDC-GBBD47IF6LWK7P7MDEVSCWR7DPUWV3NY3DTQEVFL4NAT4AQH3ZLLFLA5&domain=tenant.localhost.com&name=FOO+Org&redirect=true&signature=ab27744802e712716cc2c282cb08cb327f1ed75c334152879dd2b2d880eb0c5cf250deb8ae11510e1d4db00ee1f8c15bf940760464ae27a4140ecdc32304780d"
->>>>>>> 1859c2e5
 	require.Equal(t, wantRegistrationLink, registrationLink)
 }
 
@@ -128,26 +103,14 @@
 
 	
 	t.Run("returns error when service has wrong setup", func(t *testing.T) {
-<<<<<<< HEAD
 		useExternalID := false // simulate default config value for useExternalID
-		_, err := NewSendReceiverWalletInviteService(models, nil, anchorPlatformBaseSepURL, stellarSecretKey, 3, mockCrashTrackerClient, useExternalID)
+		_, err := NewSendReceiverWalletInviteService(models, nil, stellarSecretKey, 3, mockCrashTrackerClient, useExternalID)
 		assert.EqualError(t, err, "invalid service setup: messenger client can't be nil")
-
-		_, err = NewSendReceiverWalletInviteService(models, messengerClientMock, "", stellarSecretKey, 3, mockCrashTrackerClient, useExternalID)
-		assert.EqualError(t, err, "invalid service setup: anchorPlatformBaseSepURL can't be empty")
 	})
 
 	t.Run("inserts the failed sent message", func(t *testing.T) {
 		useExternalID := false // simulate default config value for useExternalID
-		s, err := NewSendReceiverWalletInviteService(models, messengerClientMock, anchorPlatformBaseSepURL, stellarSecretKey, 3, mockCrashTrackerClient, useExternalID)
-=======
-		_, err := NewSendReceiverWalletInviteService(models, nil, stellarSecretKey, 3, mockCrashTrackerClient)
-		assert.EqualError(t, err, "invalid service setup: messenger client can't be nil")
-	})
-
-	t.Run("inserts the failed sent message", func(t *testing.T) {
-		s, err := NewSendReceiverWalletInviteService(models, messengerClientMock, stellarSecretKey, 3, mockCrashTrackerClient)
->>>>>>> 1859c2e5
+		s, err := NewSendReceiverWalletInviteService(models, messengerClientMock, stellarSecretKey, 3, mockCrashTrackerClient, useExternalID)
 		require.NoError(t, err)
 
 		data.DeleteAllPaymentsFixtures(t, ctx, dbConnectionPool)
@@ -287,12 +250,8 @@
 	})
 
 	t.Run("send invite successfully", func(t *testing.T) {
-<<<<<<< HEAD
 		useExternalID := false // simulate default config value for useExternalID
-		s, err := NewSendReceiverWalletInviteService(models, messengerClientMock, anchorPlatformBaseSepURL, stellarSecretKey, 3, mockCrashTrackerClient, useExternalID)
-=======
-		s, err := NewSendReceiverWalletInviteService(models, messengerClientMock, stellarSecretKey, 3, mockCrashTrackerClient)
->>>>>>> 1859c2e5
+		s, err := NewSendReceiverWalletInviteService(models, messengerClientMock, stellarSecretKey, 3, mockCrashTrackerClient, useExternalID)
 		require.NoError(t, err)
 
 		data.DeleteAllPaymentsFixtures(t, ctx, dbConnectionPool)
@@ -548,12 +507,8 @@
 	})
 
 	t.Run("send invite successfully with custom invite message", func(t *testing.T) {
-<<<<<<< HEAD
 		useExternalID := false // simulate default config value for useExternalID
-		s, err := NewSendReceiverWalletInviteService(models, messengerClientMock, anchorPlatformBaseSepURL, stellarSecretKey, 3, mockCrashTrackerClient, useExternalID)
-=======
-		s, err := NewSendReceiverWalletInviteService(models, messengerClientMock, stellarSecretKey, 3, mockCrashTrackerClient)
->>>>>>> 1859c2e5
+		s, err := NewSendReceiverWalletInviteService(models, messengerClientMock, stellarSecretKey, 3, mockCrashTrackerClient, useExternalID)
 		require.NoError(t, err)
 
 		data.DeleteAllPaymentsFixtures(t, ctx, dbConnectionPool)
@@ -688,12 +643,9 @@
 	})
 
 	t.Run("doesn't resend the invitation SMS when organization's SMS Resend Interval is nil and the invitation was already sent", func(t *testing.T) {
-<<<<<<< HEAD
 		useExternalID := false // simulate default config value for useExternalID
-		s, err := NewSendReceiverWalletInviteService(models, messengerClientMock, anchorPlatformBaseSepURL, stellarSecretKey, 3, mockCrashTrackerClient, useExternalID)
-=======
+		s, err := NewSendReceiverWalletInviteService(models, messengerClientMock, stellarSecretKey, 3, mockCrashTrackerClient, useExternalID)
 		s, err := NewSendReceiverWalletInviteService(models, messengerClientMock, stellarSecretKey, 3, mockCrashTrackerClient)
->>>>>>> 1859c2e5
 		require.NoError(t, err)
 
 		data.DeleteAllPaymentsFixtures(t, ctx, dbConnectionPool)
@@ -738,12 +690,8 @@
 	})
 
 	t.Run("doesn't resend the invitation SMS when receiver reached the maximum number of resend attempts", func(t *testing.T) {
-<<<<<<< HEAD
 		useExternalID := false // simulate default config value for useExternalID
-		s, err := NewSendReceiverWalletInviteService(models, messengerClientMock, anchorPlatformBaseSepURL, stellarSecretKey, 3, mockCrashTrackerClient, useExternalID)
-=======
-		s, err := NewSendReceiverWalletInviteService(models, messengerClientMock, stellarSecretKey, 3, mockCrashTrackerClient)
->>>>>>> 1859c2e5
+		s, err := NewSendReceiverWalletInviteService(models, messengerClientMock, stellarSecretKey, 3, mockCrashTrackerClient, useExternalID)
 		require.NoError(t, err)
 
 		data.DeleteAllPaymentsFixtures(t, ctx, dbConnectionPool)
@@ -823,12 +771,8 @@
 	})
 
 	t.Run("doesn't resend invitation SMS when receiver is not in the resend period", func(t *testing.T) {
-<<<<<<< HEAD
 		useExternalID := false // simulate default config value for useExternalID
-		s, err := NewSendReceiverWalletInviteService(models, messengerClientMock, anchorPlatformBaseSepURL, stellarSecretKey, 3, mockCrashTrackerClient, useExternalID)
-=======
-		s, err := NewSendReceiverWalletInviteService(models, messengerClientMock, stellarSecretKey, 3, mockCrashTrackerClient)
->>>>>>> 1859c2e5
+		s, err := NewSendReceiverWalletInviteService(models, messengerClientMock, stellarSecretKey, 3, mockCrashTrackerClient, useExternalID)
 		require.NoError(t, err)
 
 		data.DeleteAllPaymentsFixtures(t, ctx, dbConnectionPool)
@@ -875,12 +819,8 @@
 	})
 
 	t.Run("successfully resend the invitation SMS", func(t *testing.T) {
-<<<<<<< HEAD
 		useExternalID := false // simulate default config value for useExternalID
-		s, err := NewSendReceiverWalletInviteService(models, messengerClientMock, anchorPlatformBaseSepURL, stellarSecretKey, 3, mockCrashTrackerClient, useExternalID)
-=======
-		s, err := NewSendReceiverWalletInviteService(models, messengerClientMock, stellarSecretKey, 3, mockCrashTrackerClient)
->>>>>>> 1859c2e5
+		s, err := NewSendReceiverWalletInviteService(models, messengerClientMock, stellarSecretKey, 3, mockCrashTrackerClient, useExternalID)
 		require.NoError(t, err)
 
 		data.DeleteAllPaymentsFixtures(t, ctx, dbConnectionPool)
@@ -989,11 +929,7 @@
 			SMSRegistrationMessageTemplate: "SMS Registration Message template test disbursement 4:",
 		})
 
-<<<<<<< HEAD
-		s, err := NewSendReceiverWalletInviteService(models, messengerClientMock, anchorPlatformBaseSepURL, stellarSecretKey, 3, mockCrashTrackerClient, useExternalID)
-=======
-		s, err := NewSendReceiverWalletInviteService(models, messengerClientMock, stellarSecretKey, 3, mockCrashTrackerClient)
->>>>>>> 1859c2e5
+		s, err := NewSendReceiverWalletInviteService(models, messengerClientMock, stellarSecretKey, 3, mockCrashTrackerClient, useExternalID)
 		require.NoError(t, err)
 
 		data.DeleteAllPaymentsFixtures(t, ctx, dbConnectionPool)
@@ -1133,11 +1069,7 @@
 			SMSRegistrationMessageTemplate: "SMS Registration Message template test disbursement:",
 		})
 
-<<<<<<< HEAD
-		s, err := NewSendReceiverWalletInviteService(models, messengerClientMock, anchorPlatformBaseSepURL, stellarSecretKey, 3, mockCrashTrackerClient, useExternalID)
-=======
-		s, err := NewSendReceiverWalletInviteService(models, messengerClientMock, stellarSecretKey, 3, mockCrashTrackerClient)
->>>>>>> 1859c2e5
+		s, err := NewSendReceiverWalletInviteService(models, messengerClientMock, stellarSecretKey, 3, mockCrashTrackerClient, useExternalID)
 		require.NoError(t, err)
 
 		data.DeleteAllPaymentsFixtures(t, ctx, dbConnectionPool)
