--- conflicted
+++ resolved
@@ -13,60 +13,13 @@
 	"github.com/stellar/stellar-disbursement-platform-backend/internal/transactionsubmission/store"
 )
 
-<<<<<<< HEAD
-func Test_EmbeddedWalletService_CreateInvitationToken(t *testing.T) {
-	dbt := dbtest.Open(t)
-	defer dbt.Close()
-
-=======
 func Test_NewEmbeddedWalletService(t *testing.T) {
 	dbt := dbtest.Open(t)
 	defer dbt.Close()
->>>>>>> 77df230a
-	dbConnectionPool, err := db.OpenDBConnectionPool(dbt.DSN)
-	require.NoError(t, err)
-	defer dbConnectionPool.Close()
-
-<<<<<<< HEAD
-	ctx := context.Background()
-	sdpModels, err := data.NewModels(dbConnectionPool)
-	require.NoError(t, err)
-	tssModel := store.NewTransactionModel(dbConnectionPool)
-	const testWasmHash = "e5da3b9950524b4276ccf2051e6cc8220bb581e869b892a6ff7812d7709c7a50"
-
-	service := NewEmbeddedWalletService(sdpModels, tssModel, testWasmHash)
-	defaultTenantID := "test-tenant-id"
-
-	t.Run("successfully creates unique tokens", func(t *testing.T) {
-		defer data.DeleteAllEmbeddedWalletsFixtures(t, ctx, dbConnectionPool)
-
-		token1, err := service.CreateInvitationToken(ctx, defaultTenantID)
-		require.NoError(t, err)
-		require.NotNil(t, token1)
-
-		assert.NotEmpty(t, token1)
-
-		wallet, err := sdpModels.EmbeddedWallets.GetByToken(ctx, dbConnectionPool, token1)
-		require.NoError(t, err)
-		assert.Equal(t, token1, wallet.Token)
-
-		token2, err := service.CreateInvitationToken(ctx, defaultTenantID)
-		require.NoError(t, err)
-		require.NotNil(t, token2)
-
-		assert.NotEmpty(t, token2)
-
-		wallet2, err := sdpModels.EmbeddedWallets.GetByToken(ctx, dbConnectionPool, token2)
-		require.NoError(t, err)
-		assert.Equal(t, token2, wallet2.Token)
-
-		assert.NotEqual(t, token1, token2, "should generate unique tokens")
-	})
-
-	t.Run("returns error if tenant ID is empty", func(t *testing.T) {
-		_, err := service.CreateInvitationToken(ctx, "")
-		assert.EqualError(t, err, "tenant ID cannot be empty")
-=======
+	dbConnectionPool, err := db.OpenDBConnectionPool(dbt.DSN)
+	require.NoError(t, err)
+	defer dbConnectionPool.Close()
+
 	wasmHash := "e5da3b"
 
 	t.Run("return an error if sdpModels is nil", func(t *testing.T) {
@@ -107,7 +60,57 @@
 		assert.Equal(t, sdpModels, service.sdpModels)
 		assert.Equal(t, tssModel, service.tssModel)
 		assert.Equal(t, wasmHash, service.wasmHash)
->>>>>>> 77df230a
+	})
+}
+
+func Test_EmbeddedWalletService_CreateInvitationToken(t *testing.T) {
+	dbt := dbtest.Open(t)
+	defer dbt.Close()
+
+	dbConnectionPool, err := db.OpenDBConnectionPool(dbt.DSN)
+	require.NoError(t, err)
+	defer dbConnectionPool.Close()
+
+	ctx := context.Background()
+	sdpModels, err := data.NewModels(dbConnectionPool)
+	require.NoError(t, err)
+	tssModel := store.NewTransactionModel(dbConnectionPool)
+	const testWasmHash = "e5da3b9950524b4276ccf2051e6cc8220bb581e869b892a6ff7812d7709c7a50"
+
+	service, err := NewEmbeddedWalletService(sdpModels, tssModel, testWasmHash)
+	require.NoError(t, err)
+
+	defaultTenantID := "test-tenant-id"
+
+	t.Run("successfully creates unique tokens", func(t *testing.T) {
+		defer data.DeleteAllEmbeddedWalletsFixtures(t, ctx, dbConnectionPool)
+
+		token1, err := service.CreateInvitationToken(ctx, defaultTenantID)
+		require.NoError(t, err)
+		require.NotNil(t, token1)
+
+		assert.NotEmpty(t, token1)
+
+		wallet, err := sdpModels.EmbeddedWallets.GetByToken(ctx, dbConnectionPool, token1)
+		require.NoError(t, err)
+		assert.Equal(t, token1, wallet.Token)
+
+		token2, err := service.CreateInvitationToken(ctx, defaultTenantID)
+		require.NoError(t, err)
+		require.NotNil(t, token2)
+
+		assert.NotEmpty(t, token2)
+
+		wallet2, err := sdpModels.EmbeddedWallets.GetByToken(ctx, dbConnectionPool, token2)
+		require.NoError(t, err)
+		assert.Equal(t, token2, wallet2.Token)
+
+		assert.NotEqual(t, token1, token2, "should generate unique tokens")
+	})
+
+	t.Run("returns error if tenant ID is empty", func(t *testing.T) {
+		_, err := service.CreateInvitationToken(ctx, "")
+		assert.EqualError(t, err, "tenant ID cannot be empty")
 	})
 }
 
