--- conflicted
+++ resolved
@@ -345,19 +345,11 @@
 
 		duplicateCredentialID := "duplicate-credential-id"
 
-<<<<<<< HEAD
+		// Step 1: Create first wallet successfully
 		wallet1 := data.CreateEmbeddedWalletFixture(t, ctx, dbConnectionPool, "", "", "", "", "test1@example.com", "EMAIL", data.PendingWalletStatus)
 		err := service.CreateWallet(ctx, wallet1.Token, defaultPublicKey, duplicateCredentialID)
 		require.NoError(t, err)
 
-		wallet2 := data.CreateEmbeddedWalletFixture(t, ctx, dbConnectionPool, "", "", "", "", "test2@example.com", "EMAIL", data.PendingWalletStatus)
-		otherPublicKey := "deadbeef"
-=======
-		// Step 1: Create first wallet successfully
-		wallet1 := data.CreateEmbeddedWalletFixture(t, ctx, dbConnectionPool, "", "", "", "", data.PendingWalletStatus)
-		err := service.CreateWallet(ctx, wallet1.Token, defaultPublicKey, duplicateCredentialID)
-		require.NoError(t, err)
-
 		updatedWallet1, err := sdpModels.EmbeddedWallets.GetByToken(ctx, dbConnectionPool, wallet1.Token)
 		require.NoError(t, err)
 		assert.Equal(t, duplicateCredentialID, updatedWallet1.CredentialID)
@@ -369,9 +361,8 @@
 		assert.Len(t, tssTransactions1, 1, "First wallet should have exactly one TSS transaction")
 
 		// Step 2: Try duplicate credential ID (should fail cleanly)
-		wallet2 := data.CreateEmbeddedWalletFixture(t, ctx, dbConnectionPool, "", "", "", "", data.PendingWalletStatus)
+		wallet2 := data.CreateEmbeddedWalletFixture(t, ctx, dbConnectionPool, "", "", "", "", "test2@example.com", "EMAIL", data.PendingWalletStatus)
 		otherPublicKey := "04deadbeef" + strings.Repeat("00", 60)
->>>>>>> fded5485
 		err = service.CreateWallet(ctx, wallet2.Token, otherPublicKey, duplicateCredentialID)
 		require.Error(t, err)
 		assert.True(t, errors.Is(err, ErrCredentialIDAlreadyExists))
@@ -395,12 +386,12 @@
 		secondCredentialID := "second-credential-id"
 
 		// Step 1: Create first wallet successfully
-		wallet1 := data.CreateEmbeddedWalletFixture(t, ctx, dbConnectionPool, "", "", "", "", data.PendingWalletStatus)
+		wallet1 := data.CreateEmbeddedWalletFixture(t, ctx, dbConnectionPool, "", "", "", "", "test1@example.com", "EMAIL", data.PendingWalletStatus)
 		err := service.CreateWallet(ctx, wallet1.Token, defaultPublicKey, firstCredentialID)
 		require.NoError(t, err)
 
 		// Step 2: Try duplicate credential ID (should fail)
-		wallet2 := data.CreateEmbeddedWalletFixture(t, ctx, dbConnectionPool, "", "", "", "", data.PendingWalletStatus)
+		wallet2 := data.CreateEmbeddedWalletFixture(t, ctx, dbConnectionPool, "", "", "", "", "test2@example.com", "EMAIL", data.PendingWalletStatus)
 		otherPublicKey := "04deadbeef" + strings.Repeat("00", 60)
 		err = service.CreateWallet(ctx, wallet2.Token, otherPublicKey, firstCredentialID)
 		require.Error(t, err)
