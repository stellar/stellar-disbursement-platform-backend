package services

import (
	"context"
	"errors"
	"fmt"

	"github.com/stellar/go/support/log"

	"github.com/stellar/stellar-disbursement-platform-backend/db"
	"github.com/stellar/stellar-disbursement-platform-backend/internal/data"
	txSubStore "github.com/stellar/stellar-disbursement-platform-backend/internal/transactionsubmission/store"
)

type PaymentFromSubmitterServiceInterface interface {
	SyncBatchTransactions(ctx context.Context, batchSize int, tenantID string) error
}

// PaymentFromSubmitterService is a service that monitors TSS transactions that were complete and sync their completion
// state with the SDP payments.
type PaymentFromSubmitterService struct {
	sdpModels *data.Models
	tssModel  *txSubStore.TransactionModel
}

var _ PaymentFromSubmitterServiceInterface = new(PaymentFromSubmitterService)

// NewPaymentFromSubmitterService is a PaymentFromSubmitterService constructor.
func NewPaymentFromSubmitterService(models *data.Models, tssDBConnectionPool db.DBConnectionPool) *PaymentFromSubmitterService {
	return &PaymentFromSubmitterService{
		sdpModels: models,
		tssModel:  txSubStore.NewTransactionModel(tssDBConnectionPool),
	}
}

// SyncBatchTransactions monitors TSS transactions that were complete and sync their completion state with the SDP payments.
func (s PaymentFromSubmitterService) SyncBatchTransactions(ctx context.Context, batchSize int, tenantID string) error {
	err := db.RunInTransaction(ctx, s.sdpModels.DBConnectionPool, nil, func(sdpDBTx db.DBTransaction) error {
		return db.RunInTransaction(ctx, s.tssModel.DBConnectionPool, nil, func(tssDBTx db.DBTransaction) error {
			transactions, err := s.tssModel.GetTransactionBatchForUpdate(ctx, tssDBTx, batchSize, tenantID, txSubStore.TransactionTypePayment)
			if err != nil {
				return fmt.Errorf("getting payment transactions for update: %w", err)
			}
			return s.syncTransactions(ctx, sdpDBTx, tssDBTx, transactions)
		})
	})
	if err != nil {
		return fmt.Errorf("synchronizing payments from submitter: %w", err)
	}

	return nil
}

<<<<<<< HEAD
// SyncTransaction syncs the completed TSS transaction with the SDP's payment.
func (s PaymentFromSubmitterService) SyncTransaction(ctx context.Context, tx *schemas.EventPaymentCompletedData) error {
	err := db.RunInTransaction(ctx, s.sdpModels.DBConnectionPool, nil, func(sdpDBTx db.DBTransaction) error {
		return db.RunInTransaction(ctx, s.tssModel.DBConnectionPool, nil, func(tssDBTx db.DBTransaction) error {
			transaction, err := s.tssModel.GetTransactionPendingUpdateByID(ctx, tssDBTx, tx.TransactionID, txSubStore.TransactionTypePayment)
			if err != nil {
				if errors.Is(err, txSubStore.ErrRecordNotFound) {
					return fmt.Errorf("payment transaction ID %s not found or wrong type", tx.TransactionID)
				}
				return fmt.Errorf("getting payment transaction ID %s for update: %w", tx.TransactionID, err)
			}

			return s.syncTransactions(ctx, sdpDBTx, tssDBTx, []*txSubStore.Transaction{transaction})
		})
	})
	if err != nil {
		return fmt.Errorf("synchronizing payment from submitter: %w", err)
	}

	return nil
}

=======
>>>>>>> 22466004
// syncTransactions synchronizes TSS transactions that were completed with the SDP payments. It
// should be called within a DB transaction.
func (s PaymentFromSubmitterService) syncTransactions(ctx context.Context, sdpDBTx, tssDBTx db.DBTransaction, transactions []*txSubStore.Transaction) error {
	if s.sdpModels == nil || s.tssModel == nil {
		return fmt.Errorf("PaymentFromSubmitterService sdpModels and tssModel cannot be nil")
	}

	if len(transactions) == 0 {
		log.Ctx(ctx).Debug("No transactions to sync from submitter to SDP")
		return nil
	}

	// 1. Validate all transactions
	for _, transaction := range transactions {
		if !transaction.StellarTransactionHash.Valid {
			return fmt.Errorf("expected transaction %s to have a stellar transaction hash", transaction.ID)
		}
		if transaction.Status != txSubStore.TransactionStatusSuccess && transaction.Status != txSubStore.TransactionStatusError {
			return fmt.Errorf("transaction id %s is in an unexpected status %s", transaction.ID, transaction.Status)
		}
	}

	// 2. Sync payments with transactions
	transactionIDs := make([]string, 0, len(transactions))
	for _, transaction := range transactions {
		errPayments := s.syncPaymentWithTransaction(ctx, sdpDBTx, transaction)
		if errPayments != nil {
			return fmt.Errorf("syncing payments for transaction ID %s: %w", transaction.ID, errPayments)
		}
		transactionIDs = append(transactionIDs, transaction.ID)
	}

	// 3. Set synced_at for all synced payment transactions
	err := s.tssModel.UpdateSyncedTransactions(ctx, tssDBTx, transactionIDs)
	if err != nil {
		return fmt.Errorf("updating transactions as synced: %w", err)
	}
	log.Ctx(ctx).Infof("Updated %d transactions as synced", len(transactions))

	return nil
}

// syncPaymentWithTransaction updates the status of the payment based on the status of the transaction.
func (s PaymentFromSubmitterService) syncPaymentWithTransaction(ctx context.Context, sdpDBTx db.DBTransaction, transaction *txSubStore.Transaction) error {
	payments, err := s.sdpModels.Payment.GetByIDs(ctx, sdpDBTx, []string{transaction.ExternalID})
	if err != nil {
		return fmt.Errorf("getting payments by IDs: %w", err)
	}

	if len(payments) != 1 {
		return fmt.Errorf("expected exactly 1 payment for the transaction ID %s but found %d", transaction.ID, len(payments))
	}
	payment := payments[0]

	var toStatus data.PaymentStatus
	switch transaction.Status {
	case txSubStore.TransactionStatusSuccess:
		toStatus = data.SuccessPaymentStatus
	case txSubStore.TransactionStatusError:
		toStatus = data.FailedPaymentStatus
	default:
		return fmt.Errorf("invalid transaction status %s. Expected only %s or %s", transaction.Status, txSubStore.TransactionStatusSuccess, txSubStore.TransactionStatusError)
	}

	// Update payment status for the transaction to SUCCESS or FAILURE
	paymentUpdate := &data.PaymentUpdate{
		Status:               toStatus,
		StatusMessage:        transaction.StatusMessage.String,
		StellarTransactionID: transaction.StellarTransactionHash.String,
	}
	err = s.sdpModels.Payment.Update(ctx, sdpDBTx, &payment, paymentUpdate)
	if err != nil {
		return fmt.Errorf("updating payment ID %s for transaction ID %s: %w", payment.ID, transaction.ID, err)
	}

	if payment.Type == data.PaymentTypeDisbursement {
		// Update the disbursement to complete if it has all payments in the end state.
		err = s.sdpModels.Disbursements.CompleteDisbursements(ctx, sdpDBTx, []string{payment.Disbursement.ID})
		if err != nil {
			return fmt.Errorf("completing disbursement: %w", err)
		}
	}

	return nil
}<|MERGE_RESOLUTION|>--- conflicted
+++ resolved
@@ -2,7 +2,6 @@
 
 import (
 	"context"
-	"errors"
 	"fmt"
 
 	"github.com/stellar/go/support/log"
@@ -51,31 +50,6 @@
 	return nil
 }
 
-<<<<<<< HEAD
-// SyncTransaction syncs the completed TSS transaction with the SDP's payment.
-func (s PaymentFromSubmitterService) SyncTransaction(ctx context.Context, tx *schemas.EventPaymentCompletedData) error {
-	err := db.RunInTransaction(ctx, s.sdpModels.DBConnectionPool, nil, func(sdpDBTx db.DBTransaction) error {
-		return db.RunInTransaction(ctx, s.tssModel.DBConnectionPool, nil, func(tssDBTx db.DBTransaction) error {
-			transaction, err := s.tssModel.GetTransactionPendingUpdateByID(ctx, tssDBTx, tx.TransactionID, txSubStore.TransactionTypePayment)
-			if err != nil {
-				if errors.Is(err, txSubStore.ErrRecordNotFound) {
-					return fmt.Errorf("payment transaction ID %s not found or wrong type", tx.TransactionID)
-				}
-				return fmt.Errorf("getting payment transaction ID %s for update: %w", tx.TransactionID, err)
-			}
-
-			return s.syncTransactions(ctx, sdpDBTx, tssDBTx, []*txSubStore.Transaction{transaction})
-		})
-	})
-	if err != nil {
-		return fmt.Errorf("synchronizing payment from submitter: %w", err)
-	}
-
-	return nil
-}
-
-=======
->>>>>>> 22466004
 // syncTransactions synchronizes TSS transactions that were completed with the SDP payments. It
 // should be called within a DB transaction.
 func (s PaymentFromSubmitterService) syncTransactions(ctx context.Context, sdpDBTx, tssDBTx db.DBTransaction, transactions []*txSubStore.Transaction) error {
