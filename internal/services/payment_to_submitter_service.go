package services

import (
	"context"
	"fmt"
	"strings"

	"github.com/stellar/go/support/log"

	"github.com/stellar/stellar-disbursement-platform-backend/db"
	"github.com/stellar/stellar-disbursement-platform-backend/internal/circle"
	"github.com/stellar/stellar-disbursement-platform-backend/internal/data"
	"github.com/stellar/stellar-disbursement-platform-backend/internal/events/schemas"
	"github.com/stellar/stellar-disbursement-platform-backend/internal/services/paymentdispatchers"
	"github.com/stellar/stellar-disbursement-platform-backend/internal/transactionsubmission/engine/signing"
	txSubStore "github.com/stellar/stellar-disbursement-platform-backend/internal/transactionsubmission/store"
	"github.com/stellar/stellar-disbursement-platform-backend/internal/utils"
	"github.com/stellar/stellar-disbursement-platform-backend/stellar-multitenant/pkg/tenant"
)

type PaymentToSubmitterServiceInterface interface {
	SendPaymentsReadyToPay(ctx context.Context, paymentsReadyToPay schemas.EventPaymentsReadyToPayData) error
	SendBatchPayments(ctx context.Context, batchSize int) error
}

// Making sure that ServerService implements ServerServiceInterface:
var _ PaymentToSubmitterServiceInterface = (*PaymentToSubmitterService)(nil)

// PaymentToSubmitterService is a service that pushes SDP's ready-to-pay payments to the transaction submission service.
type PaymentToSubmitterService struct {
	sdpModels           *data.Models
	tssModel            *txSubStore.TransactionModel
	distAccountResolver signing.DistributionAccountResolver
	circleService       circle.ServiceInterface
	paymentDispatcher   paymentdispatchers.PaymentDispatcherInterface
}

type PaymentToSubmitterServiceOptions struct {
	Models              *data.Models
	DistAccountResolver signing.DistributionAccountResolver
	PaymentDispatcher   paymentdispatchers.PaymentDispatcherInterface
}

func NewPaymentToSubmitterService(opts PaymentToSubmitterServiceOptions) *PaymentToSubmitterService {
	return &PaymentToSubmitterService{
		sdpModels:           opts.Models,
		distAccountResolver: opts.DistAccountResolver,
		paymentDispatcher:   opts.PaymentDispatcher,
	}
}

// SendPaymentsReadyToPay sends SDP's ready-to-pay payments (in batches) to the transaction submission service.
func (s PaymentToSubmitterService) SendPaymentsReadyToPay(ctx context.Context, paymentsReadyToPay schemas.EventPaymentsReadyToPayData) error {
	paymentIDs := make([]string, 0, len(paymentsReadyToPay.Payments))
	for _, paymentReadyToPay := range paymentsReadyToPay.Payments {
		paymentIDs = append(paymentIDs, paymentReadyToPay.ID)
	}

	err := s.sendPaymentsReadyToPay(ctx, paymentsReadyToPay.TenantID, func(sdpDBTx db.DBTransaction) ([]*data.Payment, error) {
		log.Ctx(ctx).Infof("Registering %d payments to %s Dispatcher, paymentIDs=%v", len(paymentIDs), s.paymentDispatcher.SupportedPlatform(), paymentIDs)

		payments, innerErr := s.sdpModels.Payment.GetReadyByID(ctx, sdpDBTx, paymentIDs...)
		if len(payments) != len(paymentIDs) {
			log.Ctx(ctx).Errorf("[PaymentToSubmitterService] The number of incoming payments to be processed (%d) is different from the number ready to be processed found in the database (%d)", len(paymentIDs), len(payments))
		}

		return payments, innerErr
	})
	if err != nil {
		return fmt.Errorf("sending payments: %w", err)
	}

	return nil
}

// SendBatchPayments sends SDP's ready-to-pay payments (in batches) to the transaction submission service.
func (s PaymentToSubmitterService) SendBatchPayments(ctx context.Context, batchSize int) error {
	t, tenantErr := tenant.GetTenantFromContext(ctx)
	if tenantErr != nil {
		return fmt.Errorf("getting tenant from context: %w", tenantErr)
	}

	err := s.sendPaymentsReadyToPay(ctx, t.ID, func(sdpDBTx db.DBTransaction) ([]*data.Payment, error) {
		return s.sdpModels.Payment.GetBatchForUpdate(ctx, sdpDBTx, batchSize)
	})
	if err != nil {
		return fmt.Errorf("sending payments: %w", err)
	}

	return nil
}

// sendPaymentsReadyToPay sends SDP's ready-to-pay payments to the transaction submission service, using two DB
// transactions (for SDP and TSS), in order to guarantee that the data is consistent in both data stores.
//
// Payments ready-to-pay meet all the following conditions:
//
//   - Payment is in `READY` status
//   - Receiver Wallet is in `REGISTERED` status
//   - Disbursement is in `STARTED` status.
func (s PaymentToSubmitterService) sendPaymentsReadyToPay(
	ctx context.Context,
	tenantID string,
	getPaymentsFn func(sdpDBTx db.DBTransaction) ([]*data.Payment, error),
) error {
	outerErr := db.RunInTransaction(ctx, s.sdpModels.DBConnectionPool, nil, func(sdpDBTx db.DBTransaction) error {
		payments, err := getPaymentsFn(sdpDBTx)
		if err != nil {
			return fmt.Errorf("getting payments ready to be sent: %w", err)
		}

		var failedPayments []*data.Payment
		var pendingPayments []*data.Payment

		// 1. For each payment, validate it is ready to be sent
		for _, payment := range payments {
			err = validatePaymentReadyForSending(payment)
			if err != nil {
				// if payment is not ready for sending, we will mark it as failed later.
				failedPayments = append(failedPayments, payment)
				log.Ctx(ctx).Errorf("Payment %s is not ready for sending. Error=%v", payment.ID, err)
				continue
			}

			pendingPayments = append(pendingPayments, payment)
		}

		// 2. Update failed payments statuses to `Failed`. These payments won't even be attempted.
		if err = s.markPaymentsAsFailed(ctx, sdpDBTx, failedPayments); err != nil {
			return fmt.Errorf("marking payments as failed: %w", err)
		}

		// 3. Submit Payments to proper platform (TSS or Circle)
		err = s.paymentDispatcher.DispatchPayments(ctx, sdpDBTx, tenantID, pendingPayments)
		if err != nil {
			return fmt.Errorf("sending payments to target platform: %w", err)
		}

		return nil
	})
	if outerErr != nil {
		return fmt.Errorf("sending payments ready-to-pay inside syncronized database transactions: %w", outerErr)
	}

	return nil
}

func (s PaymentToSubmitterService) markPaymentsAsFailed(ctx context.Context, sdpDBTx db.DBTransaction, failedPayments []*data.Payment) error {
	if len(failedPayments) == 0 {
		return nil
	}

	numUpdated, err := s.sdpModels.Payment.UpdateStatuses(ctx, sdpDBTx, failedPayments, data.FailedPaymentStatus)
	if err != nil {
		return fmt.Errorf("updating payment statuses to Failed: %w", err)
	}

	failedPaymentIDs := make([]string, 0, len(failedPayments))
	for _, failedPayment := range failedPayments {
		failedPaymentIDs = append(failedPaymentIDs, failedPayment.ID)
	}
	log.Ctx(ctx).Warnf("Updated %d payments to Failed=%+v", numUpdated, failedPaymentIDs)

	return nil
}

// validatePaymentReadyForSending validates that a payment is ready for sending, by:
//  1. checking the statuses of Payment, Receiver Wallet, and Disbursement.
//  2. checking that the required fields are not empty.
func validatePaymentReadyForSending(p *data.Payment) error {
	// check statuses
	if p.Status != data.ReadyPaymentStatus {
		return fmt.Errorf("payment %s is not in %s state", p.ID, data.ReadyPaymentStatus)
	}
	if p.ReceiverWallet.Status != data.RegisteredReceiversWalletStatus {
		return fmt.Errorf("receiver wallet %s for payment %s is not in %s state", p.ReceiverWallet.ID, p.ID, data.RegisteredReceiversWalletStatus)
	}
<<<<<<< HEAD
	if p.PaymentType == data.PaymentTypeDisbursement || p.Disbursement != nil {
=======

	if p.Type == data.PaymentTypeDisbursement {
>>>>>>> 7060e5be
		if p.Disbursement.Status != data.StartedDisbursementStatus {
			return fmt.Errorf("disbursement %s for payment %s is not in %s state",
				p.Disbursement.ID, p.ID, data.StartedDisbursementStatus)
		}
	}

	// verify that transaction required fields are not empty
	//  1. payment.ID is used as transaction.ExternalID
	if strings.TrimSpace(p.ID) == "" {
		return fmt.Errorf("payment ID is empty for Payment")
	}
	// 2. payment.asset.Code is used as transaction.AssetCode
	if strings.TrimSpace(p.Asset.Code) == "" {
		return fmt.Errorf("payment asset code is empty for payment %s", p.ID)
	}
	// 3. payment.asset.Issuer is used as transaction.AssetIssuer
	if strings.TrimSpace(p.Asset.Issuer) == "" && strings.TrimSpace(strings.ToUpper(p.Asset.Code)) != "XLM" {
		return fmt.Errorf("payment asset issuer is empty for payment %s", p.ID)
	}
	// 4. payment.Amount is used as transaction.Amount
	if err := utils.ValidateAmount(p.Amount); err != nil {
		return fmt.Errorf("payment amount is invalid for payment %s", p.ID)
	}
	// 5. payment.ReceiverWallet.StellarAddress is used as transaction.Destination
	if strings.TrimSpace(p.ReceiverWallet.StellarAddress) == "" {
		return fmt.Errorf("payment receiver wallet stellar address is empty for payment %s", p.ID)
	}

	return nil
}<|MERGE_RESOLUTION|>--- conflicted
+++ resolved
@@ -175,12 +175,8 @@
 	if p.ReceiverWallet.Status != data.RegisteredReceiversWalletStatus {
 		return fmt.Errorf("receiver wallet %s for payment %s is not in %s state", p.ReceiverWallet.ID, p.ID, data.RegisteredReceiversWalletStatus)
 	}
-<<<<<<< HEAD
-	if p.PaymentType == data.PaymentTypeDisbursement || p.Disbursement != nil {
-=======
 
 	if p.Type == data.PaymentTypeDisbursement {
->>>>>>> 7060e5be
 		if p.Disbursement.Status != data.StartedDisbursementStatus {
 			return fmt.Errorf("disbursement %s for payment %s is not in %s state",
 				p.Disbursement.ID, p.ID, data.StartedDisbursementStatus)
