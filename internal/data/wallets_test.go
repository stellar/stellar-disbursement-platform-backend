package data

import (
	"context"
	"testing"

	"github.com/stellar/stellar-disbursement-platform-backend/internal/db"
	"github.com/stellar/stellar-disbursement-platform-backend/internal/db/dbtest"
	"github.com/stretchr/testify/assert"
	"github.com/stretchr/testify/require"
)

func Test_WalletModelGet(t *testing.T) {
	dbt := dbtest.Open(t)
	defer dbt.Close()
	dbConnectionPool, err := db.OpenDBConnectionPool(dbt.DSN)
	require.NoError(t, err)
	defer dbConnectionPool.Close()

	ctx := context.Background()

	walletModel := &WalletModel{dbConnectionPool: dbConnectionPool}

	t.Run("returns error when wallet is not found", func(t *testing.T) {
		_, err := walletModel.Get(ctx, "not-found")
		require.Error(t, err)
		require.Equal(t, ErrRecordNotFound, err)
	})

	t.Run("returns wallet successfully", func(t *testing.T) {
		expected := CreateWalletFixture(t, ctx, dbConnectionPool.SqlxDB(),
			"NewWallet",
			"https://newwallet.com",
			"newwallet.com",
			"newalletapp://")

		actual, err := walletModel.Get(ctx, expected.ID)
		require.NoError(t, err)

		assert.Equal(t, expected.ID, actual.ID)
		assert.Equal(t, expected.Name, actual.Name)
		assert.Equal(t, expected.DeepLinkSchema, actual.DeepLinkSchema)
		assert.Equal(t, expected.SEP10ClientDomain, actual.SEP10ClientDomain)
		assert.Empty(t, actual.Assets)
	})
}

func Test_WalletModelGetByWalletName(t *testing.T) {
	dbt := dbtest.Open(t)
	defer dbt.Close()
	dbConnectionPool, err := db.OpenDBConnectionPool(dbt.DSN)
	require.NoError(t, err)
	defer dbConnectionPool.Close()

	ctx := context.Background()

	walletModel := &WalletModel{dbConnectionPool: dbConnectionPool}

	t.Run("returns error when wallet is not found", func(t *testing.T) {
		_, err := walletModel.GetByWalletName(ctx, "invalid name")
		require.Error(t, err)
		require.Equal(t, ErrRecordNotFound, err)
	})

	t.Run("returns wallet successfully", func(t *testing.T) {
		expected := CreateWalletFixture(t, ctx, dbConnectionPool.SqlxDB(),
			"NewWallet",
			"https://newwallet.com",
			"newwallet.com",
			"newalletapp://")

		actual, err := walletModel.GetByWalletName(ctx, expected.Name)
		require.NoError(t, err)

		assert.Equal(t, expected.ID, actual.ID)
		assert.Equal(t, expected.Name, actual.Name)
		assert.Equal(t, expected.DeepLinkSchema, actual.DeepLinkSchema)
		assert.Equal(t, expected.SEP10ClientDomain, actual.SEP10ClientDomain)
		assert.Empty(t, actual.Assets)
	})
}

func Test_WalletModelGetAll(t *testing.T) {
	dbt := dbtest.Open(t)
	defer dbt.Close()
	dbConnectionPool, err := db.OpenDBConnectionPool(dbt.DSN)
	require.NoError(t, err)
	defer dbConnectionPool.Close()

	ctx := context.Background()

	walletModel := &WalletModel{dbConnectionPool: dbConnectionPool}

	usdc := CreateAssetFixture(t, ctx, dbConnectionPool, "USDC", "GA5ZSEJYB37JRC5AVCIA5MOP4RHTM335X2KGX3IHOJAPP5RE34K4KZVV")
	xlm := CreateAssetFixture(t, ctx, dbConnectionPool, "XLM", "")

	t.Run("returns all wallets successfully", func(t *testing.T) {
		wallets := ClearAndCreateWalletFixtures(t, ctx, dbConnectionPool.SqlxDB())

		wallet1 := wallets[0]
		wallet2 := wallets[1]

		walletAssets1 := CreateWalletAssets(t, ctx, dbConnectionPool, wallet1.ID, []string{usdc.ID, xlm.ID})
		walletAssets2 := CreateWalletAssets(t, ctx, dbConnectionPool, wallet2.ID, []string{usdc.ID})

		actual, err := walletModel.GetAll(ctx)
		require.NoError(t, err)

		actualAssets1, err := walletModel.GetAssets(ctx, actual[0].ID)
		require.NoError(t, err)
		actualAssets2, err := walletModel.GetAssets(ctx, actual[1].ID)
		require.NoError(t, err)

		assert.Equal(t, wallet1.ID, actual[0].ID)
		assert.Equal(t, wallet1.Name, actual[0].Name)
		assert.Equal(t, wallet1.Homepage, actual[0].Homepage)
		assert.Equal(t, wallet1.DeepLinkSchema, actual[0].DeepLinkSchema)
		assert.Equal(t, wallet1.SEP10ClientDomain, actual[0].SEP10ClientDomain)
		assert.Len(t, actual[0].Assets, 2)
		assert.ElementsMatch(t, walletAssets1, actualAssets1)

		assert.Equal(t, wallet2.ID, actual[1].ID)
		assert.Equal(t, wallet2.Name, actual[1].Name)
		assert.Equal(t, wallet2.Homepage, actual[1].Homepage)
		assert.Equal(t, wallet2.DeepLinkSchema, actual[1].DeepLinkSchema)
		assert.Equal(t, wallet2.SEP10ClientDomain, actual[1].SEP10ClientDomain)
		assert.Len(t, actual[1].Assets, 1)
		assert.ElementsMatch(t, walletAssets2, actualAssets2)
	})

	t.Run("returns empty array when no wallets", func(t *testing.T) {
		DeleteAllWalletFixtures(t, ctx, dbConnectionPool.SqlxDB())
		actual, err := walletModel.GetAll(ctx)
		require.NoError(t, err)

		assert.Equal(t, []Wallet{}, actual)
	})
}

func Test_WalletModelInsert(t *testing.T) {
	dbt := dbtest.Open(t)
	defer dbt.Close()

	dbConnectionPool, err := db.OpenDBConnectionPool(dbt.DSN)
	require.NoError(t, err)
	defer dbConnectionPool.Close()

	ctx := context.Background()

	walletModel := &WalletModel{dbConnectionPool: dbConnectionPool}

	DeleteAllAssetFixtures(t, ctx, dbConnectionPool)
	xlm := CreateAssetFixture(t, ctx, dbConnectionPool, "XLM", "")
	usdc := CreateAssetFixture(t, ctx, dbConnectionPool, "USDC", "GA5ZSEJYB37JRC5AVCIA5MOP4RHTM335X2KGX3IHOJAPP5RE34K4KZVV")

	t.Run("inserts wallet successfully", func(t *testing.T) {
		DeleteAllWalletFixtures(t, ctx, dbConnectionPool)

		name := "test_wallet"
		homepage := "https://www.test_wallet.com"
		deep_link_schema := "test_wallet://"
		sep_10_client_domain := "www.test_wallet.com"
		assets := []string{xlm.ID, usdc.ID}

		wallet, err := walletModel.Insert(ctx, WalletInsert{
			Name:              name,
			Homepage:          homepage,
			SEP10ClientDomain: sep_10_client_domain,
			DeepLinkSchema:    deep_link_schema,
			AssetsIDs:         assets,
		})
		require.NoError(t, err)
		assert.NotNil(t, wallet)

		insertedWallet, err := walletModel.Get(ctx, wallet.ID)
		require.NoError(t, err)
		assert.Equal(t, insertedWallet.ID, wallet.ID)
		assert.Equal(t, insertedWallet.Homepage, wallet.Homepage)
		assert.Equal(t, insertedWallet.DeepLinkSchema, wallet.DeepLinkSchema)
		assert.Equal(t, insertedWallet.SEP10ClientDomain, wallet.SEP10ClientDomain)

		assetsDB, err := walletModel.GetAssets(ctx, wallet.ID)
		require.NoError(t, err)
		assert.Len(t, assetsDB, 2)
		assert.ElementsMatch(t, []Asset{
			{
				ID:        usdc.ID,
				Code:      usdc.Code,
				Issuer:    usdc.Issuer,
				CreatedAt: usdc.CreatedAt,
				UpdatedAt: usdc.UpdatedAt,
				DeletedAt: usdc.DeletedAt,
			},
			{
				ID:        xlm.ID,
				Code:      xlm.Code,
				Issuer:    xlm.Issuer,
				CreatedAt: xlm.CreatedAt,
				UpdatedAt: xlm.UpdatedAt,
				DeletedAt: xlm.DeletedAt,
			},
		}, assetsDB)
	})

	// Ensure that only insert one of each entry
	t.Run("duplicated countries codes and assets IDs", func(t *testing.T) {
		DeleteAllWalletFixtures(t, ctx, dbConnectionPool)

		name := "test_wallet"
		homepage := "https://www.test_wallet.com"
		deep_link_schema := "test_wallet://"
		sep_10_client_domain := "www.test_wallet.com"
		assets := []string{xlm.ID, xlm.ID, usdc.ID, usdc.ID}

		wallet, err := walletModel.Insert(ctx, WalletInsert{
			Name:              name,
			Homepage:          homepage,
			SEP10ClientDomain: sep_10_client_domain,
			DeepLinkSchema:    deep_link_schema,
			AssetsIDs:         assets,
		})
		require.NoError(t, err)
		assert.NotNil(t, wallet)

		insertedWallet, err := walletModel.Get(ctx, wallet.ID)
		require.NoError(t, err)
		assert.Equal(t, insertedWallet.ID, wallet.ID)
		assert.Equal(t, insertedWallet.Homepage, wallet.Homepage)
		assert.Equal(t, insertedWallet.DeepLinkSchema, wallet.DeepLinkSchema)
		assert.Equal(t, insertedWallet.SEP10ClientDomain, wallet.SEP10ClientDomain)

		assetsDB, err := walletModel.GetAssets(ctx, wallet.ID)
		require.NoError(t, err)
		assert.Len(t, assetsDB, 2)
		assert.ElementsMatch(t, []Asset{
			{
				ID:        usdc.ID,
				Code:      usdc.Code,
				Issuer:    usdc.Issuer,
				CreatedAt: usdc.CreatedAt,
				UpdatedAt: usdc.UpdatedAt,
				DeletedAt: usdc.DeletedAt,
			},
			{
				ID:        xlm.ID,
				Code:      xlm.Code,
				Issuer:    xlm.Issuer,
				CreatedAt: xlm.CreatedAt,
				UpdatedAt: xlm.UpdatedAt,
				DeletedAt: xlm.DeletedAt,
			},
		}, assetsDB)
	})

	t.Run("returns error when violates database constraints", func(t *testing.T) {
		DeleteAllWalletFixtures(t, ctx, dbConnectionPool)

		name := "test_wallet"
		homepage := "https://www.test_wallet.com"
		deep_link_schema := "test_wallet://"
		sep_10_client_domain := "www.test_wallet.com"
		assets := []string{xlm.ID, usdc.ID}

		wallet, err := walletModel.Insert(ctx, WalletInsert{
			Name:              name,
			Homepage:          homepage,
			SEP10ClientDomain: sep_10_client_domain,
			DeepLinkSchema:    deep_link_schema,
			AssetsIDs:         assets,
		})
		require.NoError(t, err)
		assert.NotNil(t, wallet)

		insertedWallet, err := walletModel.Get(ctx, wallet.ID)
		require.NoError(t, err)
		assert.Equal(t, insertedWallet.ID, wallet.ID)
		assert.Equal(t, insertedWallet.Homepage, wallet.Homepage)
		assert.Equal(t, insertedWallet.DeepLinkSchema, wallet.DeepLinkSchema)
		assert.Equal(t, insertedWallet.SEP10ClientDomain, wallet.SEP10ClientDomain)

		// Name error
		wallet, err = walletModel.Insert(ctx, WalletInsert{
			Name:              name,
			Homepage:          homepage,
			SEP10ClientDomain: sep_10_client_domain,
			DeepLinkSchema:    deep_link_schema,
			AssetsIDs:         assets,
		})
		assert.ErrorIs(t, err, ErrWalletNameAlreadyExists)
		assert.Nil(t, wallet)

		// Homepage error
		wallet, err = walletModel.Insert(ctx, WalletInsert{
			Name:              "Another Wallet",
			Homepage:          homepage,
			SEP10ClientDomain: sep_10_client_domain,
			DeepLinkSchema:    deep_link_schema,
			AssetsIDs:         assets,
		})
		assert.ErrorIs(t, err, ErrWalletHomepageAlreadyExists)
		assert.Nil(t, wallet)

		// Deep Link Schema error
		wallet, err = walletModel.Insert(ctx, WalletInsert{
			Name:              "Another Wallet",
			Homepage:          "https://another-wallet.com",
			DeepLinkSchema:    deep_link_schema,
			SEP10ClientDomain: sep_10_client_domain,
			AssetsIDs:         assets,
		})
		assert.ErrorIs(t, err, ErrWalletDeepLinkSchemaAlreadyExists)
		assert.Nil(t, wallet)

		// Deep Link Schema error
		wallet, err = walletModel.Insert(ctx, WalletInsert{
			Name:              "Another Wallet",
			Homepage:          "https://another-wallet.com",
			DeepLinkSchema:    deep_link_schema,
			SEP10ClientDomain: sep_10_client_domain,
			AssetsIDs:         assets,
		})
		assert.ErrorIs(t, err, ErrWalletDeepLinkSchemaAlreadyExists)
		assert.Nil(t, wallet)

		// Invalid Asset ID error
		wallet, err = walletModel.Insert(ctx, WalletInsert{
			Name:              "Another Wallet",
			Homepage:          "https://another-wallet.com",
			DeepLinkSchema:    "wallet://another-wallet/sdp",
			SEP10ClientDomain: sep_10_client_domain,
			AssetsIDs:         []string{"invalid-id"},
		})
		assert.ErrorIs(t, err, ErrInvalidAssetID)
		assert.Nil(t, wallet)
	})
}

func Test_WalletModelGetOrCreate(t *testing.T) {
	dbt := dbtest.Open(t)
	defer dbt.Close()

	dbConnectionPool, err := db.OpenDBConnectionPool(dbt.DSN)
	require.NoError(t, err)
	defer dbConnectionPool.Close()

	ctx := context.Background()

	walletModel := &WalletModel{dbConnectionPool: dbConnectionPool}

	t.Run("returns error wallet name already been used", func(t *testing.T) {
		DeleteAllWalletFixtures(t, ctx, dbConnectionPool)
		CreateWalletFixture(t, ctx, dbConnectionPool.SqlxDB(),
			"test_wallet",
			"https://www.new_wallet.com",
			"www.new_wallet.com",
			"new_wallet://")

		name := "test_wallet"
		homepage := "https://www.test_wallet.com"
		deep_link_schema := "test_wallet://"
		sep_10_client_domain := "www.test_wallet.com"

		wallet, err := walletModel.GetOrCreate(ctx, name, homepage, deep_link_schema, sep_10_client_domain)
		require.EqualError(t, err, "error getting or creating wallet: pq: duplicate key value violates unique constraint \"wallets_name_key\"")
		assert.Empty(t, wallet)
	})

	t.Run("inserts wallet successfully", func(t *testing.T) {
		DeleteAllWalletFixtures(t, ctx, dbConnectionPool)
		name := "test_wallet"
		homepage := "https://www.test_wallet.com"
		deep_link_schema := "test_wallet://"
		sep_10_client_domain := "www.test_wallet.com"

		wallet, err := walletModel.GetOrCreate(ctx, name, homepage, deep_link_schema, sep_10_client_domain)
		require.NoError(t, err)
		assert.Equal(t, "test_wallet", wallet.Name)
		assert.Equal(t, "https://www.test_wallet.com", wallet.Homepage)
		assert.Equal(t, "test_wallet://", wallet.DeepLinkSchema)
		assert.Equal(t, "www.test_wallet.com", wallet.SEP10ClientDomain)
	})

	t.Run("returns wallet successfully", func(t *testing.T) {
		DeleteAllWalletFixtures(t, ctx, dbConnectionPool)
		expected := CreateWalletFixture(t, ctx, dbConnectionPool.SqlxDB(),
			"test_wallet",
			"https://www.test_wallet.com",
			"www.test_wallet.com",
			"test_wallet://")

		name := "test_wallet"
		homepage := "https://www.test_wallet.com"
		deep_link_schema := "test_wallet://"
		sep_10_client_domain := "www.test_wallet.com"

		wallet, err := walletModel.GetOrCreate(ctx, name, homepage, deep_link_schema, sep_10_client_domain)
		require.NoError(t, err)
		assert.Equal(t, expected.ID, wallet.ID)
	})
}

func Test_WalletModelGetAssets(t *testing.T) {
	dbt := dbtest.Open(t)
	defer dbt.Close()

	dbConnectionPool, err := db.OpenDBConnectionPool(dbt.DSN)
	require.NoError(t, err)
	defer dbConnectionPool.Close()

	ctx := context.Background()

	walletModel := &WalletModel{dbConnectionPool: dbConnectionPool}

	usdc := CreateAssetFixture(t, ctx, dbConnectionPool, "USDC", "GA5ZSEJYB37JRC5AVCIA5MOP4RHTM335X2KGX3IHOJAPP5RE34K4KZVV")
	xlm := CreateAssetFixture(t, ctx, dbConnectionPool, "XLM", "")

	t.Run("return empty when wallet doesn't have assets", func(t *testing.T) {
		DeleteAllWalletFixtures(t, ctx, dbConnectionPool)
		wallet := CreateWalletFixture(t, ctx, dbConnectionPool.SqlxDB(),
			"NewWallet",
			"https://newwallet.com",
			"newwallet.com",
			"newalletapp://")

		assets, err := walletModel.GetAssets(ctx, wallet.ID)
		require.NoError(t, err)
		assert.Empty(t, assets)
	})

	t.Run("return wallet's assets", func(t *testing.T) {
		DeleteAllWalletFixtures(t, ctx, dbConnectionPool)
		wallet := CreateWalletFixture(t, ctx, dbConnectionPool.SqlxDB(),
			"NewWallet",
			"https://newwallet.com",
			"newwallet.com",
			"newalletapp://")

		CreateWalletAssets(t, ctx, dbConnectionPool, wallet.ID, []string{usdc.ID, xlm.ID})

		assets, err := walletModel.GetAssets(ctx, wallet.ID)
		require.NoError(t, err)

		assert.ElementsMatch(t, []Asset{
			{
				ID:        usdc.ID,
				Code:      usdc.Code,
				Issuer:    usdc.Issuer,
				CreatedAt: usdc.CreatedAt,
				UpdatedAt: usdc.UpdatedAt,
				DeletedAt: usdc.DeletedAt,
			},
			{
				ID:        xlm.ID,
				Code:      xlm.Code,
				Issuer:    xlm.Issuer,
				CreatedAt: xlm.CreatedAt,
				UpdatedAt: xlm.UpdatedAt,
				DeletedAt: xlm.DeletedAt,
			},
		}, assets)
	})
}

<<<<<<< HEAD
func Test_WalletModelSetEnabled(t *testing.T) {
=======
func Test_WalletModelSoftDelete(t *testing.T) {
>>>>>>> aa3efdf7
	dbt := dbtest.Open(t)
	defer dbt.Close()

	dbConnectionPool, err := db.OpenDBConnectionPool(dbt.DSN)
	require.NoError(t, err)
	defer dbConnectionPool.Close()

	ctx := context.Background()

	walletModel := &WalletModel{dbConnectionPool: dbConnectionPool}

<<<<<<< HEAD
	DeleteAllWalletFixtures(t, ctx, dbConnectionPool)

	err = walletModel.SetEnabled(ctx, "unknown", true)
	assert.EqualError(t, err, ErrRecordNotFound.Error())

	wallet := CreateWalletFixture(t, ctx, dbConnectionPool.SqlxDB(),
		"NewWallet",
		"https://newwallet.com",
		"newwallet.com",
		"newalletapp://")

	assert.True(t, wallet.Enabled)

	err = walletModel.SetEnabled(ctx, wallet.ID, false)
	require.NoError(t, err)

	wallet, err = walletModel.Get(ctx, wallet.ID)
	require.NoError(t, err)
	assert.False(t, wallet.Enabled)

	err = walletModel.SetEnabled(ctx, wallet.ID, true)
	require.NoError(t, err)

	wallet, err = walletModel.Get(ctx, wallet.ID)
	require.NoError(t, err)
	assert.True(t, wallet.Enabled)
=======
	t.Run("soft deletes a wallet successfully", func(t *testing.T) {
		wallet := &ClearAndCreateWalletFixtures(t, ctx, dbConnectionPool)[0]

		assert.Nil(t, wallet.DeletedAt)

		wallet, err = walletModel.SoftDelete(ctx, wallet.ID)
		require.NoError(t, err)

		assert.NotNil(t, wallet.DeletedAt)
	})

	t.Run("doesn't delete an already deleted wallet", func(t *testing.T) {
		wallet := &ClearAndCreateWalletFixtures(t, ctx, dbConnectionPool)[0]

		assert.Nil(t, wallet.DeletedAt)

		wallet, err = walletModel.SoftDelete(ctx, wallet.ID)
		require.NoError(t, err)

		assert.NotNil(t, wallet.DeletedAt)

		wallet, err = walletModel.SoftDelete(ctx, wallet.ID)
		assert.EqualError(t, err, ErrRecordNotFound.Error())
		assert.Nil(t, wallet)
	})

	t.Run("returns error when wallet doesn't exists", func(t *testing.T) {
		DeleteAllWalletFixtures(t, ctx, dbConnectionPool)

		wallet, err := walletModel.SoftDelete(ctx, "unknown")
		assert.EqualError(t, err, ErrRecordNotFound.Error())
		assert.Nil(t, wallet)
	})
>>>>>>> aa3efdf7
}<|MERGE_RESOLUTION|>--- conflicted
+++ resolved
@@ -461,23 +461,65 @@
 	})
 }
 
-<<<<<<< HEAD
+func Test_WalletModelSoftDelete(t *testing.T) {
+	dbt := dbtest.Open(t)
+	defer dbt.Close()
+
+	dbConnectionPool, err := db.OpenDBConnectionPool(dbt.DSN)
+	require.NoError(t, err)
+	defer dbConnectionPool.Close()
+
+	ctx := context.Background()
+
+	walletModel := &WalletModel{dbConnectionPool: dbConnectionPool}
+
+	t.Run("soft deletes a wallet successfully", func(t *testing.T) {
+		wallet := &ClearAndCreateWalletFixtures(t, ctx, dbConnectionPool)[0]
+
+		assert.Nil(t, wallet.DeletedAt)
+
+		wallet, err = walletModel.SoftDelete(ctx, wallet.ID)
+		require.NoError(t, err)
+
+		assert.NotNil(t, wallet.DeletedAt)
+	})
+
+	t.Run("doesn't delete an already deleted wallet", func(t *testing.T) {
+		wallet := &ClearAndCreateWalletFixtures(t, ctx, dbConnectionPool)[0]
+
+		assert.Nil(t, wallet.DeletedAt)
+
+		wallet, err = walletModel.SoftDelete(ctx, wallet.ID)
+		require.NoError(t, err)
+
+		assert.NotNil(t, wallet.DeletedAt)
+
+		wallet, err = walletModel.SoftDelete(ctx, wallet.ID)
+		assert.EqualError(t, err, ErrRecordNotFound.Error())
+		assert.Nil(t, wallet)
+	})
+
+	t.Run("returns error when wallet doesn't exists", func(t *testing.T) {
+		DeleteAllWalletFixtures(t, ctx, dbConnectionPool)
+
+		wallet, err := walletModel.SoftDelete(ctx, "unknown")
+		assert.EqualError(t, err, ErrRecordNotFound.Error())
+		assert.Nil(t, wallet)
+	})
+}
+
 func Test_WalletModelSetEnabled(t *testing.T) {
-=======
-func Test_WalletModelSoftDelete(t *testing.T) {
->>>>>>> aa3efdf7
-	dbt := dbtest.Open(t)
-	defer dbt.Close()
-
-	dbConnectionPool, err := db.OpenDBConnectionPool(dbt.DSN)
-	require.NoError(t, err)
-	defer dbConnectionPool.Close()
-
-	ctx := context.Background()
-
-	walletModel := &WalletModel{dbConnectionPool: dbConnectionPool}
-
-<<<<<<< HEAD
+	dbt := dbtest.Open(t)
+	defer dbt.Close()
+
+	dbConnectionPool, err := db.OpenDBConnectionPool(dbt.DSN)
+	require.NoError(t, err)
+	defer dbConnectionPool.Close()
+
+	ctx := context.Background()
+
+	walletModel := &WalletModel{dbConnectionPool: dbConnectionPool}
+
 	DeleteAllWalletFixtures(t, ctx, dbConnectionPool)
 
 	err = walletModel.SetEnabled(ctx, "unknown", true)
@@ -504,39 +546,4 @@
 	wallet, err = walletModel.Get(ctx, wallet.ID)
 	require.NoError(t, err)
 	assert.True(t, wallet.Enabled)
-=======
-	t.Run("soft deletes a wallet successfully", func(t *testing.T) {
-		wallet := &ClearAndCreateWalletFixtures(t, ctx, dbConnectionPool)[0]
-
-		assert.Nil(t, wallet.DeletedAt)
-
-		wallet, err = walletModel.SoftDelete(ctx, wallet.ID)
-		require.NoError(t, err)
-
-		assert.NotNil(t, wallet.DeletedAt)
-	})
-
-	t.Run("doesn't delete an already deleted wallet", func(t *testing.T) {
-		wallet := &ClearAndCreateWalletFixtures(t, ctx, dbConnectionPool)[0]
-
-		assert.Nil(t, wallet.DeletedAt)
-
-		wallet, err = walletModel.SoftDelete(ctx, wallet.ID)
-		require.NoError(t, err)
-
-		assert.NotNil(t, wallet.DeletedAt)
-
-		wallet, err = walletModel.SoftDelete(ctx, wallet.ID)
-		assert.EqualError(t, err, ErrRecordNotFound.Error())
-		assert.Nil(t, wallet)
-	})
-
-	t.Run("returns error when wallet doesn't exists", func(t *testing.T) {
-		DeleteAllWalletFixtures(t, ctx, dbConnectionPool)
-
-		wallet, err := walletModel.SoftDelete(ctx, "unknown")
-		assert.EqualError(t, err, ErrRecordNotFound.Error())
-		assert.Nil(t, wallet)
-	})
->>>>>>> aa3efdf7
 }