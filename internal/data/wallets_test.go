package data

import (
	"context"
	"testing"

	"github.com/stellar/stellar-disbursement-platform-backend/internal/db"
	"github.com/stellar/stellar-disbursement-platform-backend/internal/db/dbtest"
	"github.com/stretchr/testify/assert"
	"github.com/stretchr/testify/require"
)

func Test_WalletModelGet(t *testing.T) {
	dbt := dbtest.Open(t)
	defer dbt.Close()
	dbConnectionPool, err := db.OpenDBConnectionPool(dbt.DSN)
	require.NoError(t, err)
	defer dbConnectionPool.Close()

	ctx := context.Background()

	walletModel := &WalletModel{dbConnectionPool: dbConnectionPool}

	t.Run("returns error when wallet is not found", func(t *testing.T) {
		_, err := walletModel.Get(ctx, "not-found")
		require.Error(t, err)
		require.Equal(t, ErrRecordNotFound, err)
	})

	t.Run("returns wallet successfully", func(t *testing.T) {
		expected := CreateWalletFixture(t, ctx, dbConnectionPool.SqlxDB(),
			"NewWallet",
			"https://newwallet.com",
			"newwallet.com",
			"newalletapp://")

		actual, err := walletModel.Get(ctx, expected.ID)
		require.NoError(t, err)

		assert.Equal(t, expected.ID, actual.ID)
		assert.Equal(t, expected.Name, actual.Name)
		assert.Equal(t, expected.DeepLinkSchema, actual.DeepLinkSchema)
		assert.Equal(t, expected.SEP10ClientDomain, actual.SEP10ClientDomain)
<<<<<<< HEAD
		assert.Empty(t, actual.Countries)
=======
>>>>>>> a27f6343
		assert.Empty(t, actual.Assets)
	})
}

func Test_WalletModelGetByWalletName(t *testing.T) {
	dbt := dbtest.Open(t)
	defer dbt.Close()
	dbConnectionPool, err := db.OpenDBConnectionPool(dbt.DSN)
	require.NoError(t, err)
	defer dbConnectionPool.Close()

	ctx := context.Background()

	walletModel := &WalletModel{dbConnectionPool: dbConnectionPool}

	t.Run("returns error when wallet is not found", func(t *testing.T) {
		_, err := walletModel.GetByWalletName(ctx, "invalid name")
		require.Error(t, err)
		require.Equal(t, ErrRecordNotFound, err)
	})

	t.Run("returns wallet successfully", func(t *testing.T) {
		expected := CreateWalletFixture(t, ctx, dbConnectionPool.SqlxDB(),
			"NewWallet",
			"https://newwallet.com",
			"newwallet.com",
			"newalletapp://")

		actual, err := walletModel.GetByWalletName(ctx, expected.Name)
		require.NoError(t, err)

		assert.Equal(t, expected.ID, actual.ID)
		assert.Equal(t, expected.Name, actual.Name)
		assert.Equal(t, expected.DeepLinkSchema, actual.DeepLinkSchema)
		assert.Equal(t, expected.SEP10ClientDomain, actual.SEP10ClientDomain)
<<<<<<< HEAD
		assert.Empty(t, actual.Countries)
=======
>>>>>>> a27f6343
		assert.Empty(t, actual.Assets)
	})
}

func Test_WalletModelGetAll(t *testing.T) {
	dbt := dbtest.Open(t)
	defer dbt.Close()
	dbConnectionPool, err := db.OpenDBConnectionPool(dbt.DSN)
	require.NoError(t, err)
	defer dbConnectionPool.Close()

	ctx := context.Background()

	walletModel := &WalletModel{dbConnectionPool: dbConnectionPool}

	usdc := CreateAssetFixture(t, ctx, dbConnectionPool, "USDC", "GA5ZSEJYB37JRC5AVCIA5MOP4RHTM335X2KGX3IHOJAPP5RE34K4KZVV")
	xlm := CreateAssetFixture(t, ctx, dbConnectionPool, "XLM", "")

	t.Run("returns all wallets successfully", func(t *testing.T) {
		wallets := ClearAndCreateWalletFixtures(t, ctx, dbConnectionPool.SqlxDB())

		wallet1 := wallets[0]
		wallet2 := wallets[1]

<<<<<<< HEAD
		CreateWalletAssets(t, ctx, dbConnectionPool, wallet1.ID, []string{usdc.ID, xlm.ID})
		CreateWalletAssets(t, ctx, dbConnectionPool, wallet2.ID, []string{usdc.ID})

		CreateWalletCountries(t, ctx, dbConnectionPool, wallet1.ID, []string{"UKR", "COL", "USA"})
		CreateWalletCountries(t, ctx, dbConnectionPool, wallet2.ID, []string{"UKR", "BRA", "ARG", "MEX"})
=======
		walletAssets1 := CreateWalletAssets(t, ctx, dbConnectionPool, wallet1.ID, []string{usdc.ID, xlm.ID})
		walletAssets2 := CreateWalletAssets(t, ctx, dbConnectionPool, wallet2.ID, []string{usdc.ID})
>>>>>>> a27f6343

		actual, err := walletModel.GetAll(ctx)
		require.NoError(t, err)

<<<<<<< HEAD
=======
		actualAssets1, err := walletModel.GetAssets(ctx, actual[0].ID)
		require.NoError(t, err)
		actualAssets2, err := walletModel.GetAssets(ctx, actual[1].ID)
		require.NoError(t, err)

>>>>>>> a27f6343
		assert.Equal(t, wallet1.ID, actual[0].ID)
		assert.Equal(t, wallet1.Name, actual[0].Name)
		assert.Equal(t, wallet1.Homepage, actual[0].Homepage)
		assert.Equal(t, wallet1.DeepLinkSchema, actual[0].DeepLinkSchema)
		assert.Equal(t, wallet1.SEP10ClientDomain, actual[0].SEP10ClientDomain)
<<<<<<< HEAD
		assert.Len(t, actual[0].Countries, 3)
		assert.ElementsMatch(t, WalletCountries{
			{
				Code: "COL",
				Name: "Colombia",
			},
			{
				Code: "UKR",
				Name: "Ukraine",
			},
			{
				Code: "USA",
				Name: "United States of America",
			},
		}, actual[0].Countries)
		assert.ElementsMatch(t, WalletAssets{
			{
				ID:     usdc.ID,
				Code:   usdc.Code,
				Issuer: usdc.Issuer,
			},
			{
				ID:     xlm.ID,
				Code:   xlm.Code,
				Issuer: xlm.Issuer,
			},
		}, actual[0].Assets)
=======
		assert.Len(t, actual[0].Assets, 2)
		assert.ElementsMatch(t, walletAssets1, actualAssets1)
>>>>>>> a27f6343

		assert.Equal(t, wallet2.ID, actual[1].ID)
		assert.Equal(t, wallet2.Name, actual[1].Name)
		assert.Equal(t, wallet2.Homepage, actual[1].Homepage)
		assert.Equal(t, wallet2.DeepLinkSchema, actual[1].DeepLinkSchema)
		assert.Equal(t, wallet2.SEP10ClientDomain, actual[1].SEP10ClientDomain)
<<<<<<< HEAD
		assert.ElementsMatch(t, WalletCountries{
			{
				Code: "UKR",
				Name: "Ukraine",
			},
			{
				Code: "BRA",
				Name: "Brazil",
			},
			{
				Code: "ARG",
				Name: "Argentina",
			},
			{
				Code: "MEX",
				Name: "Mexico",
			},
		}, actual[1].Countries)
		assert.ElementsMatch(t, WalletAssets{
			{
				ID:     usdc.ID,
				Code:   usdc.Code,
				Issuer: usdc.Issuer,
			},
		}, actual[1].Assets)
=======
		assert.Len(t, actual[1].Assets, 1)
		assert.ElementsMatch(t, walletAssets2, actualAssets2)
>>>>>>> a27f6343
	})

	t.Run("returns empty array when no wallets", func(t *testing.T) {
		DeleteAllWalletFixtures(t, ctx, dbConnectionPool.SqlxDB())
		actual, err := walletModel.GetAll(ctx)
		require.NoError(t, err)

		assert.Equal(t, []Wallet{}, actual)
	})
}

func Test_WalletModelInsert(t *testing.T) {
	dbt := dbtest.Open(t)
	defer dbt.Close()

	dbConnectionPool, err := db.OpenDBConnectionPool(dbt.DSN)
	require.NoError(t, err)
	defer dbConnectionPool.Close()

	ctx := context.Background()

	walletModel := &WalletModel{dbConnectionPool: dbConnectionPool}

	DeleteAllAssetFixtures(t, ctx, dbConnectionPool)
	xlm := CreateAssetFixture(t, ctx, dbConnectionPool, "XLM", "")
	usdc := CreateAssetFixture(t, ctx, dbConnectionPool, "USDC", "GA5ZSEJYB37JRC5AVCIA5MOP4RHTM335X2KGX3IHOJAPP5RE34K4KZVV")

	t.Run("inserts wallet successfully", func(t *testing.T) {
		DeleteAllWalletFixtures(t, ctx, dbConnectionPool)

		name := "test_wallet"
		homepage := "https://www.test_wallet.com"
		deep_link_schema := "test_wallet://"
		sep_10_client_domain := "www.test_wallet.com"
		assets := []string{xlm.ID, usdc.ID}
<<<<<<< HEAD
		countries := []string{"UKR", "USA", "BRA"}
=======
>>>>>>> a27f6343

		wallet, err := walletModel.Insert(ctx, WalletInsert{
			Name:              name,
			Homepage:          homepage,
			SEP10ClientDomain: sep_10_client_domain,
			DeepLinkSchema:    deep_link_schema,
			AssetsIDs:         assets,
<<<<<<< HEAD
			CountriesCodes:    countries,
=======
>>>>>>> a27f6343
		})
		require.NoError(t, err)
		assert.NotNil(t, wallet)

		insertedWallet, err := walletModel.Get(ctx, wallet.ID)
		require.NoError(t, err)
		assert.Equal(t, insertedWallet.ID, wallet.ID)
		assert.Equal(t, insertedWallet.Homepage, wallet.Homepage)
		assert.Equal(t, insertedWallet.DeepLinkSchema, wallet.DeepLinkSchema)
		assert.Equal(t, insertedWallet.SEP10ClientDomain, wallet.SEP10ClientDomain)

<<<<<<< HEAD
		countriesDB, err := walletModel.GetCountries(ctx, wallet.ID)
		require.NoError(t, err)
		assert.Len(t, countriesDB, 3)
		assert.ElementsMatch(t, []Country{
			{
				Code: "BRA",
				Name: "Brazil",
			},
			{
				Code: "UKR",
				Name: "Ukraine",
			},
			{
				Code: "USA",
				Name: "United States of America",
			},
		}, countriesDB)

=======
>>>>>>> a27f6343
		assetsDB, err := walletModel.GetAssets(ctx, wallet.ID)
		require.NoError(t, err)
		assert.Len(t, assetsDB, 2)
		assert.ElementsMatch(t, []Asset{
			{
<<<<<<< HEAD
				ID:     usdc.ID,
				Code:   usdc.Code,
				Issuer: usdc.Issuer,
			},
			{
				ID:     xlm.ID,
				Code:   xlm.Code,
				Issuer: xlm.Issuer,
=======
				ID:        usdc.ID,
				Code:      usdc.Code,
				Issuer:    usdc.Issuer,
				CreatedAt: usdc.CreatedAt,
				UpdatedAt: usdc.UpdatedAt,
				DeletedAt: usdc.DeletedAt,
			},
			{
				ID:        xlm.ID,
				Code:      xlm.Code,
				Issuer:    xlm.Issuer,
				CreatedAt: xlm.CreatedAt,
				UpdatedAt: xlm.UpdatedAt,
				DeletedAt: xlm.DeletedAt,
>>>>>>> a27f6343
			},
		}, assetsDB)
	})

	// Ensure that only insert one of each entry
	t.Run("duplicated countries codes and assets IDs", func(t *testing.T) {
		DeleteAllWalletFixtures(t, ctx, dbConnectionPool)
<<<<<<< HEAD

		name := "test_wallet"
		homepage := "https://www.test_wallet.com"
		deep_link_schema := "test_wallet://"
		sep_10_client_domain := "www.test_wallet.com"
		assets := []string{xlm.ID, xlm.ID, usdc.ID, usdc.ID}
		countries := []string{"UKR", "UKR"}

		wallet, err := walletModel.Insert(ctx, WalletInsert{
			Name:              name,
			Homepage:          homepage,
			SEP10ClientDomain: sep_10_client_domain,
			DeepLinkSchema:    deep_link_schema,
			AssetsIDs:         assets,
			CountriesCodes:    countries,
		})
		require.NoError(t, err)
		assert.NotNil(t, wallet)

		insertedWallet, err := walletModel.Get(ctx, wallet.ID)
		require.NoError(t, err)
		assert.Equal(t, insertedWallet.ID, wallet.ID)
		assert.Equal(t, insertedWallet.Homepage, wallet.Homepage)
		assert.Equal(t, insertedWallet.DeepLinkSchema, wallet.DeepLinkSchema)
		assert.Equal(t, insertedWallet.SEP10ClientDomain, wallet.SEP10ClientDomain)

		countriesDB, err := walletModel.GetCountries(ctx, wallet.ID)
		require.NoError(t, err)
		assert.Len(t, countriesDB, 1)
		assert.ElementsMatch(t, []Country{
			{
				Code: "UKR",
				Name: "Ukraine",
			},
		}, countriesDB)

		assetsDB, err := walletModel.GetAssets(ctx, wallet.ID)
		require.NoError(t, err)
		assert.Len(t, assetsDB, 2)
		assert.ElementsMatch(t, []Asset{
			{
				ID:     usdc.ID,
				Code:   usdc.Code,
				Issuer: usdc.Issuer,
			},
			{
				ID:     xlm.ID,
				Code:   xlm.Code,
				Issuer: xlm.Issuer,
			},
		}, assetsDB)
	})

	t.Run("returns error when violates database constraints", func(t *testing.T) {
		DeleteAllWalletFixtures(t, ctx, dbConnectionPool)
=======
>>>>>>> a27f6343

		name := "test_wallet"
		homepage := "https://www.test_wallet.com"
		deep_link_schema := "test_wallet://"
		sep_10_client_domain := "www.test_wallet.com"
<<<<<<< HEAD
		assets := []string{xlm.ID, usdc.ID}
		countries := []string{"UKR", "USA", "BRA"}
=======
		assets := []string{xlm.ID, xlm.ID, usdc.ID, usdc.ID}
>>>>>>> a27f6343

		wallet, err := walletModel.Insert(ctx, WalletInsert{
			Name:              name,
			Homepage:          homepage,
			SEP10ClientDomain: sep_10_client_domain,
			DeepLinkSchema:    deep_link_schema,
			AssetsIDs:         assets,
<<<<<<< HEAD
			CountriesCodes:    countries,
=======
>>>>>>> a27f6343
		})
		require.NoError(t, err)
		assert.NotNil(t, wallet)

		insertedWallet, err := walletModel.Get(ctx, wallet.ID)
		require.NoError(t, err)
		assert.Equal(t, insertedWallet.ID, wallet.ID)
		assert.Equal(t, insertedWallet.Homepage, wallet.Homepage)
		assert.Equal(t, insertedWallet.DeepLinkSchema, wallet.DeepLinkSchema)
		assert.Equal(t, insertedWallet.SEP10ClientDomain, wallet.SEP10ClientDomain)

<<<<<<< HEAD
=======
		assetsDB, err := walletModel.GetAssets(ctx, wallet.ID)
		require.NoError(t, err)
		assert.Len(t, assetsDB, 2)
		assert.ElementsMatch(t, []Asset{
			{
				ID:        usdc.ID,
				Code:      usdc.Code,
				Issuer:    usdc.Issuer,
				CreatedAt: usdc.CreatedAt,
				UpdatedAt: usdc.UpdatedAt,
				DeletedAt: usdc.DeletedAt,
			},
			{
				ID:        xlm.ID,
				Code:      xlm.Code,
				Issuer:    xlm.Issuer,
				CreatedAt: xlm.CreatedAt,
				UpdatedAt: xlm.UpdatedAt,
				DeletedAt: xlm.DeletedAt,
			},
		}, assetsDB)
	})

	t.Run("returns error when violates database constraints", func(t *testing.T) {
		DeleteAllWalletFixtures(t, ctx, dbConnectionPool)

		name := "test_wallet"
		homepage := "https://www.test_wallet.com"
		deep_link_schema := "test_wallet://"
		sep_10_client_domain := "www.test_wallet.com"
		assets := []string{xlm.ID, usdc.ID}

		wallet, err := walletModel.Insert(ctx, WalletInsert{
			Name:              name,
			Homepage:          homepage,
			SEP10ClientDomain: sep_10_client_domain,
			DeepLinkSchema:    deep_link_schema,
			AssetsIDs:         assets,
		})
		require.NoError(t, err)
		assert.NotNil(t, wallet)

		insertedWallet, err := walletModel.Get(ctx, wallet.ID)
		require.NoError(t, err)
		assert.Equal(t, insertedWallet.ID, wallet.ID)
		assert.Equal(t, insertedWallet.Homepage, wallet.Homepage)
		assert.Equal(t, insertedWallet.DeepLinkSchema, wallet.DeepLinkSchema)
		assert.Equal(t, insertedWallet.SEP10ClientDomain, wallet.SEP10ClientDomain)

>>>>>>> a27f6343
		// Name error
		wallet, err = walletModel.Insert(ctx, WalletInsert{
			Name:              name,
			Homepage:          homepage,
			SEP10ClientDomain: sep_10_client_domain,
			DeepLinkSchema:    deep_link_schema,
			AssetsIDs:         assets,
<<<<<<< HEAD
			CountriesCodes:    countries,
=======
>>>>>>> a27f6343
		})
		assert.ErrorIs(t, err, ErrWalletNameAlreadyExists)
		assert.Nil(t, wallet)

		// Homepage error
		wallet, err = walletModel.Insert(ctx, WalletInsert{
			Name:              "Another Wallet",
			Homepage:          homepage,
			SEP10ClientDomain: sep_10_client_domain,
			DeepLinkSchema:    deep_link_schema,
			AssetsIDs:         assets,
<<<<<<< HEAD
			CountriesCodes:    countries,
=======
>>>>>>> a27f6343
		})
		assert.ErrorIs(t, err, ErrWalletHomepageAlreadyExists)
		assert.Nil(t, wallet)

		// Deep Link Schema error
		wallet, err = walletModel.Insert(ctx, WalletInsert{
			Name:              "Another Wallet",
			Homepage:          "https://another-wallet.com",
			DeepLinkSchema:    deep_link_schema,
			SEP10ClientDomain: sep_10_client_domain,
			AssetsIDs:         assets,
<<<<<<< HEAD
			CountriesCodes:    countries,
=======
>>>>>>> a27f6343
		})
		assert.ErrorIs(t, err, ErrWalletDeepLinkSchemaAlreadyExists)
		assert.Nil(t, wallet)

		// Deep Link Schema error
		wallet, err = walletModel.Insert(ctx, WalletInsert{
			Name:              "Another Wallet",
			Homepage:          "https://another-wallet.com",
			DeepLinkSchema:    deep_link_schema,
			SEP10ClientDomain: sep_10_client_domain,
			AssetsIDs:         assets,
<<<<<<< HEAD
			CountriesCodes:    countries,
=======
>>>>>>> a27f6343
		})
		assert.ErrorIs(t, err, ErrWalletDeepLinkSchemaAlreadyExists)
		assert.Nil(t, wallet)

		// Invalid Asset ID error
		wallet, err = walletModel.Insert(ctx, WalletInsert{
			Name:              "Another Wallet",
			Homepage:          "https://another-wallet.com",
			DeepLinkSchema:    "wallet://another-wallet/sdp",
			SEP10ClientDomain: sep_10_client_domain,
			AssetsIDs:         []string{"invalid-id"},
<<<<<<< HEAD
			CountriesCodes:    countries,
		})
		assert.ErrorIs(t, err, ErrInvalidAssetID)
		assert.Nil(t, wallet)

		// Invalid Country Code error
		wallet, err = walletModel.Insert(ctx, WalletInsert{
			Name:              "Another Wallet",
			Homepage:          "https://another-wallet.com",
			DeepLinkSchema:    "wallet://another-wallet/sdp",
			SEP10ClientDomain: sep_10_client_domain,
			AssetsIDs:         assets,
			CountriesCodes:    []string{"AAA"},
		})
		assert.ErrorIs(t, err, ErrInvalidCountryCode)
		assert.Nil(t, wallet)
=======
		})
		assert.ErrorIs(t, err, ErrInvalidAssetID)
		assert.Nil(t, wallet)
>>>>>>> a27f6343
	})
}

func Test_WalletModelGetOrCreate(t *testing.T) {
	dbt := dbtest.Open(t)
	defer dbt.Close()

	dbConnectionPool, err := db.OpenDBConnectionPool(dbt.DSN)
	require.NoError(t, err)
	defer dbConnectionPool.Close()

	ctx := context.Background()

	walletModel := &WalletModel{dbConnectionPool: dbConnectionPool}

	t.Run("returns error wallet name already been used", func(t *testing.T) {
		DeleteAllWalletFixtures(t, ctx, dbConnectionPool)
		CreateWalletFixture(t, ctx, dbConnectionPool.SqlxDB(),
			"test_wallet",
			"https://www.new_wallet.com",
			"www.new_wallet.com",
			"new_wallet://")

		name := "test_wallet"
		homepage := "https://www.test_wallet.com"
		deep_link_schema := "test_wallet://"
		sep_10_client_domain := "www.test_wallet.com"

		wallet, err := walletModel.GetOrCreate(ctx, name, homepage, deep_link_schema, sep_10_client_domain)
		require.EqualError(t, err, "error getting or creating wallet: pq: duplicate key value violates unique constraint \"wallets_name_key\"")
		assert.Empty(t, wallet)
	})

	t.Run("inserts wallet successfully", func(t *testing.T) {
		DeleteAllWalletFixtures(t, ctx, dbConnectionPool)
		name := "test_wallet"
		homepage := "https://www.test_wallet.com"
		deep_link_schema := "test_wallet://"
		sep_10_client_domain := "www.test_wallet.com"

		wallet, err := walletModel.GetOrCreate(ctx, name, homepage, deep_link_schema, sep_10_client_domain)
		require.NoError(t, err)
		assert.Equal(t, "test_wallet", wallet.Name)
		assert.Equal(t, "https://www.test_wallet.com", wallet.Homepage)
		assert.Equal(t, "test_wallet://", wallet.DeepLinkSchema)
		assert.Equal(t, "www.test_wallet.com", wallet.SEP10ClientDomain)
	})

	t.Run("returns wallet successfully", func(t *testing.T) {
		DeleteAllWalletFixtures(t, ctx, dbConnectionPool)
		expected := CreateWalletFixture(t, ctx, dbConnectionPool.SqlxDB(),
			"test_wallet",
			"https://www.test_wallet.com",
			"www.test_wallet.com",
			"test_wallet://")

		name := "test_wallet"
		homepage := "https://www.test_wallet.com"
		deep_link_schema := "test_wallet://"
		sep_10_client_domain := "www.test_wallet.com"

		wallet, err := walletModel.GetOrCreate(ctx, name, homepage, deep_link_schema, sep_10_client_domain)
		require.NoError(t, err)
		assert.Equal(t, expected.ID, wallet.ID)
	})
}

<<<<<<< HEAD
func Test_WalletModelGetCountries(t *testing.T) {
	dbt := dbtest.Open(t)
	defer dbt.Close()

	dbConnectionPool, err := db.OpenDBConnectionPool(dbt.DSN)
	require.NoError(t, err)
	defer dbConnectionPool.Close()

	ctx := context.Background()

	walletModel := &WalletModel{dbConnectionPool: dbConnectionPool}

	t.Run("return empty when wallet doesn't have countries", func(t *testing.T) {
		DeleteAllWalletFixtures(t, ctx, dbConnectionPool)
		wallet := CreateWalletFixture(t, ctx, dbConnectionPool.SqlxDB(),
			"NewWallet",
			"https://newwallet.com",
			"newwallet.com",
			"newalletapp://")

		countries, err := walletModel.GetCountries(ctx, wallet.ID)
		require.NoError(t, err)
		assert.Empty(t, countries)
	})

	t.Run("return wallet's countries", func(t *testing.T) {
		DeleteAllWalletFixtures(t, ctx, dbConnectionPool)
		wallet := CreateWalletFixture(t, ctx, dbConnectionPool.SqlxDB(),
			"NewWallet",
			"https://newwallet.com",
			"newwallet.com",
			"newalletapp://")

		CreateWalletCountries(t, ctx, dbConnectionPool, wallet.ID, []string{"UKR", "USA"})

		countries, err := walletModel.GetCountries(ctx, wallet.ID)
		require.NoError(t, err)

		assert.ElementsMatch(t, []Country{
			{
				Code: "UKR",
				Name: "Ukraine",
			},
			{
				Code: "USA",
				Name: "United States of America",
			},
		}, countries)
	})
}

=======
>>>>>>> a27f6343
func Test_WalletModelGetAssets(t *testing.T) {
	dbt := dbtest.Open(t)
	defer dbt.Close()

	dbConnectionPool, err := db.OpenDBConnectionPool(dbt.DSN)
	require.NoError(t, err)
	defer dbConnectionPool.Close()

	ctx := context.Background()

	walletModel := &WalletModel{dbConnectionPool: dbConnectionPool}

	usdc := CreateAssetFixture(t, ctx, dbConnectionPool, "USDC", "GA5ZSEJYB37JRC5AVCIA5MOP4RHTM335X2KGX3IHOJAPP5RE34K4KZVV")
	xlm := CreateAssetFixture(t, ctx, dbConnectionPool, "XLM", "")

	t.Run("return empty when wallet doesn't have assets", func(t *testing.T) {
		DeleteAllWalletFixtures(t, ctx, dbConnectionPool)
		wallet := CreateWalletFixture(t, ctx, dbConnectionPool.SqlxDB(),
			"NewWallet",
			"https://newwallet.com",
			"newwallet.com",
			"newalletapp://")

		assets, err := walletModel.GetAssets(ctx, wallet.ID)
		require.NoError(t, err)
		assert.Empty(t, assets)
	})

	t.Run("return wallet's assets", func(t *testing.T) {
		DeleteAllWalletFixtures(t, ctx, dbConnectionPool)
		wallet := CreateWalletFixture(t, ctx, dbConnectionPool.SqlxDB(),
			"NewWallet",
			"https://newwallet.com",
			"newwallet.com",
			"newalletapp://")

		CreateWalletAssets(t, ctx, dbConnectionPool, wallet.ID, []string{usdc.ID, xlm.ID})

		assets, err := walletModel.GetAssets(ctx, wallet.ID)
		require.NoError(t, err)

		assert.ElementsMatch(t, []Asset{
			{
<<<<<<< HEAD
				ID:     usdc.ID,
				Code:   usdc.Code,
				Issuer: usdc.Issuer,
			},
			{
				ID:     xlm.ID,
				Code:   xlm.Code,
				Issuer: xlm.Issuer,
			},
		}, assets)
	})
}

func Test_WalletModelSoftDelete(t *testing.T) {
	dbt := dbtest.Open(t)
	defer dbt.Close()

	dbConnectionPool, err := db.OpenDBConnectionPool(dbt.DSN)
	require.NoError(t, err)
	defer dbConnectionPool.Close()

	ctx := context.Background()

	walletModel := &WalletModel{dbConnectionPool: dbConnectionPool}

	t.Run("soft deletes a wallet successfully", func(t *testing.T) {
		wallet := &ClearAndCreateWalletFixtures(t, ctx, dbConnectionPool)[0]

		assert.Nil(t, wallet.DeletedAt)

		wallet, err = walletModel.SoftDelete(ctx, wallet.ID)
		require.NoError(t, err)

		assert.NotNil(t, wallet.DeletedAt)
	})

	t.Run("doesn't delete an already deleted wallet", func(t *testing.T) {
		wallet := &ClearAndCreateWalletFixtures(t, ctx, dbConnectionPool)[0]

		assert.Nil(t, wallet.DeletedAt)

		wallet, err = walletModel.SoftDelete(ctx, wallet.ID)
		require.NoError(t, err)

		assert.NotNil(t, wallet.DeletedAt)

		wallet, err = walletModel.SoftDelete(ctx, wallet.ID)
		assert.EqualError(t, err, ErrRecordNotFound.Error())
		assert.Nil(t, wallet)
	})

	t.Run("returns error when wallet doesn't exists", func(t *testing.T) {
		DeleteAllWalletFixtures(t, ctx, dbConnectionPool)

		wallet, err := walletModel.SoftDelete(ctx, "unknown")
		assert.EqualError(t, err, ErrRecordNotFound.Error())
		assert.Nil(t, wallet)
	})
=======
				ID:        usdc.ID,
				Code:      usdc.Code,
				Issuer:    usdc.Issuer,
				CreatedAt: usdc.CreatedAt,
				UpdatedAt: usdc.UpdatedAt,
				DeletedAt: usdc.DeletedAt,
			},
			{
				ID:        xlm.ID,
				Code:      xlm.Code,
				Issuer:    xlm.Issuer,
				CreatedAt: xlm.CreatedAt,
				UpdatedAt: xlm.UpdatedAt,
				DeletedAt: xlm.DeletedAt,
			},
		}, assets)
	})
>>>>>>> a27f6343
}<|MERGE_RESOLUTION|>--- conflicted
+++ resolved
@@ -41,10 +41,6 @@
 		assert.Equal(t, expected.Name, actual.Name)
 		assert.Equal(t, expected.DeepLinkSchema, actual.DeepLinkSchema)
 		assert.Equal(t, expected.SEP10ClientDomain, actual.SEP10ClientDomain)
-<<<<<<< HEAD
-		assert.Empty(t, actual.Countries)
-=======
->>>>>>> a27f6343
 		assert.Empty(t, actual.Assets)
 	})
 }
@@ -80,10 +76,6 @@
 		assert.Equal(t, expected.Name, actual.Name)
 		assert.Equal(t, expected.DeepLinkSchema, actual.DeepLinkSchema)
 		assert.Equal(t, expected.SEP10ClientDomain, actual.SEP10ClientDomain)
-<<<<<<< HEAD
-		assert.Empty(t, actual.Countries)
-=======
->>>>>>> a27f6343
 		assert.Empty(t, actual.Assets)
 	})
 }
@@ -108,101 +100,32 @@
 		wallet1 := wallets[0]
 		wallet2 := wallets[1]
 
-<<<<<<< HEAD
-		CreateWalletAssets(t, ctx, dbConnectionPool, wallet1.ID, []string{usdc.ID, xlm.ID})
-		CreateWalletAssets(t, ctx, dbConnectionPool, wallet2.ID, []string{usdc.ID})
-
-		CreateWalletCountries(t, ctx, dbConnectionPool, wallet1.ID, []string{"UKR", "COL", "USA"})
-		CreateWalletCountries(t, ctx, dbConnectionPool, wallet2.ID, []string{"UKR", "BRA", "ARG", "MEX"})
-=======
 		walletAssets1 := CreateWalletAssets(t, ctx, dbConnectionPool, wallet1.ID, []string{usdc.ID, xlm.ID})
 		walletAssets2 := CreateWalletAssets(t, ctx, dbConnectionPool, wallet2.ID, []string{usdc.ID})
->>>>>>> a27f6343
 
 		actual, err := walletModel.GetAll(ctx)
 		require.NoError(t, err)
 
-<<<<<<< HEAD
-=======
 		actualAssets1, err := walletModel.GetAssets(ctx, actual[0].ID)
 		require.NoError(t, err)
 		actualAssets2, err := walletModel.GetAssets(ctx, actual[1].ID)
 		require.NoError(t, err)
 
->>>>>>> a27f6343
 		assert.Equal(t, wallet1.ID, actual[0].ID)
 		assert.Equal(t, wallet1.Name, actual[0].Name)
 		assert.Equal(t, wallet1.Homepage, actual[0].Homepage)
 		assert.Equal(t, wallet1.DeepLinkSchema, actual[0].DeepLinkSchema)
 		assert.Equal(t, wallet1.SEP10ClientDomain, actual[0].SEP10ClientDomain)
-<<<<<<< HEAD
-		assert.Len(t, actual[0].Countries, 3)
-		assert.ElementsMatch(t, WalletCountries{
-			{
-				Code: "COL",
-				Name: "Colombia",
-			},
-			{
-				Code: "UKR",
-				Name: "Ukraine",
-			},
-			{
-				Code: "USA",
-				Name: "United States of America",
-			},
-		}, actual[0].Countries)
-		assert.ElementsMatch(t, WalletAssets{
-			{
-				ID:     usdc.ID,
-				Code:   usdc.Code,
-				Issuer: usdc.Issuer,
-			},
-			{
-				ID:     xlm.ID,
-				Code:   xlm.Code,
-				Issuer: xlm.Issuer,
-			},
-		}, actual[0].Assets)
-=======
 		assert.Len(t, actual[0].Assets, 2)
 		assert.ElementsMatch(t, walletAssets1, actualAssets1)
->>>>>>> a27f6343
 
 		assert.Equal(t, wallet2.ID, actual[1].ID)
 		assert.Equal(t, wallet2.Name, actual[1].Name)
 		assert.Equal(t, wallet2.Homepage, actual[1].Homepage)
 		assert.Equal(t, wallet2.DeepLinkSchema, actual[1].DeepLinkSchema)
 		assert.Equal(t, wallet2.SEP10ClientDomain, actual[1].SEP10ClientDomain)
-<<<<<<< HEAD
-		assert.ElementsMatch(t, WalletCountries{
-			{
-				Code: "UKR",
-				Name: "Ukraine",
-			},
-			{
-				Code: "BRA",
-				Name: "Brazil",
-			},
-			{
-				Code: "ARG",
-				Name: "Argentina",
-			},
-			{
-				Code: "MEX",
-				Name: "Mexico",
-			},
-		}, actual[1].Countries)
-		assert.ElementsMatch(t, WalletAssets{
-			{
-				ID:     usdc.ID,
-				Code:   usdc.Code,
-				Issuer: usdc.Issuer,
-			},
-		}, actual[1].Assets)
-=======
 		assert.Len(t, actual[1].Assets, 1)
 		assert.ElementsMatch(t, walletAssets2, actualAssets2)
->>>>>>> a27f6343
 	})
 
 	t.Run("returns empty array when no wallets", func(t *testing.T) {
@@ -238,10 +161,6 @@
 		deep_link_schema := "test_wallet://"
 		sep_10_client_domain := "www.test_wallet.com"
 		assets := []string{xlm.ID, usdc.ID}
-<<<<<<< HEAD
-		countries := []string{"UKR", "USA", "BRA"}
-=======
->>>>>>> a27f6343
 
 		wallet, err := walletModel.Insert(ctx, WalletInsert{
 			Name:              name,
@@ -249,10 +168,6 @@
 			SEP10ClientDomain: sep_10_client_domain,
 			DeepLinkSchema:    deep_link_schema,
 			AssetsIDs:         assets,
-<<<<<<< HEAD
-			CountriesCodes:    countries,
-=======
->>>>>>> a27f6343
 		})
 		require.NoError(t, err)
 		assert.NotNil(t, wallet)
@@ -264,157 +179,6 @@
 		assert.Equal(t, insertedWallet.DeepLinkSchema, wallet.DeepLinkSchema)
 		assert.Equal(t, insertedWallet.SEP10ClientDomain, wallet.SEP10ClientDomain)
 
-<<<<<<< HEAD
-		countriesDB, err := walletModel.GetCountries(ctx, wallet.ID)
-		require.NoError(t, err)
-		assert.Len(t, countriesDB, 3)
-		assert.ElementsMatch(t, []Country{
-			{
-				Code: "BRA",
-				Name: "Brazil",
-			},
-			{
-				Code: "UKR",
-				Name: "Ukraine",
-			},
-			{
-				Code: "USA",
-				Name: "United States of America",
-			},
-		}, countriesDB)
-
-=======
->>>>>>> a27f6343
-		assetsDB, err := walletModel.GetAssets(ctx, wallet.ID)
-		require.NoError(t, err)
-		assert.Len(t, assetsDB, 2)
-		assert.ElementsMatch(t, []Asset{
-			{
-<<<<<<< HEAD
-				ID:     usdc.ID,
-				Code:   usdc.Code,
-				Issuer: usdc.Issuer,
-			},
-			{
-				ID:     xlm.ID,
-				Code:   xlm.Code,
-				Issuer: xlm.Issuer,
-=======
-				ID:        usdc.ID,
-				Code:      usdc.Code,
-				Issuer:    usdc.Issuer,
-				CreatedAt: usdc.CreatedAt,
-				UpdatedAt: usdc.UpdatedAt,
-				DeletedAt: usdc.DeletedAt,
-			},
-			{
-				ID:        xlm.ID,
-				Code:      xlm.Code,
-				Issuer:    xlm.Issuer,
-				CreatedAt: xlm.CreatedAt,
-				UpdatedAt: xlm.UpdatedAt,
-				DeletedAt: xlm.DeletedAt,
->>>>>>> a27f6343
-			},
-		}, assetsDB)
-	})
-
-	// Ensure that only insert one of each entry
-	t.Run("duplicated countries codes and assets IDs", func(t *testing.T) {
-		DeleteAllWalletFixtures(t, ctx, dbConnectionPool)
-<<<<<<< HEAD
-
-		name := "test_wallet"
-		homepage := "https://www.test_wallet.com"
-		deep_link_schema := "test_wallet://"
-		sep_10_client_domain := "www.test_wallet.com"
-		assets := []string{xlm.ID, xlm.ID, usdc.ID, usdc.ID}
-		countries := []string{"UKR", "UKR"}
-
-		wallet, err := walletModel.Insert(ctx, WalletInsert{
-			Name:              name,
-			Homepage:          homepage,
-			SEP10ClientDomain: sep_10_client_domain,
-			DeepLinkSchema:    deep_link_schema,
-			AssetsIDs:         assets,
-			CountriesCodes:    countries,
-		})
-		require.NoError(t, err)
-		assert.NotNil(t, wallet)
-
-		insertedWallet, err := walletModel.Get(ctx, wallet.ID)
-		require.NoError(t, err)
-		assert.Equal(t, insertedWallet.ID, wallet.ID)
-		assert.Equal(t, insertedWallet.Homepage, wallet.Homepage)
-		assert.Equal(t, insertedWallet.DeepLinkSchema, wallet.DeepLinkSchema)
-		assert.Equal(t, insertedWallet.SEP10ClientDomain, wallet.SEP10ClientDomain)
-
-		countriesDB, err := walletModel.GetCountries(ctx, wallet.ID)
-		require.NoError(t, err)
-		assert.Len(t, countriesDB, 1)
-		assert.ElementsMatch(t, []Country{
-			{
-				Code: "UKR",
-				Name: "Ukraine",
-			},
-		}, countriesDB)
-
-		assetsDB, err := walletModel.GetAssets(ctx, wallet.ID)
-		require.NoError(t, err)
-		assert.Len(t, assetsDB, 2)
-		assert.ElementsMatch(t, []Asset{
-			{
-				ID:     usdc.ID,
-				Code:   usdc.Code,
-				Issuer: usdc.Issuer,
-			},
-			{
-				ID:     xlm.ID,
-				Code:   xlm.Code,
-				Issuer: xlm.Issuer,
-			},
-		}, assetsDB)
-	})
-
-	t.Run("returns error when violates database constraints", func(t *testing.T) {
-		DeleteAllWalletFixtures(t, ctx, dbConnectionPool)
-=======
->>>>>>> a27f6343
-
-		name := "test_wallet"
-		homepage := "https://www.test_wallet.com"
-		deep_link_schema := "test_wallet://"
-		sep_10_client_domain := "www.test_wallet.com"
-<<<<<<< HEAD
-		assets := []string{xlm.ID, usdc.ID}
-		countries := []string{"UKR", "USA", "BRA"}
-=======
-		assets := []string{xlm.ID, xlm.ID, usdc.ID, usdc.ID}
->>>>>>> a27f6343
-
-		wallet, err := walletModel.Insert(ctx, WalletInsert{
-			Name:              name,
-			Homepage:          homepage,
-			SEP10ClientDomain: sep_10_client_domain,
-			DeepLinkSchema:    deep_link_schema,
-			AssetsIDs:         assets,
-<<<<<<< HEAD
-			CountriesCodes:    countries,
-=======
->>>>>>> a27f6343
-		})
-		require.NoError(t, err)
-		assert.NotNil(t, wallet)
-
-		insertedWallet, err := walletModel.Get(ctx, wallet.ID)
-		require.NoError(t, err)
-		assert.Equal(t, insertedWallet.ID, wallet.ID)
-		assert.Equal(t, insertedWallet.Homepage, wallet.Homepage)
-		assert.Equal(t, insertedWallet.DeepLinkSchema, wallet.DeepLinkSchema)
-		assert.Equal(t, insertedWallet.SEP10ClientDomain, wallet.SEP10ClientDomain)
-
-<<<<<<< HEAD
-=======
 		assetsDB, err := walletModel.GetAssets(ctx, wallet.ID)
 		require.NoError(t, err)
 		assert.Len(t, assetsDB, 2)
@@ -438,6 +202,56 @@
 		}, assetsDB)
 	})
 
+	// Ensure that only insert one of each entry
+	t.Run("duplicated countries codes and assets IDs", func(t *testing.T) {
+		DeleteAllWalletFixtures(t, ctx, dbConnectionPool)
+
+		name := "test_wallet"
+		homepage := "https://www.test_wallet.com"
+		deep_link_schema := "test_wallet://"
+		sep_10_client_domain := "www.test_wallet.com"
+		assets := []string{xlm.ID, xlm.ID, usdc.ID, usdc.ID}
+
+		wallet, err := walletModel.Insert(ctx, WalletInsert{
+			Name:              name,
+			Homepage:          homepage,
+			SEP10ClientDomain: sep_10_client_domain,
+			DeepLinkSchema:    deep_link_schema,
+			AssetsIDs:         assets,
+		})
+		require.NoError(t, err)
+		assert.NotNil(t, wallet)
+
+		insertedWallet, err := walletModel.Get(ctx, wallet.ID)
+		require.NoError(t, err)
+		assert.Equal(t, insertedWallet.ID, wallet.ID)
+		assert.Equal(t, insertedWallet.Homepage, wallet.Homepage)
+		assert.Equal(t, insertedWallet.DeepLinkSchema, wallet.DeepLinkSchema)
+		assert.Equal(t, insertedWallet.SEP10ClientDomain, wallet.SEP10ClientDomain)
+
+		assetsDB, err := walletModel.GetAssets(ctx, wallet.ID)
+		require.NoError(t, err)
+		assert.Len(t, assetsDB, 2)
+		assert.ElementsMatch(t, []Asset{
+			{
+				ID:        usdc.ID,
+				Code:      usdc.Code,
+				Issuer:    usdc.Issuer,
+				CreatedAt: usdc.CreatedAt,
+				UpdatedAt: usdc.UpdatedAt,
+				DeletedAt: usdc.DeletedAt,
+			},
+			{
+				ID:        xlm.ID,
+				Code:      xlm.Code,
+				Issuer:    xlm.Issuer,
+				CreatedAt: xlm.CreatedAt,
+				UpdatedAt: xlm.UpdatedAt,
+				DeletedAt: xlm.DeletedAt,
+			},
+		}, assetsDB)
+	})
+
 	t.Run("returns error when violates database constraints", func(t *testing.T) {
 		DeleteAllWalletFixtures(t, ctx, dbConnectionPool)
 
@@ -464,7 +278,6 @@
 		assert.Equal(t, insertedWallet.DeepLinkSchema, wallet.DeepLinkSchema)
 		assert.Equal(t, insertedWallet.SEP10ClientDomain, wallet.SEP10ClientDomain)
 
->>>>>>> a27f6343
 		// Name error
 		wallet, err = walletModel.Insert(ctx, WalletInsert{
 			Name:              name,
@@ -472,10 +285,6 @@
 			SEP10ClientDomain: sep_10_client_domain,
 			DeepLinkSchema:    deep_link_schema,
 			AssetsIDs:         assets,
-<<<<<<< HEAD
-			CountriesCodes:    countries,
-=======
->>>>>>> a27f6343
 		})
 		assert.ErrorIs(t, err, ErrWalletNameAlreadyExists)
 		assert.Nil(t, wallet)
@@ -487,10 +296,6 @@
 			SEP10ClientDomain: sep_10_client_domain,
 			DeepLinkSchema:    deep_link_schema,
 			AssetsIDs:         assets,
-<<<<<<< HEAD
-			CountriesCodes:    countries,
-=======
->>>>>>> a27f6343
 		})
 		assert.ErrorIs(t, err, ErrWalletHomepageAlreadyExists)
 		assert.Nil(t, wallet)
@@ -502,10 +307,6 @@
 			DeepLinkSchema:    deep_link_schema,
 			SEP10ClientDomain: sep_10_client_domain,
 			AssetsIDs:         assets,
-<<<<<<< HEAD
-			CountriesCodes:    countries,
-=======
->>>>>>> a27f6343
 		})
 		assert.ErrorIs(t, err, ErrWalletDeepLinkSchemaAlreadyExists)
 		assert.Nil(t, wallet)
@@ -517,10 +318,6 @@
 			DeepLinkSchema:    deep_link_schema,
 			SEP10ClientDomain: sep_10_client_domain,
 			AssetsIDs:         assets,
-<<<<<<< HEAD
-			CountriesCodes:    countries,
-=======
->>>>>>> a27f6343
 		})
 		assert.ErrorIs(t, err, ErrWalletDeepLinkSchemaAlreadyExists)
 		assert.Nil(t, wallet)
@@ -532,28 +329,9 @@
 			DeepLinkSchema:    "wallet://another-wallet/sdp",
 			SEP10ClientDomain: sep_10_client_domain,
 			AssetsIDs:         []string{"invalid-id"},
-<<<<<<< HEAD
-			CountriesCodes:    countries,
 		})
 		assert.ErrorIs(t, err, ErrInvalidAssetID)
 		assert.Nil(t, wallet)
-
-		// Invalid Country Code error
-		wallet, err = walletModel.Insert(ctx, WalletInsert{
-			Name:              "Another Wallet",
-			Homepage:          "https://another-wallet.com",
-			DeepLinkSchema:    "wallet://another-wallet/sdp",
-			SEP10ClientDomain: sep_10_client_domain,
-			AssetsIDs:         assets,
-			CountriesCodes:    []string{"AAA"},
-		})
-		assert.ErrorIs(t, err, ErrInvalidCountryCode)
-		assert.Nil(t, wallet)
-=======
-		})
-		assert.ErrorIs(t, err, ErrInvalidAssetID)
-		assert.Nil(t, wallet)
->>>>>>> a27f6343
 	})
 }
 
@@ -621,20 +399,22 @@
 	})
 }
 
-<<<<<<< HEAD
-func Test_WalletModelGetCountries(t *testing.T) {
-	dbt := dbtest.Open(t)
-	defer dbt.Close()
-
-	dbConnectionPool, err := db.OpenDBConnectionPool(dbt.DSN)
-	require.NoError(t, err)
-	defer dbConnectionPool.Close()
-
-	ctx := context.Background()
-
-	walletModel := &WalletModel{dbConnectionPool: dbConnectionPool}
-
-	t.Run("return empty when wallet doesn't have countries", func(t *testing.T) {
+func Test_WalletModelGetAssets(t *testing.T) {
+	dbt := dbtest.Open(t)
+	defer dbt.Close()
+
+	dbConnectionPool, err := db.OpenDBConnectionPool(dbt.DSN)
+	require.NoError(t, err)
+	defer dbConnectionPool.Close()
+
+	ctx := context.Background()
+
+	walletModel := &WalletModel{dbConnectionPool: dbConnectionPool}
+
+	usdc := CreateAssetFixture(t, ctx, dbConnectionPool, "USDC", "GA5ZSEJYB37JRC5AVCIA5MOP4RHTM335X2KGX3IHOJAPP5RE34K4KZVV")
+	xlm := CreateAssetFixture(t, ctx, dbConnectionPool, "XLM", "")
+
+	t.Run("return empty when wallet doesn't have assets", func(t *testing.T) {
 		DeleteAllWalletFixtures(t, ctx, dbConnectionPool)
 		wallet := CreateWalletFixture(t, ctx, dbConnectionPool.SqlxDB(),
 			"NewWallet",
@@ -642,12 +422,12 @@
 			"newwallet.com",
 			"newalletapp://")
 
-		countries, err := walletModel.GetCountries(ctx, wallet.ID)
-		require.NoError(t, err)
-		assert.Empty(t, countries)
-	})
-
-	t.Run("return wallet's countries", func(t *testing.T) {
+		assets, err := walletModel.GetAssets(ctx, wallet.ID)
+		require.NoError(t, err)
+		assert.Empty(t, assets)
+	})
+
+	t.Run("return wallet's assets", func(t *testing.T) {
 		DeleteAllWalletFixtures(t, ctx, dbConnectionPool)
 		wallet := CreateWalletFixture(t, ctx, dbConnectionPool.SqlxDB(),
 			"NewWallet",
@@ -655,62 +435,6 @@
 			"newwallet.com",
 			"newalletapp://")
 
-		CreateWalletCountries(t, ctx, dbConnectionPool, wallet.ID, []string{"UKR", "USA"})
-
-		countries, err := walletModel.GetCountries(ctx, wallet.ID)
-		require.NoError(t, err)
-
-		assert.ElementsMatch(t, []Country{
-			{
-				Code: "UKR",
-				Name: "Ukraine",
-			},
-			{
-				Code: "USA",
-				Name: "United States of America",
-			},
-		}, countries)
-	})
-}
-
-=======
->>>>>>> a27f6343
-func Test_WalletModelGetAssets(t *testing.T) {
-	dbt := dbtest.Open(t)
-	defer dbt.Close()
-
-	dbConnectionPool, err := db.OpenDBConnectionPool(dbt.DSN)
-	require.NoError(t, err)
-	defer dbConnectionPool.Close()
-
-	ctx := context.Background()
-
-	walletModel := &WalletModel{dbConnectionPool: dbConnectionPool}
-
-	usdc := CreateAssetFixture(t, ctx, dbConnectionPool, "USDC", "GA5ZSEJYB37JRC5AVCIA5MOP4RHTM335X2KGX3IHOJAPP5RE34K4KZVV")
-	xlm := CreateAssetFixture(t, ctx, dbConnectionPool, "XLM", "")
-
-	t.Run("return empty when wallet doesn't have assets", func(t *testing.T) {
-		DeleteAllWalletFixtures(t, ctx, dbConnectionPool)
-		wallet := CreateWalletFixture(t, ctx, dbConnectionPool.SqlxDB(),
-			"NewWallet",
-			"https://newwallet.com",
-			"newwallet.com",
-			"newalletapp://")
-
-		assets, err := walletModel.GetAssets(ctx, wallet.ID)
-		require.NoError(t, err)
-		assert.Empty(t, assets)
-	})
-
-	t.Run("return wallet's assets", func(t *testing.T) {
-		DeleteAllWalletFixtures(t, ctx, dbConnectionPool)
-		wallet := CreateWalletFixture(t, ctx, dbConnectionPool.SqlxDB(),
-			"NewWallet",
-			"https://newwallet.com",
-			"newwallet.com",
-			"newalletapp://")
-
 		CreateWalletAssets(t, ctx, dbConnectionPool, wallet.ID, []string{usdc.ID, xlm.ID})
 
 		assets, err := walletModel.GetAssets(ctx, wallet.ID)
@@ -718,66 +442,6 @@
 
 		assert.ElementsMatch(t, []Asset{
 			{
-<<<<<<< HEAD
-				ID:     usdc.ID,
-				Code:   usdc.Code,
-				Issuer: usdc.Issuer,
-			},
-			{
-				ID:     xlm.ID,
-				Code:   xlm.Code,
-				Issuer: xlm.Issuer,
-			},
-		}, assets)
-	})
-}
-
-func Test_WalletModelSoftDelete(t *testing.T) {
-	dbt := dbtest.Open(t)
-	defer dbt.Close()
-
-	dbConnectionPool, err := db.OpenDBConnectionPool(dbt.DSN)
-	require.NoError(t, err)
-	defer dbConnectionPool.Close()
-
-	ctx := context.Background()
-
-	walletModel := &WalletModel{dbConnectionPool: dbConnectionPool}
-
-	t.Run("soft deletes a wallet successfully", func(t *testing.T) {
-		wallet := &ClearAndCreateWalletFixtures(t, ctx, dbConnectionPool)[0]
-
-		assert.Nil(t, wallet.DeletedAt)
-
-		wallet, err = walletModel.SoftDelete(ctx, wallet.ID)
-		require.NoError(t, err)
-
-		assert.NotNil(t, wallet.DeletedAt)
-	})
-
-	t.Run("doesn't delete an already deleted wallet", func(t *testing.T) {
-		wallet := &ClearAndCreateWalletFixtures(t, ctx, dbConnectionPool)[0]
-
-		assert.Nil(t, wallet.DeletedAt)
-
-		wallet, err = walletModel.SoftDelete(ctx, wallet.ID)
-		require.NoError(t, err)
-
-		assert.NotNil(t, wallet.DeletedAt)
-
-		wallet, err = walletModel.SoftDelete(ctx, wallet.ID)
-		assert.EqualError(t, err, ErrRecordNotFound.Error())
-		assert.Nil(t, wallet)
-	})
-
-	t.Run("returns error when wallet doesn't exists", func(t *testing.T) {
-		DeleteAllWalletFixtures(t, ctx, dbConnectionPool)
-
-		wallet, err := walletModel.SoftDelete(ctx, "unknown")
-		assert.EqualError(t, err, ErrRecordNotFound.Error())
-		assert.Nil(t, wallet)
-	})
-=======
 				ID:        usdc.ID,
 				Code:      usdc.Code,
 				Issuer:    usdc.Issuer,
@@ -795,5 +459,51 @@
 			},
 		}, assets)
 	})
->>>>>>> a27f6343
+}
+
+func Test_WalletModelSoftDelete(t *testing.T) {
+	dbt := dbtest.Open(t)
+	defer dbt.Close()
+
+	dbConnectionPool, err := db.OpenDBConnectionPool(dbt.DSN)
+	require.NoError(t, err)
+	defer dbConnectionPool.Close()
+
+	ctx := context.Background()
+
+	walletModel := &WalletModel{dbConnectionPool: dbConnectionPool}
+
+	t.Run("soft deletes a wallet successfully", func(t *testing.T) {
+		wallet := &ClearAndCreateWalletFixtures(t, ctx, dbConnectionPool)[0]
+
+		assert.Nil(t, wallet.DeletedAt)
+
+		wallet, err = walletModel.SoftDelete(ctx, wallet.ID)
+		require.NoError(t, err)
+
+		assert.NotNil(t, wallet.DeletedAt)
+	})
+
+	t.Run("doesn't delete an already deleted wallet", func(t *testing.T) {
+		wallet := &ClearAndCreateWalletFixtures(t, ctx, dbConnectionPool)[0]
+
+		assert.Nil(t, wallet.DeletedAt)
+
+		wallet, err = walletModel.SoftDelete(ctx, wallet.ID)
+		require.NoError(t, err)
+
+		assert.NotNil(t, wallet.DeletedAt)
+
+		wallet, err = walletModel.SoftDelete(ctx, wallet.ID)
+		assert.EqualError(t, err, ErrRecordNotFound.Error())
+		assert.Nil(t, wallet)
+	})
+
+	t.Run("returns error when wallet doesn't exists", func(t *testing.T) {
+		DeleteAllWalletFixtures(t, ctx, dbConnectionPool)
+
+		wallet, err := walletModel.SoftDelete(ctx, "unknown")
+		assert.EqualError(t, err, ErrRecordNotFound.Error())
+		assert.Nil(t, wallet)
+	})
 }