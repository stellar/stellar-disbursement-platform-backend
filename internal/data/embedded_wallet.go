package data

import (
	"context"
	"database/sql"
	"encoding/hex"
	"errors"
	"fmt"
	"strings"
	"time"

	"github.com/lib/pq"
	"github.com/stellar/go/strkey"

	"github.com/stellar/stellar-disbursement-platform-backend/db"
	"github.com/stellar/stellar-disbursement-platform-backend/internal/utils"
)

var ErrEmbeddedWalletCredentialIDAlreadyExists = errors.New("an embedded wallet with this credential ID already exists")

type ContactType string

const (
	ContactTypeEmail       ContactType = "EMAIL"
	ContactTypePhoneNumber ContactType = "PHONE_NUMBER"
)

func (ct ContactType) Validate() error {
	switch ct {
	case ContactTypeEmail, ContactTypePhoneNumber:
		return nil
	default:
		return fmt.Errorf("invalid contact type %q", ct)
	}
}

type EmbeddedWalletStatus string

const (
	// The token has been created but the wallet has not been created yet.
	PendingWalletStatus EmbeddedWalletStatus = "PENDING"
	// The wallet creation is in progress.
	ProcessingWalletStatus EmbeddedWalletStatus = "PROCESSING"
	// The wallet has been created and is ready to use.
	SuccessWalletStatus EmbeddedWalletStatus = "SUCCESS"
	// The wallet creation failed.
	FailedWalletStatus EmbeddedWalletStatus = "FAILED"
)

func (status EmbeddedWalletStatus) Validate() error {
	switch EmbeddedWalletStatus(strings.ToUpper(string(status))) {
	case PendingWalletStatus, SuccessWalletStatus, ProcessingWalletStatus, FailedWalletStatus:
		return nil
	default:
		return fmt.Errorf("invalid embedded wallet status %q", status)
	}
}

type EmbeddedWallet struct {
	Token           string               `json:"token" db:"token"`
	WasmHash        string               `json:"wasm_hash" db:"wasm_hash"`
	ContractAddress string               `json:"contract_address" db:"contract_address"`
	CredentialID    string               `json:"credential_id" db:"credential_id"`
	ReceiverContact string               `json:"receiver_contact" db:"receiver_contact"`
	ContactType     ContactType          `json:"contact_type" db:"contact_type"`
	ReceiverID      string               `json:"receiver_id" db:"receiver_id"`
	CreatedAt       *time.Time           `json:"created_at" db:"created_at"`
	UpdatedAt       *time.Time           `json:"updated_at" db:"updated_at"`
	WalletStatus    EmbeddedWalletStatus `json:"wallet_status" db:"wallet_status"`
}

type EmbeddedWalletModel struct {
	dbConnectionPool db.DBConnectionPool
}

func EmbeddedWalletColumnNames(tableReference, resultAlias string) string {
	columns := SQLColumnConfig{
		TableReference: tableReference,
		ResultAlias:    resultAlias,
		RawColumns: []string{
			"token",
			"created_at",
			"updated_at",
			"wallet_status",
			"contact_type",
			"receiver_contact",
		},
		CoalesceStringColumns: []string{
			"wasm_hash",
			"contract_address",
			"credential_id",
			"receiver_id",
		},
	}.Build()

	return strings.Join(columns, ", ")
}

func (ew *EmbeddedWalletModel) GetByToken(ctx context.Context, sqlExec db.SQLExecuter, token string) (*EmbeddedWallet, error) {
	query := fmt.Sprintf(`
        SELECT
            %s
        FROM embedded_wallets ew
        WHERE
            ew.token = $1
        `, EmbeddedWalletColumnNames("ew", ""))

	var wallet EmbeddedWallet
	err := sqlExec.GetContext(ctx, &wallet, query, token)
	if err != nil {
		if errors.Is(err, sql.ErrNoRows) {
			return nil, ErrRecordNotFound
		}
		return nil, fmt.Errorf("querying embedded wallet: %w", err)
	}

	return &wallet, nil
}

func (ew *EmbeddedWalletModel) GetByCredentialID(ctx context.Context, sqlExec db.SQLExecuter, credentialID string) (*EmbeddedWallet, error) {
	query := fmt.Sprintf(`
        SELECT
            %s
        FROM embedded_wallets ew
        WHERE
            ew.credential_id = $1
        `, EmbeddedWalletColumnNames("ew", ""))

	var wallet EmbeddedWallet
	err := sqlExec.GetContext(ctx, &wallet, query, credentialID)
	if err != nil {
		if errors.Is(err, sql.ErrNoRows) {
			return nil, ErrRecordNotFound
		}
		return nil, fmt.Errorf("querying embedded wallet by credential ID: %w", err)
	}

	return &wallet, nil
}

func (ew *EmbeddedWalletModel) GetByReceiverContact(ctx context.Context, sqlExec db.SQLExecuter, receiverContact string, contactType ContactType) (*EmbeddedWallet, error) {
	query := fmt.Sprintf(`
        SELECT
            %s
        FROM embedded_wallets ew
        WHERE
            ew.receiver_contact = $1 AND ew.contact_type = $2
        ORDER BY ew.created_at DESC
        LIMIT 1
        `, EmbeddedWalletColumnNames("ew", ""))

	var wallet EmbeddedWallet
	err := sqlExec.GetContext(ctx, &wallet, query, receiverContact, contactType)
	if err != nil {
		if errors.Is(err, sql.ErrNoRows) {
			return nil, ErrRecordNotFound
		}
		return nil, fmt.Errorf("querying embedded wallet by receiver contact: %w", err)
	}

	return &wallet, nil
}

// GetByReceiverIDs returns all embedded wallets for the given receiver IDs.
func (ew *EmbeddedWalletModel) GetByReceiverIDs(ctx context.Context, sqlExec db.SQLExecuter, receiverIDs ...string) ([]EmbeddedWallet, error) {
	if len(receiverIDs) == 0 {
		return []EmbeddedWallet{}, nil
	}

	query := fmt.Sprintf(`
        SELECT
            %s
        FROM embedded_wallets ew
        WHERE
            ew.receiver_id = ANY($1)
        ORDER BY
            ew.receiver_id, ew.created_at DESC
        `, EmbeddedWalletColumnNames("ew", ""))

	var wallets []EmbeddedWallet
	err := sqlExec.SelectContext(ctx, &wallets, query, pq.Array(receiverIDs))
	if err != nil {
		return nil, fmt.Errorf("querying embedded wallets by receiver IDs: %w", err)
	}

	return wallets, nil
}

type EmbeddedWalletInsert struct {
	Token           string               `db:"token"`
	WasmHash        string               `db:"wasm_hash"`
	ReceiverContact string               `db:"receiver_contact"`
	ContactType     ContactType          `db:"contact_type"`
	ReceiverID      string               `db:"receiver_id"`
	WalletStatus    EmbeddedWalletStatus `db:"wallet_status"`
}

func (ewi EmbeddedWalletInsert) Validate() error {
	if ewi.Token == "" {
		return fmt.Errorf("token cannot be empty")
	}

	if ewi.WasmHash == "" {
		return fmt.Errorf("wasm hash cannot be empty")
	} else {
		_, err := hex.DecodeString(ewi.WasmHash)
		if err != nil {
			return fmt.Errorf("invalid wasm hash")
		}
	}

	if err := ewi.WalletStatus.Validate(); err != nil {
		return fmt.Errorf("validating wallet status: %w", err)
	}

	if ewi.ReceiverContact == "" {
		return fmt.Errorf("receiver contact cannot be empty")
	}

	if ewi.ContactType == "" {
		return fmt.Errorf("contact type cannot be empty")
	}

	if err := ewi.ContactType.Validate(); err != nil {
		return fmt.Errorf("validating contact type: %w", err)
	}

	if ewi.ReceiverID == "" {
		return fmt.Errorf("receiver ID cannot be empty")
	}

	return nil
}

func (ew *EmbeddedWalletModel) Insert(ctx context.Context, sqlExec db.SQLExecuter, insert EmbeddedWalletInsert) (*EmbeddedWallet, error) {
	if err := insert.Validate(); err != nil {
		return nil, fmt.Errorf("validating embedded wallet insert: %w", err)
	}

	query := fmt.Sprintf(`
		INSERT INTO embedded_wallets (
			token,
			wasm_hash,
			receiver_contact,
			contact_type,
			receiver_id,
			wallet_status
		) VALUES (
			$1, $2, $3, $4, $5, $6
		) RETURNING %s`, EmbeddedWalletColumnNames("", ""))

	var wallet EmbeddedWallet
	err := sqlExec.GetContext(ctx, &wallet, query,
		insert.Token,
		insert.WasmHash,
		insert.ReceiverContact,
		insert.ContactType,
		insert.ReceiverID,
		insert.WalletStatus)
	if err != nil {
		return nil, fmt.Errorf("inserting embedded wallet: %w", err)
	}

	return &wallet, nil
}

type EmbeddedWalletUpdate struct {
	WasmHash        string               `db:"wasm_hash"`
	ContractAddress string               `db:"contract_address"`
	CredentialID    string               `db:"credential_id"`
	ReceiverContact string               `db:"receiver_contact"`
	ContactType     ContactType          `db:"contact_type"`
	WalletStatus    EmbeddedWalletStatus `db:"wallet_status"`
}

func (ewu EmbeddedWalletUpdate) Validate() error {
	if utils.IsEmpty(ewu) {
		return fmt.Errorf("no values provided to update embedded wallet")
	}

	if ewu.WasmHash != "" {
		_, err := hex.DecodeString(ewu.WasmHash)
		if err != nil {
			return fmt.Errorf("invalid wasm hash")
		}
	}

	if ewu.ContractAddress != "" {
		if !strkey.IsValidContractAddress(ewu.ContractAddress) {
			return fmt.Errorf("invalid contract address")
		}
	}

	if ewu.WalletStatus != "" {
		if err := ewu.WalletStatus.Validate(); err != nil {
			return fmt.Errorf("validating wallet status: %w", err)
		}
	}

<<<<<<< HEAD
	if ewu.ContactType != "" {
		if err := ewu.ContactType.Validate(); err != nil {
			return fmt.Errorf("validating contact type: %w", err)
=======
	if ewu.CredentialID != "" {
		if len(ewu.CredentialID) > 64 {
			return fmt.Errorf("credential ID must be 64 characters or less, got %d characters", len(ewu.CredentialID))
>>>>>>> 671065b5
		}
	}

	return nil
}

func (ew *EmbeddedWalletModel) Update(ctx context.Context, sqlExec db.SQLExecuter, token string, update EmbeddedWalletUpdate) error {
	if err := update.Validate(); err != nil {
		return fmt.Errorf("validating embedded wallet update: %w", err)
	}

	setClause, params := BuildSetClause(update)
	if setClause == "" {
		return fmt.Errorf("no fields to update")
	}

	query := fmt.Sprintf(`
				UPDATE embedded_wallets
				SET %s
				WHERE token = ?
		`, setClause)
	params = append(params, token)
	query = sqlExec.Rebind(query)

	result, err := sqlExec.ExecContext(ctx, query, params...)
	if err != nil {
		var pqError *pq.Error
		if errors.As(err, &pqError) {
			if pqError.Code == "23505" && pqError.Constraint == "embedded_wallets_credential_id_key" {
				return ErrEmbeddedWalletCredentialIDAlreadyExists
			}
		}
		return fmt.Errorf("updating embedded wallet: %w", err)
	}

	numRowsAffected, err := result.RowsAffected()
	if err != nil {
		return fmt.Errorf("getting number of rows affected: %w", err)
	}

	if numRowsAffected == 0 {
		return fmt.Errorf("no embedded wallets could be found in UpdateEmbeddedWallet: %w", ErrRecordNotFound)
	}

	return nil
}<|MERGE_RESOLUTION|>--- conflicted
+++ resolved
@@ -297,15 +297,15 @@
 		}
 	}
 
-<<<<<<< HEAD
+	if ewu.CredentialID != "" {
+		if len(ewu.CredentialID) > 64 {
+			return fmt.Errorf("credential ID must be 64 characters or less, got %d characters", len(ewu.CredentialID))
+		}
+	}
+
 	if ewu.ContactType != "" {
 		if err := ewu.ContactType.Validate(); err != nil {
 			return fmt.Errorf("validating contact type: %w", err)
-=======
-	if ewu.CredentialID != "" {
-		if len(ewu.CredentialID) > 64 {
-			return fmt.Errorf("credential ID must be 64 characters or less, got %d characters", len(ewu.CredentialID))
->>>>>>> 671065b5
 		}
 	}
 
