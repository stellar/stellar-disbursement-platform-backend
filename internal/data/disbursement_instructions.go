--- conflicted
+++ resolved
@@ -152,11 +152,7 @@
 					if verification.ConfirmedAt != nil {
 						return fmt.Errorf("%w: receiver verification for %s doesn't match. Check line %d on CSV file - Internal ID %s", ErrReceiverVerificationMismatch, receiver.PhoneNumber, instruction.line, instruction.disbursementInstruction.ID)
 					}
-<<<<<<< HEAD
-					err = di.receiverVerificationModel.UpdateVerificationValue(ctx, dbTx, verification.ReceiverID, verification.VerificationField, instruction.VerificationValue)
-=======
 					err = di.receiverVerificationModel.UpdateVerificationValue(ctx, dbTx, verification.ReceiverID, verification.VerificationField, instruction.disbursementInstruction.VerificationValue)
->>>>>>> a1795825
 					if err != nil {
 						return fmt.Errorf("error updating receiver verification for disbursement id %s: %w", disbursement.ID, err)
 					}
