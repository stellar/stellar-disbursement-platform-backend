--- conflicted
+++ resolved
@@ -106,17 +106,10 @@
 			return fmt.Errorf("processing receiver verifications: %w", err)
 		}
 
-<<<<<<< HEAD
-		// Create a map of existing receivers for easy lookup
-		receiverMap := make(map[string]*Receiver)
-		for _, receiver := range existingReceivers {
-			receiverMap[receiver.PhoneNumber] = receiver
-=======
 		// Step 3: Fetch all receiver wallets and create missing ones
 		receiverIDToReceiverWalletIDMap, err := di.processReceiverWallets(ctx, dbTx, receiversByIDMap, opts.Disbursement)
 		if err != nil {
 			return fmt.Errorf("processing receiver wallets: %w", err)
->>>>>>> cdf79f2b
 		}
 
 		// Step 4: Delete all pre-existing payments tied to this disbursement for each receiver in one call
@@ -124,26 +117,9 @@
 			return fmt.Errorf("deleting payments: %w", err)
 		}
 
-<<<<<<< HEAD
-		// Create missing receivers
-		for _, instruction := range instructions {
-			_, exists := receiverMap[instruction.Phone]
-			if !exists {
-				receiverInsert := ReceiverInsert{
-					PhoneNumber: instruction.Phone,
-					ExternalId:  &instruction.ID,
-				}
-				receiver, insertErr := di.receiverModel.Insert(ctx, dbTx, receiverInsert)
-				if insertErr != nil {
-					return fmt.Errorf("error inserting receiver: %w", insertErr)
-				}
-				receiverMap[instruction.Phone] = receiver
-			}
-=======
 		// Step 5: Create payments for all receivers
 		if err = di.createPayments(ctx, dbTx, receiversByIDMap, receiverIDToReceiverWalletIDMap, opts.Instructions, opts.Disbursement); err != nil {
 			return fmt.Errorf("creating payments: %w", err)
->>>>>>> cdf79f2b
 		}
 
 		// Step 6: Persist Payment file to Disbursement
