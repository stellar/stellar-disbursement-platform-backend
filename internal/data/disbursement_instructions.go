package data

import (
	"context"
	"errors"
	"fmt"

	"github.com/stellar/go/support/log"
	"github.com/stellar/stellar-disbursement-platform-backend/db"
	"github.com/stellar/stellar-disbursement-platform-backend/internal/events"
	"github.com/stellar/stellar-disbursement-platform-backend/internal/events/schemas"
)

type DisbursementInstruction struct {
	Phone             string  `csv:"phone"`
	ID                string  `csv:"id"`
	Amount            string  `csv:"amount"`
	VerificationValue string  `csv:"verification"`
	ExternalPaymentId *string `csv:"paymentID"`
}

type DisbursementInstructionModel struct {
	dbConnectionPool          db.DBConnectionPool
	receiverVerificationModel *ReceiverVerificationModel
	receiverWalletModel       *ReceiverWalletModel
	receiverModel             *ReceiverModel
	paymentModel              *PaymentModel
	disbursementModel         *DisbursementModel
}

const MaxInstructionsPerDisbursement = 10000 // TODO: update this number with load testing results [SDP-524]

// NewDisbursementInstructionModel creates a new DisbursementInstructionModel.
func NewDisbursementInstructionModel(dbConnectionPool db.DBConnectionPool) *DisbursementInstructionModel {
	return &DisbursementInstructionModel{
		dbConnectionPool:          dbConnectionPool,
		receiverVerificationModel: &ReceiverVerificationModel{},
		receiverWalletModel:       &ReceiverWalletModel{dbConnectionPool: dbConnectionPool},
		receiverModel:             &ReceiverModel{},
		paymentModel:              &PaymentModel{dbConnectionPool: dbConnectionPool},
		disbursementModel:         &DisbursementModel{dbConnectionPool: dbConnectionPool},
	}
}

var (
	ErrMaxInstructionsExceeded      = errors.New("maximum number of instructions exceeded")
	ErrReceiverVerificationMismatch = errors.New("receiver verification mismatch")
)

// ProcessAll Processes all disbursement instructions and persists the data to the database.
//
//	|--- For each phone number in the instructions:
//	|    |--- Check if a receiver exists.
//	|    |    |--- If a receiver does not exist, create one.
//	|    |--- For each receiver:
//	|    |    |--- Check if the receiver verification exists.
//	|    |    |    |--- If the receiver verification does not exist, create one.
//	|    |    |    |--- If the receiver verification exists:
//	|    |    |    |    |--- Check if the verification value matches.
//	|    |    |    |    |    |--- If the verification value does not match and the verification is confirmed, return an error.
//	|    |    |    |    |    |--- If the verification value does not match and the verification is not confirmed, update the verification value.
//	|    |    |    |    |    |--- If the verification value matches, continue.
//	|    |    |--- Check if the receiver wallet exists.
//	|    |    |    |--- If the receiver wallet does not exist, create one.
//	|    |    |    |--- If the receiver wallet exists and it's not REGISTERED, retry the invitation SMS.
//	|    |    |--- Delete all payments tied to this disbursement.
//	|    |    |--- Create all payments passed in the instructions.
func (di DisbursementInstructionModel) ProcessAll(ctx context.Context, userID string, instructions []*DisbursementInstruction, disbursement *Disbursement, update *DisbursementUpdate, maxNumberOfInstructions int, eventProducer events.Producer) error {
	if len(instructions) > maxNumberOfInstructions {
		return ErrMaxInstructionsExceeded
	}

	// We need all the following logic to be executed in one transaction.
	return db.RunInTransaction(ctx, di.dbConnectionPool, nil, func(dbTx db.DBTransaction) error {
		// Step 1: Fetch all receivers by phone number and create missing ones
		phoneNumbers := make([]string, 0, len(instructions))
		for _, instruction := range instructions {
			phoneNumbers = append(phoneNumbers, instruction.Phone)
		}

		existingReceivers, err := di.receiverModel.GetByPhoneNumbers(ctx, dbTx, phoneNumbers)
		if err != nil {
			return fmt.Errorf("error fetching receivers by phone number: %w", err)
		}

		receiverMap := make(map[string]*Receiver)
		for _, receiver := range existingReceivers {
			receiverMap[receiver.PhoneNumber] = receiver
		}

		instructionMap := make(map[string]*DisbursementInstruction)
		for _, instruction := range instructions {
			instructionMap[instruction.Phone] = instruction
		}

		for _, instruction := range instructions {
			_, exists := receiverMap[instruction.Phone]
			if !exists {
				receiverInsert := ReceiverInsert{
					PhoneNumber: instruction.Phone,
					ExternalId:  &instruction.ID,
				}
				receiver, insertErr := di.receiverModel.Insert(ctx, dbTx, receiverInsert)
				if insertErr != nil {
					return fmt.Errorf("error inserting receiver: %w", insertErr)
				}
				receiverMap[instruction.Phone] = receiver
			}
		}

		// Step 2: Fetch all receiver verifications and create missing ones.
		receiverIDs := make([]string, 0, len(receiverMap))
		for _, receiver := range receiverMap {
			receiverIDs = append(receiverIDs, receiver.ID)
		}
		verifications, err := di.receiverVerificationModel.GetByReceiverIDsAndVerificationField(ctx, dbTx, receiverIDs, disbursement.VerificationField)
		if err != nil {
			return fmt.Errorf("error fetching receiver verifications: %w", err)
		}

		verificationMap := make(map[string]*ReceiverVerification)
		for _, verification := range verifications {
			verificationMap[verification.ReceiverID] = verification
		}

		for _, receiver := range receiverMap {
			verification, verificationExists := verificationMap[receiver.ID]
			instruction := instructionMap[receiver.PhoneNumber]
			if !verificationExists {
				verificationInsert := ReceiverVerificationInsert{
					ReceiverID:        receiver.ID,
					VerificationValue: instruction.VerificationValue,
					VerificationField: disbursement.VerificationField,
				}
				hashedVerification, insertError := di.receiverVerificationModel.Insert(ctx, dbTx, verificationInsert)
				if insertError != nil {
					return fmt.Errorf("error inserting receiver verification: %w", insertError)
				}
				verificationMap[receiver.ID] = &ReceiverVerification{
					ReceiverID:        verificationInsert.ReceiverID,
					VerificationField: verificationInsert.VerificationField,
					HashedValue:       hashedVerification,
				}

			} else {
				if verified := CompareVerificationValue(verification.HashedValue, instruction.VerificationValue); !verified {
					if verification.ConfirmedAt != nil {
						return fmt.Errorf("%w: receiver verification for %s doesn't match", ErrReceiverVerificationMismatch, receiver.PhoneNumber)
					}
					err = di.receiverVerificationModel.UpdateVerificationValue(ctx, dbTx, verification.ReceiverID, verification.VerificationField, instruction.VerificationValue)

					if err != nil {
						return fmt.Errorf("error updating receiver verification for disbursement id %s: %w", disbursement.ID, err)
					}
				}
			}
		}

		// Step 3: Fetch all receiver wallets and create missing ones
		receiverWallets, err := di.receiverWalletModel.GetByReceiverIDsAndWalletID(ctx, dbTx, receiverIDs, disbursement.Wallet.ID)
		if err != nil {
			return fmt.Errorf("error fetching receiver wallets: %w", err)
		}
		receiverIDToReceiverWalletIDMap := make(map[string]string)
		for _, receiverWallet := range receiverWallets {
			receiverIDToReceiverWalletIDMap[receiverWallet.Receiver.ID] = receiverWallet.ID
		}

		eventData := make([]schemas.EventReceiverWalletSMSInvitationData, 0, len(receiverIDs))
		for _, receiverId := range receiverIDs {
			receiverWalletId, exists := receiverIDToReceiverWalletIDMap[receiverId]
			if !exists {
				receiverWalletInsert := ReceiverWalletInsert{
					ReceiverID: receiverId,
					WalletID:   disbursement.Wallet.ID,
				}
				rwID, insertErr := di.receiverWalletModel.Insert(ctx, dbTx, receiverWalletInsert)
				if insertErr != nil {
					return fmt.Errorf("error inserting receiver wallet for receiver id %s: %w", receiverId, insertErr)
				}
				receiverIDToReceiverWalletIDMap[receiverId] = rwID
				eventData = append(eventData, schemas.EventReceiverWalletSMSInvitationData{ReceiverWalletID: rwID})
			} else {
				rw, retryErr := di.receiverWalletModel.RetryInvitationSMS(ctx, dbTx, receiverWalletId)
				if retryErr != nil {
					if !errors.Is(retryErr, ErrRecordNotFound) {
						return fmt.Errorf("error retrying invitation: %w", retryErr)
					}
				}
				if rw != nil && rw.Status == ReadyReceiversWalletStatus {
					eventData = append(eventData, schemas.EventReceiverWalletSMSInvitationData{ReceiverWalletID: rw.ID})
				}
			}
		}

		// Step 4: Delete all payments tied to this disbursement for each receiver in one call
		if err = di.paymentModel.DeleteAllForDisbursement(ctx, dbTx, disbursement.ID); err != nil {
			return fmt.Errorf("error deleting payments: %w", err)
		}

		// Step 5: Create payments for all receivers
		payments := make([]PaymentInsert, 0, len(instructions))
		for _, instruction := range instructions {
			receiver := receiverMap[instruction.Phone]
			payment := PaymentInsert{
<<<<<<< HEAD
				ReceiverID:       receiver.ID,
				DisbursementID:   disbursement.ID,
				Amount:           instruction.Amount,
				AssetID:          disbursement.Asset.ID,
				ReceiverWalletID: receiverIDToReceiverWalletIDMap[receiver.ID],
=======
				ReceiverID:        receiver.ID,
				DisbursementID:    disbursement.ID,
				Amount:            instruction.Amount,
				AssetID:           disbursement.Asset.ID,
				ReceiverWalletID:  receiverWalletsMap[receiver.ID],
				ExternalPaymentID: instruction.ExternalPaymentId,
>>>>>>> cf6583fe
			}
			payments = append(payments, payment)
		}
		if err = di.paymentModel.InsertAll(ctx, dbTx, payments); err != nil {
			return fmt.Errorf("error inserting payments: %w", err)
		}

		// Step 6: Persist Payment file to Disbursement
		if err = di.disbursementModel.Update(ctx, update); err != nil {
			return fmt.Errorf("error persisting payment file: %w", err)
		}

		// Step 7: Update Disbursement Status
		if err = di.disbursementModel.UpdateStatus(ctx, dbTx, userID, disbursement.ID, ReadyDisbursementStatus); err != nil {
			return fmt.Errorf("error updating status: %w", err)
		}

		// Step 8: Produce event to send invitation message to the receivers
		msg, err := events.NewMessage(ctx, events.ReceiverWalletNewInvitationTopic, disbursement.ID, events.BatchReceiverWalletSMSInvitationType, eventData)
		if err != nil {
			return fmt.Errorf("creating event producer message: %w", err)
		}

		if eventProducer != nil {
			err = eventProducer.WriteMessages(ctx, *msg)
			if err != nil {
				return fmt.Errorf("publishing message %s on event producer: %w", msg.String(), err)
			}
		} else {
			log.Ctx(ctx).Errorf("event producer is nil, could not publish message %s", msg.String())
		}

		return nil
	})
}<|MERGE_RESOLUTION|>--- conflicted
+++ resolved
@@ -203,20 +203,12 @@
 		for _, instruction := range instructions {
 			receiver := receiverMap[instruction.Phone]
 			payment := PaymentInsert{
-<<<<<<< HEAD
-				ReceiverID:       receiver.ID,
-				DisbursementID:   disbursement.ID,
-				Amount:           instruction.Amount,
-				AssetID:          disbursement.Asset.ID,
-				ReceiverWalletID: receiverIDToReceiverWalletIDMap[receiver.ID],
-=======
 				ReceiverID:        receiver.ID,
 				DisbursementID:    disbursement.ID,
 				Amount:            instruction.Amount,
 				AssetID:           disbursement.Asset.ID,
-				ReceiverWalletID:  receiverWalletsMap[receiver.ID],
+				ReceiverWalletID:  receiverIDToReceiverWalletIDMap[receiver.ID],
 				ExternalPaymentID: instruction.ExternalPaymentId,
->>>>>>> cf6583fe
 			}
 			payments = append(payments, payment)
 		}
