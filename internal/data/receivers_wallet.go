package data

import (
	"context"
	"database/sql"
	"database/sql/driver"
	"encoding/json"
	"errors"
	"fmt"
	"strings"
	"time"

	"github.com/lib/pq"
	"github.com/stellar/go-stellar-sdk/strkey"
	"github.com/stellar/go-stellar-sdk/support/log"

	"github.com/stellar/stellar-disbursement-platform-backend/db"
	"github.com/stellar/stellar-disbursement-platform-backend/internal/utils"
	"github.com/stellar/stellar-disbursement-platform-backend/pkg/schema"
)

type ReceiversWalletStatusHistoryEntry struct {
	Status    ReceiversWalletStatus `json:"status"`
	Timestamp time.Time             `json:"timestamp"`
}

type ReceiversWalletStatusHistory []ReceiversWalletStatusHistoryEntry

// Value implements the driver.Valuer interface.
func (rwsh ReceiversWalletStatusHistory) Value() (driver.Value, error) {
	var statusHistoryJSON []string
	for _, sh := range rwsh {
		shJSONBytes, err := json.Marshal(sh)
		if err != nil {
			return nil, fmt.Errorf("converting receiver status history to json for message: %w", err)
		}
		statusHistoryJSON = append(statusHistoryJSON, string(shJSONBytes))
	}

	return pq.Array(statusHistoryJSON).Value()
}

var _ driver.Valuer = (*ReceiversWalletStatusHistory)(nil)

// Scan implements the sql.Scanner interface.
func (rwsh *ReceiversWalletStatusHistory) Scan(src interface{}) error {
	var statusHistoryJSON []string
	if err := pq.Array(&statusHistoryJSON).Scan(src); err != nil {
		return fmt.Errorf("error scanning status history value: %w", err)
	}

	for _, sh := range statusHistoryJSON {
		var shEntry ReceiversWalletStatusHistoryEntry
		err := json.Unmarshal([]byte(sh), &shEntry)
		if err != nil {
			return fmt.Errorf("error unmarshaling status_history column: %w", err)
		}
		*rwsh = append(*rwsh, shEntry)
	}

	return nil
}

var _ sql.Scanner = (*ReceiversWalletStatusHistory)(nil)

type ReceiverWallet struct {
	ID                 string                       `json:"id" db:"id"`
	Receiver           Receiver                     `json:"receiver" db:"receiver"`
	Wallet             Wallet                       `json:"wallet" db:"wallet"`
	StellarAddress     string                       `json:"stellar_address,omitempty" db:"stellar_address"`
	StellarMemo        string                       `json:"stellar_memo,omitempty" db:"stellar_memo"`
	StellarMemoType    schema.MemoType              `json:"stellar_memo_type,omitempty" db:"stellar_memo_type"`
	Status             ReceiversWalletStatus        `json:"status" db:"status"`
	StatusHistory      ReceiversWalletStatusHistory `json:"status_history,omitempty" db:"status_history"`
	CreatedAt          time.Time                    `json:"created_at" db:"created_at"`
	UpdatedAt          time.Time                    `json:"updated_at" db:"updated_at"`
	OTP                string                       `json:"-" db:"otp"`
	OTPAttempts        int                          `json:"-" db:"otp_attempts"`
	OTPCreatedAt       *time.Time                   `json:"-" db:"otp_created_at"`
	OTPConfirmedAt     *time.Time                   `json:"otp_confirmed_at,omitempty" db:"otp_confirmed_at"`
	OTPConfirmedWith   string                       `json:"otp_confirmed_with,omitempty" db:"otp_confirmed_with"`
	SEP24TransactionID string                       `json:"sep24_transaction_id,omitempty" db:"sep24_transaction_id"`
	InvitedAt          *time.Time                   `json:"invited_at,omitempty" db:"invited_at"`
	LastMessageSentAt  *time.Time                   `json:"last_message_sent_at,omitempty" db:"last_message_sent_at"`
	InvitationSentAt   *time.Time                   `json:"invitation_sent_at" db:"invitation_sent_at"`
	ReceiverWalletStats
}

type ReceiverWalletStats struct {
	TotalPayments     string          `json:"total_payments,omitempty" db:"total_payments"`
	PaymentsReceived  string          `json:"payments_received,omitempty" db:"payments_received"`
	FailedPayments    string          `json:"failed_payments,omitempty" db:"failed_payments"`
	CanceledPayments  string          `json:"canceled_payments,omitempty" db:"canceled_payments"`
	RemainingPayments string          `json:"remaining_payments,omitempty" db:"remaining_payments"`
	ReceivedAmounts   ReceivedAmounts `json:"received_amounts,omitempty" db:"received_amounts"`
	// TotalInvitationResentAttempts holds how many times were resent the Invitation SMS to the receiver
	// since the last invitation has been sent.
	TotalInvitationResentAttempts int64 `json:"-" db:"total_invitation_resent_attempts"`
}

type ReceiverWalletModel struct {
	dbConnectionPool db.DBConnectionPool
}

type ReceiverWalletInsert struct {
	ReceiverID string
	WalletID   string
}

func (rw *ReceiverWalletModel) GetWithReceiverIDs(ctx context.Context, sqlExec db.SQLExecuter, receiverIDs ReceiverIDs) ([]ReceiverWallet, error) {
	receiverWallets := []ReceiverWallet{}
	query := `
	WITH receiver_wallets_cte AS (
		SELECT
			rw.id,
			rw.receiver_id,
			rw.sep24_transaction_id,
			rw.stellar_address,
			rw.stellar_memo,
			rw.stellar_memo_type,
			rw.status,
			rw.created_at,
			rw.updated_at,
			w.id as wallet_id,
			w.name as wallet_name,
			w.homepage as wallet_homepage,
			w.sep_10_client_domain as wallet_sep_10_client_domain,
			w.enabled as wallet_enabled
		FROM receiver_wallets rw
		JOIN wallets w ON rw.wallet_id = w.id
		WHERE rw.receiver_id = ANY($1::varchar[])
	), receiver_wallets_stats AS (
		SELECT
			rwc.id as receiver_wallet_id,
			COUNT(p) as total_payments,
			COUNT(p) FILTER(WHERE p.status = 'SUCCESS') as payments_received,
			COUNT(p) FILTER(WHERE p.status = 'FAILED') as failed_payments,
			COUNT(p) FILTER(WHERE p.status = 'CANCELED') as canceled_payments,
			COUNT(p) FILTER(WHERE p.status IN ('DRAFT', 'READY', 'PENDING', 'PAUSED')) as remaining_payments,
			a.code as asset_code,
			a.issuer as asset_issuer,
			COALESCE(SUM(p.amount) FILTER(WHERE p.asset_id = a.id AND p.status = 'SUCCESS'), '0') as received_amount
		FROM receiver_wallets_cte rwc
		JOIN payments p ON rwc.receiver_id = p.receiver_id
		JOIN disbursements d ON p.disbursement_id = d.id AND rwc.wallet_id = d.wallet_id
		JOIN assets a ON a.id = p.asset_id
		GROUP BY (rwc.id, a.code, a.issuer)
	), receiver_wallets_stats_aggregate AS (
		SELECT
			rws.receiver_wallet_id as receiver_wallet_id,
			SUM(rws.total_payments) as total_payments,
			SUM(rws.payments_received) as payments_received,
			SUM(rws.failed_payments) as failed_payments,
			SUM(rws.canceled_payments) as canceled_payments,
			SUM(rws.remaining_payments) as remaining_payments,
			jsonb_agg(jsonb_build_object('asset_code', rws.asset_code, 'asset_issuer', rws.asset_issuer, 'received_amount', rws.received_amount::text)) as received_amounts
		FROM receiver_wallets_stats rws
		GROUP BY (rws.receiver_wallet_id)
	), receiver_wallets_messages AS (
		SELECT
			rwc.id as receiver_wallet_id,
			MIN(m.created_at) as invited_at,
			MAX(m.created_at) as last_message_sent_at
		FROM receiver_wallets_cte rwc
		LEFT JOIN messages m ON rwc.id = m.receiver_wallet_id
		WHERE m.status = 'SUCCESS'
		GROUP BY (rwc.id)
	)
	SELECT 
		rwc.id,
		rwc.receiver_id as "receiver.id",
		COALESCE(rwc.sep24_transaction_id, '') as sep24_transaction_id,
		COALESCE(rwc.stellar_address, '') as stellar_address,
		COALESCE(rwc.stellar_memo, '') as stellar_memo,
		COALESCE(rwc.stellar_memo_type::text, '') as stellar_memo_type,
		rwc.status,
		rwc.created_at,
		rwc.updated_at,
		rwc.wallet_id as "wallet.id",
		rwc.wallet_name as "wallet.name",
		rwc.wallet_homepage as "wallet.homepage",
		rwc.wallet_sep_10_client_domain as "wallet.sep_10_client_domain",
		rwc.wallet_enabled as "wallet.enabled",
		COALESCE(rws.total_payments, '0') as total_payments,
		COALESCE(rws.payments_received, '0') as payments_received,
		COALESCE(rws.failed_payments, '0') as failed_payments,
		COALESCE(rws.canceled_payments, '0') as canceled_payments,
		COALESCE(rws.remaining_payments, '0') as remaining_payments,
		rws.received_amounts,
		rwm.invited_at as invited_at,
		rwm.last_message_sent_at as last_message_sent_at
	FROM receiver_wallets_cte rwc
	LEFT JOIN receiver_wallets_stats_aggregate rws ON rws.receiver_wallet_id = rwc.id
	LEFT JOIN receiver_wallets_messages rwm ON rwm.receiver_wallet_id = rwc.id
	ORDER BY rwc.created_at
	`

	err := sqlExec.SelectContext(ctx, &receiverWallets, query, pq.StringArray(receiverIDs))
	if err != nil {
		return nil, fmt.Errorf("error querying receivers wallets: %w", err)
	}

	return receiverWallets, nil
}

func ReceiverWalletColumnNames(tableReference, resultAlias string) string {
	columns := SQLColumnConfig{
		TableReference: tableReference,
		ResultAlias:    resultAlias,
		RawColumns: []string{
			"id",
			`receiver_id AS "receiver.id"`,
			`wallet_id AS "wallet.id"`,
			"otp_attempts",
			"otp_created_at",
			"otp_confirmed_at",
			"status",
			"status_history",
			"created_at",
			"updated_at",
			"invitation_sent_at",
		},
<<<<<<< HEAD
		CoalesceStringColumns: []string{
			"anchor_platform_transaction_id",
=======
		CoalesceColumns: []string{
			"sep24_transaction_id",
>>>>>>> bef84296
			"stellar_address",
			"stellar_memo",
			"stellar_memo_type::text AS stellar_memo_type",
			"otp",
			"otp_confirmed_with",
		},
	}.Build()

	return strings.Join(columns, ",\n")
}

// GetByID returns a receiver wallet by ID
func (rw *ReceiverWalletModel) GetByID(ctx context.Context, sqlExec db.SQLExecuter, id string) (*ReceiverWallet, error) {
	query := `
		SELECT
			` + ReceiverWalletColumnNames("rw", "") + `,
			` + WalletColumnNames("w", "wallet", false) + `
		FROM
			receiver_wallets rw
		JOIN
			wallets w ON rw.wallet_id = w.id
		WHERE
			rw.id = $1
	`

	var receiverWallet ReceiverWallet
	err := sqlExec.GetContext(ctx, &receiverWallet, query, id)
	if err != nil {
		if errors.Is(err, sql.ErrNoRows) {
			return nil, ErrRecordNotFound
		}
		return nil, fmt.Errorf("querying receiver wallet: %w", err)
	}
	return &receiverWallet, nil
}

// GetByIDs returns a receiver wallet by IDs
func (rw *ReceiverWalletModel) GetByIDs(ctx context.Context, sqlExec db.SQLExecuter, ids ...string) ([]ReceiverWallet, error) {
	if len(ids) == 0 {
		return nil, fmt.Errorf("no receiver wallet IDs provided")
	}

	query := `
		SELECT
			` + ReceiverWalletColumnNames("rw", "") + `,
			` + WalletColumnNames("w", "wallet", false) + `
		FROM
			receiver_wallets rw
		JOIN
			wallets w ON rw.wallet_id = w.id
		WHERE
			rw.id = ANY($1)
	`

	receiverWallets := make([]ReceiverWallet, len(ids))
	err := sqlExec.SelectContext(ctx, &receiverWallets, query, pq.Array(ids))
	if err != nil {
		return nil, fmt.Errorf("querying receiver wallet: %w", err)
	}
	return receiverWallets, nil
}

// GetByReceiverIDsAndWalletID returns a list of receiver wallets by receiver IDs and wallet ID.
func (rw *ReceiverWalletModel) GetByReceiverIDsAndWalletID(ctx context.Context, sqlExec db.SQLExecuter, receiverIds []string, walletID string) ([]*ReceiverWallet, error) {
	receiverWallets := []*ReceiverWallet{}
	query := `
		SELECT
			` + ReceiverWalletColumnNames("rw", "") + `
		FROM receiver_wallets rw
		WHERE rw.receiver_id = ANY($1)
		AND rw.wallet_id = $2
	`
	err := sqlExec.SelectContext(ctx, &receiverWallets, query, pq.Array(receiverIds), walletID)
	if err != nil {
		return nil, fmt.Errorf("error querying receiver wallets: %w", err)
	}

	return receiverWallets, nil
}

func (rw *ReceiverWalletModel) GetBySEP24TransactionID(ctx context.Context, transactionID string) (*ReceiverWallet, error) {
	var receiverWallet ReceiverWallet

	query := `
		SELECT
			` + ReceiverWalletColumnNames("rw", "") + `
		FROM
			receiver_wallets rw
		WHERE
			rw.sep24_transaction_id = $1
		LIMIT 1
	`

	err := rw.dbConnectionPool.GetContext(ctx, &receiverWallet, query, transactionID)
	if err != nil {
		if errors.Is(err, sql.ErrNoRows) {
			return nil, ErrRecordNotFound
		}
		return nil, fmt.Errorf("error querying receiver wallet by transaction ID: %w", err)
	}

	return &receiverWallet, nil
}

const getPendingRegistrationReceiverWalletsBaseQuery = `
	SELECT
		rw.id,
		rw.invitation_sent_at,
		r.id AS "receiver.id",
		COALESCE(r.phone_number, '') as "receiver.phone_number",
		COALESCE(r.email, '') as "receiver.email",
		w.id AS "wallet.id",
		w.name AS "wallet.name"
	FROM
		receiver_wallets rw
		INNER JOIN receivers r ON r.id = rw.receiver_id
		INNER JOIN wallets w ON w.id = rw.wallet_id
		INNER JOIN disbursements d ON w.id = d.wallet_id
		INNER JOIN payments p ON d.id = p.disbursement_id AND p.receiver_id = r.id
	WHERE
		rw.status = $1 -- 'READY'::receiver_wallet_status
		%s
	GROUP BY
		rw.id,
		r.id,
		w.id
`

var getPendingRegistrationReceiverWalletsBaseArgs = []any{ReadyReceiversWalletStatus}

func (rw *ReceiverWalletModel) GetAllPendingRegistrations(ctx context.Context, sqlExec db.SQLExecuter) ([]*ReceiverWallet, error) {
	query := fmt.Sprintf(getPendingRegistrationReceiverWalletsBaseQuery, "")

	receiverWallets := make([]*ReceiverWallet, 0)
	err := sqlExec.SelectContext(ctx, &receiverWallets, query, getPendingRegistrationReceiverWalletsBaseArgs...)
	if err != nil {
		return nil, fmt.Errorf("error querying pending registration receiver wallets: %w", err)
	}

	return receiverWallets, nil
}

func (rw *ReceiverWalletModel) GetAllPendingRegistrationByReceiverWalletIDs(ctx context.Context, sqlExec db.SQLExecuter, receiverWalletIDs []string) ([]*ReceiverWallet, error) {
	query := fmt.Sprintf(getPendingRegistrationReceiverWalletsBaseQuery, "AND rw.id = ANY($2)")

	receiverWallets := make([]*ReceiverWallet, 0)
	args := append(getPendingRegistrationReceiverWalletsBaseArgs, pq.Array(receiverWalletIDs))
	err := sqlExec.SelectContext(ctx, &receiverWallets, query, args...)
	if err != nil {
		return nil, fmt.Errorf("error querying pending registration receiver wallets: %w", err)
	}

	return receiverWallets, nil
}

func (rw *ReceiverWalletModel) GetAllPendingRegistrationByDisbursementID(ctx context.Context, sqlExec db.SQLExecuter, disbursementID string) ([]*ReceiverWallet, error) {
	query := fmt.Sprintf(getPendingRegistrationReceiverWalletsBaseQuery, "AND d.id = $2")

	receiverWallets := make([]*ReceiverWallet, 0)
	args := append(getPendingRegistrationReceiverWalletsBaseArgs, disbursementID)
	err := sqlExec.SelectContext(ctx, &receiverWallets, query, args...)
	if err != nil {
		return nil, fmt.Errorf("error querying pending registration receiver wallets for disbursement ID %s: %w", disbursementID, err)
	}

	return receiverWallets, nil
}

// UpdateOTPByReceiverContactInfoAndWalletDomain updates receiver wallet OTP if its not verified yet, and returns the
// number of updated rows.
func (rw *ReceiverWalletModel) UpdateOTPByReceiverContactInfoAndWalletDomain(ctx context.Context, receiverContactInfo, sep10ClientDomain, otp string) (numberOfUpdatedRows int, err error) {
	query := `
		WITH rw_cte AS (
			SELECT
				rw.id,
				rw.otp_confirmed_at
			FROM
				receiver_wallets rw
				INNER JOIN receivers r ON rw.receiver_id = r.id
				INNER JOIN wallets w ON rw.wallet_id = w.id
			WHERE
				(r.phone_number = $1 OR r.email = $1)
				AND w.sep_10_client_domain = $2
				AND rw.otp_confirmed_at IS NULL
		)
		UPDATE
			receiver_wallets
		SET
			otp = $3,
			otp_created_at = NOW(),
			otp_attempts = 0
		FROM rw_cte
		WHERE
			receiver_wallets.id = rw_cte.id
	`

	rows, err := rw.dbConnectionPool.ExecContext(ctx, query, receiverContactInfo, sep10ClientDomain, otp)
	if err != nil {
		return 0, fmt.Errorf("updating receiver wallets otp: %w", err)
	}

	updatedRowsAffected, err := rows.RowsAffected()
	if err != nil {
		return 0, fmt.Errorf("getting updated rows of receiver wallets otp: %w", err)
	}

	return int(updatedRowsAffected), nil
}

// GetOrInsertReceiverWallet inserts a new receiver wallet into the database.
func (rw *ReceiverWalletModel) GetOrInsertReceiverWallet(ctx context.Context, sqlExec db.SQLExecuter, insert ReceiverWalletInsert) (string, error) {
	var newID string
	query := `
		INSERT INTO receiver_wallets (receiver_id, wallet_id)
		VALUES ($1, $2)
		RETURNING id
	`

	err := sqlExec.GetContext(ctx, &newID, query, insert.ReceiverID, insert.WalletID)
	if err != nil {
		return "", fmt.Errorf("error inserting receiver wallet: %w", err)
	}
	return newID, nil
}

// GetByReceiverIDAndWalletDomain returns a receiver wallet that match the receiver ID and wallet domain.
func (rw *ReceiverWalletModel) GetByReceiverIDAndWalletDomain(ctx context.Context, receiverID string, walletDomain string, sqlExec db.SQLExecuter) (*ReceiverWallet, error) {
	query := `
		SELECT
			` + ReceiverWalletColumnNames("rw", "") + `,
			` + WalletColumnNames("w", "wallet", false) + `
		FROM
			receiver_wallets rw
		JOIN
			wallets w ON rw.wallet_id = w.id
		WHERE
			rw.receiver_id = $1
			AND w.sep_10_client_domain = $2
	`

	var receiverWallet ReceiverWallet
	err := sqlExec.GetContext(ctx, &receiverWallet, query, receiverID, walletDomain)
	if err != nil {
		return nil, fmt.Errorf("error querying receiver wallet: %w", err)
	}

	return &receiverWallet, nil
}

// UpdateStatusByDisbursementID updates the status of the receiver wallets associated with a disbursement.
func (rw *ReceiverWalletModel) UpdateStatusByDisbursementID(ctx context.Context, sqlExec db.SQLExecuter, disbursementID string, from, to ReceiversWalletStatus) error {
	if err := from.TransitionTo(to); err != nil {
		return fmt.Errorf("cannot transition from %s to %s for receiver wallets for disbursement %s: %w", from, to, disbursementID, err)
	}
	query := `
		UPDATE receiver_wallets
		SET status = $1,
			status_history = array_append(status_history, create_receiver_wallet_status_history(NOW(), $1, ''))
		WHERE id IN (
			SELECT rw.id
			FROM payments p
			JOIN receiver_wallets rw on p.receiver_wallet_id = rw.id
			WHERE p.disbursement_id = $2
				AND rw.status = $3
		)
	`

	result, err := sqlExec.ExecContext(ctx, query, to, disbursementID, from)
	if err != nil {
		return fmt.Errorf("error updating receiver_wallets for disbursement %s: %w", disbursementID, err)
	}
	numRowsAffected, err := result.RowsAffected()
	if err != nil {
		return fmt.Errorf("error getting number of rows affected: %w", err)
	}

	log.Ctx(ctx).Infof("Set %d receiver_wallet from %s to %s for disbursement %s", numRowsAffected, from, to, disbursementID)
	return nil
}

// GetByStellarAccountAndMemo returns a receiver wallets that match the Stellar Account, memo and client domain.
func (rw *ReceiverWalletModel) GetByStellarAccountAndMemo(ctx context.Context, stellarAccount, clientDomain string, stellarMemo *string) (*ReceiverWallet, error) {
	// build query
	var receiverWallets ReceiverWallet
	query := `
		SELECT
			` + ReceiverWalletColumnNames("rw", "") + `,
			` + WalletColumnNames("w", "wallet", false) + `
		FROM
			receiver_wallets rw
		JOIN
			wallets w ON rw.wallet_id = w.id
		WHERE
			rw.stellar_address = ?
	`

	// append memo to query if it is not empty
	args := []interface{}{stellarAccount}

	if clientDomain != "" {
		query += " AND w.sep_10_client_domain = ?"
		args = append(args, clientDomain)
	}

	if stellarMemo != nil {
		if *stellarMemo != "" {
			query += " AND rw.stellar_memo = ?"
			args = append(args, *stellarMemo)
		} else {
			query += " AND (rw.stellar_memo IS NULL OR rw.stellar_memo = '')"
		}
	}

	// execute query
	query = rw.dbConnectionPool.Rebind(query)
	err := rw.dbConnectionPool.GetContext(ctx, &receiverWallets, query, args...)
	if err != nil {
		if errors.Is(err, sql.ErrNoRows) {
			return nil, fmt.Errorf("no receiver wallet could be found in GetByStellarAccountAndMemo: %w", ErrRecordNotFound)
		}
		return nil, fmt.Errorf("error querying receiver wallet: %w", err)
	}

	return &receiverWallets, nil
}

// RetryInvitationMessage sets null the invitation_sent_at of a receiver wallet.
func (rw *ReceiverWalletModel) RetryInvitationMessage(ctx context.Context, sqlExec db.SQLExecuter, receiverWalletID string) (*ReceiverWallet, error) {
	var receiverWallet ReceiverWallet
	query := `
		UPDATE
			receiver_wallets rw
		SET
			invitation_sent_at = NULL
		WHERE rw.id = $1
		AND rw.status = 'READY'
		RETURNING ` + ReceiverWalletColumnNames("", "")

	err := sqlExec.GetContext(ctx, &receiverWallet, query, receiverWalletID)
	if err != nil {
		if errors.Is(err, sql.ErrNoRows) {
			return nil, ErrRecordNotFound
		}
		return nil, fmt.Errorf("updating receiver wallet: %w", err)
	}

	return &receiverWallet, nil
}

func (rw *ReceiverWalletModel) UpdateInvitationSentAt(ctx context.Context, sqlExec db.SQLExecuter, receiverWalletID ...string) ([]ReceiverWallet, error) {
	query := `
		UPDATE
			receiver_wallets
		SET
			invitation_sent_at = NOW()
		WHERE
			id = ANY($1)
			AND status = $2 -- 'READY'::receiver_wallet_status
		RETURNING ` + ReceiverWalletColumnNames("", "")

	var receiverWallets []ReceiverWallet
	err := sqlExec.SelectContext(ctx, &receiverWallets, query, pq.Array(receiverWalletID), ReadyReceiversWalletStatus)
	if err != nil {
		return nil, fmt.Errorf("updating invitation sent at: %w", err)
	}

	return receiverWallets, nil
}

type ReceiverWalletUpdate struct {
	Status             ReceiversWalletStatus `db:"status"`
	SEP24TransactionID string                `db:"sep24_transaction_id"`
	StellarAddress     string                `db:"stellar_address"`
	StellarMemo        *string               `db:"stellar_memo"`
	StellarMemoType    *schema.MemoType      `db:"stellar_memo_type"`
	OTPConfirmedAt     time.Time             `db:"otp_confirmed_at"`
	OTPConfirmedWith   string                `db:"otp_confirmed_with"`
	OTPAttempts        *int                  `db:"otp_attempts"`
}

func (rwu ReceiverWalletUpdate) Validate() error {
	if utils.IsEmpty(rwu) {
		return fmt.Errorf("no values provided to update receiver wallet")
	}

	if rwu.Status != "" {
		if err := rwu.Status.Validate(); err != nil {
			return fmt.Errorf("validating status: %w", err)
		}
	}

	if rwu.StellarAddress != "" {
		if !strkey.IsValidEd25519PublicKey(rwu.StellarAddress) && !strkey.IsValidContractAddress(rwu.StellarAddress) {
			return fmt.Errorf("invalid stellar address")
		}
	}

	if !time.Time.IsZero(rwu.OTPConfirmedAt) && rwu.OTPConfirmedWith == "" {
		return fmt.Errorf("OTPConfirmedWith is required when OTPConfirmedAt is provided")
	}

	if rwu.OTPConfirmedWith != "" && time.Time.IsZero(rwu.OTPConfirmedAt) {
		return fmt.Errorf("OTPConfirmedAt is required when OTPConfirmedWith is provided")
	}

	return nil
}

func (rw *ReceiverWalletModel) Update(ctx context.Context, id string, update ReceiverWalletUpdate, sqlExec db.SQLExecuter) error {
	if err := update.Validate(); err != nil {
		return fmt.Errorf("validating receiver wallet update: %w", err)
	}

	if update.StellarMemo != nil || update.StellarMemoType != nil {
		stellarAddress := update.StellarAddress
		if stellarAddress == "" {
			existing, err := rw.GetByID(ctx, sqlExec, id)
			if err != nil {
				return fmt.Errorf("checking stored stellar address for memo validation: %w", err)
			}
			stellarAddress = existing.StellarAddress
		}

		if strkey.IsValidContractAddress(stellarAddress) {
<<<<<<< HEAD
			return ErrMemosNotSupportedForContractAddresses
=======
			memoIsClear := update.StellarMemo != nil && *update.StellarMemo == ""
			memoTypeIsClear := update.StellarMemoType == nil || (update.StellarMemoType != nil && *update.StellarMemoType == "")

			if !memoIsClear {
				return ErrMemosNotSupportedForContractAddresses
			}

			if !memoTypeIsClear {
				return ErrMemosNotSupportedForContractAddresses
			}
>>>>>>> bef84296
		}
	}

	fields := []string{}
	args := []interface{}{}

	if update.Status != "" {
		fields = append(fields, "status = ?")
		args = append(args, update.Status)
		fields = append(fields, "status_history = array_prepend(create_receiver_wallet_status_history(NOW(), ?, ''), status_history)")
		args = append(args, update.Status)
	}
	if update.SEP24TransactionID != "" {
		fields = append(fields, "sep24_transaction_id = ?")
		args = append(args, update.SEP24TransactionID)
	}
	if update.StellarAddress != "" {
		fields = append(fields, "stellar_address = ?")
		args = append(args, update.StellarAddress)
	}
	if update.StellarMemo != nil {
		fields = append(fields, "stellar_memo = ?")
		args = append(args, utils.SQLNullString(*update.StellarMemo))
	}
	if update.StellarMemoType != nil {
		fields = append(fields, "stellar_memo_type = ?")
		args = append(args, utils.SQLNullString(string(*update.StellarMemoType)))
	}
	if !time.Time.IsZero(update.OTPConfirmedAt) {
		fields = append(fields, "otp_confirmed_at = ?")
		args = append(args, update.OTPConfirmedAt)
	}
	if update.OTPConfirmedWith != "" {
		fields = append(fields, "otp_confirmed_with = ?")
		args = append(args, update.OTPConfirmedWith)
	}
	if update.OTPAttempts != nil {
		fields = append(fields, "otp_attempts = ?")
		args = append(args, *update.OTPAttempts)
	}

	args = append(args, id)
	query := fmt.Sprintf(`
        UPDATE receiver_wallets
        SET %s
        WHERE id = ?
    `, strings.Join(fields, ", "))

	query = sqlExec.Rebind(query)
	result, err := sqlExec.ExecContext(ctx, query, args...)
	if err != nil {
		var pqError *pq.Error
		if errors.As(err, &pqError) && pqError.Code == "P0001" && strings.Contains(pqError.Message, "already belongs to another receiver") {
			return ErrDuplicateWalletAddress
		}
		return fmt.Errorf("updating receiver wallet: %w", err)
	}

	numRowsAffected, err := result.RowsAffected()
	if err != nil {
		return fmt.Errorf("getting number of rows affected: %w", err)
	}

	if numRowsAffected == 0 {
		return fmt.Errorf("no receiver wallet could be found in UpdateReceiverWallet: %w", ErrRecordNotFound)
	}

	return nil
}

var (
	ErrWalletNotRegistered                   = errors.New("receiver wallet not registered")
	ErrPaymentsInProgressForWallet           = errors.New("receiver wallet has payments in progress")
	ErrUnregisterUserManagedWallet           = errors.New("user managed wallet cannot be unregistered")
	ErrDuplicateWalletAddress                = errors.New("wallet address already in use")
	ErrMemosNotSupportedForContractAddresses = errors.New("memos are not supported for contract addresses")
)

// UpdateStatusToReady updates the status of a receiver wallet to "READY" and clears the stellar address and memo.
func (rw *ReceiverWalletModel) UpdateStatusToReady(ctx context.Context, id string) error {
	return db.RunInTransaction(ctx, rw.dbConnectionPool, nil, func(tx db.DBTransaction) error {
		// 1. Check if the receiver-wallet is in "REGISTERED" status
		receiverWallet, err := rw.GetByID(ctx, tx, id)
		if err != nil {
			return fmt.Errorf("getting receiver wallet with ID %q: %w", id, err)
		}

		if receiverWallet.Status != RegisteredReceiversWalletStatus {
			return ErrWalletNotRegistered
		}

		// 2. Check if the wallet is user managed
		if receiverWallet.Wallet.UserManaged {
			return ErrUnregisterUserManagedWallet
		}

		// 3. Check if there are payments in progress
		paymentsInProgress, err := rw.HasPaymentsInProgress(ctx, tx, id)
		if err != nil {
			return fmt.Errorf("checking payments in progress for receiver wallet %s: %w", id, err)
		}
		if paymentsInProgress {
			return ErrPaymentsInProgressForWallet
		}

		// Record wallet id and memo in status message.
		statusMessage := fmt.Sprintf("unregistered stellar address %s, memo %s", receiverWallet.StellarAddress, receiverWallet.StellarMemo)
		const q = `
			UPDATE receiver_wallets
			SET status = 'READY',
				status_history = array_append(status_history, create_receiver_wallet_status_history(NOW(), 'READY', $1)),
					stellar_address = NULL,
					stellar_memo = NULL,
					stellar_memo_type = NULL,
					invitation_sent_at = NULL,
					otp = NULL,
					otp_confirmed_at = NULL,
					otp_confirmed_with = NULL,
					otp_created_at = NULL,
					sep24_transaction_id = NULL
			WHERE id = $2
	`
		_, err = tx.ExecContext(ctx, q, statusMessage, id)
		if err != nil {
			return fmt.Errorf("unregistering receiver wallet: %w", err)
		}
		return nil
	})
}

// HasPaymentsInProgress checks if there are any payments in progress for the given receiver wallet ID.
func (rw *ReceiverWalletModel) HasPaymentsInProgress(ctx context.Context, sqlExec db.SQLExecuter, receiverWalletID string) (bool, error) {
	const q = `
        SELECT EXISTS (
            SELECT 1
              FROM payments
             WHERE receiver_wallet_id = $1
               AND status = ANY($2)
        )
    `

	var exists bool
	if err := sqlExec.GetContext(ctx, &exists, q, receiverWalletID, pq.Array(PaymentInProgressStatuses())); err != nil {
		return false, fmt.Errorf("checking payments in progress for receiver wallet: %w", err)
	}
	return exists, nil
}<|MERGE_RESOLUTION|>--- conflicted
+++ resolved
@@ -220,13 +220,8 @@
 			"updated_at",
 			"invitation_sent_at",
 		},
-<<<<<<< HEAD
 		CoalesceStringColumns: []string{
-			"anchor_platform_transaction_id",
-=======
-		CoalesceColumns: []string{
 			"sep24_transaction_id",
->>>>>>> bef84296
 			"stellar_address",
 			"stellar_memo",
 			"stellar_memo_type::text AS stellar_memo_type",
@@ -651,9 +646,6 @@
 		}
 
 		if strkey.IsValidContractAddress(stellarAddress) {
-<<<<<<< HEAD
-			return ErrMemosNotSupportedForContractAddresses
-=======
 			memoIsClear := update.StellarMemo != nil && *update.StellarMemo == ""
 			memoTypeIsClear := update.StellarMemoType == nil || (update.StellarMemoType != nil && *update.StellarMemoType == "")
 
@@ -664,7 +656,6 @@
 			if !memoTypeIsClear {
 				return ErrMemosNotSupportedForContractAddresses
 			}
->>>>>>> bef84296
 		}
 	}
 
