--- conflicted
+++ resolved
@@ -77,17 +77,11 @@
 	OTPCreatedAt    *time.Time                   `json:"-" db:"otp_created_at"`
 	OTPConfirmedAt  *time.Time                   `json:"otp_confirmed_at,omitempty" db:"otp_confirmed_at"`
 	// AnchorPlatformAccountID is the ID of the SEP24 transaction initiated by the Anchor Platform where the receiver wallet was registered.
-<<<<<<< HEAD
 	AnchorPlatformTransactionID       string     `json:"anchor_platform_transaction_id,omitempty" db:"anchor_platform_transaction_id"`
 	AnchorPlatformTransactionSyncedAt *time.Time `json:"anchor_platform_transaction_synced_at,omitempty" db:"anchor_platform_transaction_synced_at"`
 	InvitedAt                         *time.Time `json:"invited_at,omitempty" db:"invited_at"`
 	LastSmsSent                       *time.Time `json:"last_sms_sent,omitempty" db:"last_sms_sent"`
-=======
-	AnchorPlatformTransactionID string     `json:"anchor_platform_transaction_id,omitempty" db:"anchor_platform_transaction_id"`
-	InvitedAt                   *time.Time `json:"invited_at,omitempty" db:"invited_at"`
-	LastSmsSent                 *time.Time `json:"last_sms_sent,omitempty" db:"last_sms_sent"`
-	InvitationSentAt            *time.Time `json:"invitation_sent_at" db:"invitation_sent_at"`
->>>>>>> df9ccc47
+	InvitationSentAt                  *time.Time `json:"invitation_sent_at" db:"invitation_sent_at"`
 	ReceiverWalletStats
 }
 
@@ -506,7 +500,6 @@
 	return &receiverWallets, nil
 }
 
-<<<<<<< HEAD
 func (rw *ReceiverWalletModel) UpdateAnchorPlatformTransactionSyncedAt(ctx context.Context, receiverWalletID ...string) ([]ReceiverWallet, error) {
 	const query = `
 		UPDATE
@@ -531,7 +524,8 @@
 	}
 
 	return receiverWallets, nil
-=======
+}
+
 // RetryInvitationSMS sets null the invitation_sent_at of a receiver wallet.
 func (rw *ReceiverWalletModel) RetryInvitationSMS(ctx context.Context, sqlExec db.SQLExecuter, receiverWalletId string) (*ReceiverWallet, error) {
 	var receiverWallet ReceiverWallet
@@ -561,5 +555,4 @@
 	}
 
 	return &receiverWallet, nil
->>>>>>> df9ccc47
 }