--- conflicted
+++ resolved
@@ -224,26 +224,6 @@
 	return receiverWallets, nil
 }
 
-<<<<<<< HEAD
-func (rw *ReceiverWalletModel) GetAllPendingRegistration(ctx context.Context) ([]*ReceiverWallet, error) {
-	const query = `
-		SELECT
-			rw.id,
-			rw.invitation_sent_at,
-			r.id AS "receiver.id",
-			r.phone_number AS "receiver.phone_number",
-			r.email AS "receiver.email",
-			r.external_id AS "receiver.external_id",
-			w.id AS "wallet.id",
-			w.name AS "wallet.name"
-		FROM
-			receiver_wallets rw
-			INNER JOIN receivers r ON r.id = rw.receiver_id
-			INNER JOIN wallets w ON w.id = rw.wallet_id
-		WHERE
-			rw.status = 'READY'
-	`
-=======
 const getPendingRegistrationReceiverWalletsBaseQuery = `
 	SELECT
 		rw.id,
@@ -251,6 +231,7 @@
 		r.id AS "receiver.id",
 		r.phone_number AS "receiver.phone_number",
 		r.email AS "receiver.email",
+		r.external_id AS "receiver.external_id",
 		w.id AS "wallet.id",
 		w.name AS "wallet.name"
 	FROM
@@ -284,7 +265,6 @@
 
 func (rw *ReceiverWalletModel) GetAllPendingRegistrationByReceiverWalletIDs(ctx context.Context, sqlExec db.SQLExecuter, receiverWalletIDs []string) ([]*ReceiverWallet, error) {
 	query := fmt.Sprintf(getPendingRegistrationReceiverWalletsBaseQuery, "AND rw.id = ANY($2)")
->>>>>>> 1859c2e5
 
 	receiverWallets := make([]*ReceiverWallet, 0)
 	args := append(getPendingRegistrationReceiverWalletsBaseArgs, pq.Array(receiverWalletIDs))
