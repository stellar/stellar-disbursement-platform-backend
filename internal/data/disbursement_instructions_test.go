package data

import (
	"context"
<<<<<<< HEAD
	"errors"
=======
	"database/sql"
>>>>>>> cf6583fe
	"testing"

	"github.com/stellar/go/support/log"
	"github.com/stellar/stellar-disbursement-platform-backend/db"
	"github.com/stellar/stellar-disbursement-platform-backend/db/dbtest"
	"github.com/stellar/stellar-disbursement-platform-backend/internal/events"
	"github.com/stellar/stellar-disbursement-platform-backend/internal/events/schemas"
	"github.com/stellar/stellar-disbursement-platform-backend/stellar-multitenant/pkg/tenant"
	"github.com/stretchr/testify/assert"
	"github.com/stretchr/testify/mock"
	"github.com/stretchr/testify/require"
)

func Test_DisbursementInstructionModel_ProcessAll(t *testing.T) {
	dbt := dbtest.Open(t)
	defer dbt.Close()

	dbConnectionPool, outerErr := db.OpenDBConnectionPool(dbt.DSN)
	require.NoError(t, outerErr)
	defer dbConnectionPool.Close()

	ctx := context.Background()
	eventProducerMock := events.MockProducer{}
	tnt := tenant.Tenant{ID: "tenant-id"}

	ctx = tenant.SaveTenantInContext(ctx, &tnt)

	asset := CreateAssetFixture(t, ctx, dbConnectionPool, "USDC", "GA5ZSEJYB37JRC5AVCIA5MOP4RHTM335X2KGX3IHOJAPP5RE34K4KZVV")
	country := CreateCountryFixture(t, ctx, dbConnectionPool, "FRA", "France")
	wallet := CreateWalletFixture(t, ctx, dbConnectionPool, "wallet1", "https://www.wallet.com", "www.wallet.com", "wallet1://")

	disbursement := CreateDraftDisbursementFixture(t, ctx, dbConnectionPool, &DisbursementModel{dbConnectionPool: dbConnectionPool}, Disbursement{
		Name:    "disbursement1",
		Asset:   asset,
		Country: country,
		Wallet:  wallet,
	})

	di := NewDisbursementInstructionModel(dbConnectionPool)

	instruction1 := DisbursementInstruction{
		Phone:             "+380-12-345-671",
		Amount:            "100.01",
		ID:                "123456781",
		VerificationValue: "1990-01-01",
	}

	instruction2 := DisbursementInstruction{
		Phone:             "+380-12-345-672",
		Amount:            "100.02",
		ID:                "123456782",
		VerificationValue: "1990-01-02",
	}

	externalPaymentID := "abc123"
	instruction3 := DisbursementInstruction{
		Phone:             "+380-12-345-673",
		Amount:            "100.03",
		ID:                "123456783",
		VerificationValue: "1990-01-03",
		ExternalPaymentId: &externalPaymentID,
	}
	instructions := []*DisbursementInstruction{&instruction1, &instruction2, &instruction3}
	expectedPhoneNumbers := []string{instruction1.Phone, instruction2.Phone, instruction3.Phone}
	expectedExternalIDs := []string{instruction1.ID, instruction2.ID, instruction3.ID}
	expectedPayments := []string{instruction1.Amount, instruction2.Amount, instruction3.Amount}
	expectedExternalPaymentIDs := []string{*instruction3.ExternalPaymentId}

	disbursementUpdate := &DisbursementUpdate{
		ID:          disbursement.ID,
		FileName:    "instructions.csv",
		FileContent: CreateInstructionsFixture(t, instructions),
	}

	t.Run("success", func(t *testing.T) {
		var eventData []schemas.EventReceiverWalletSMSInvitationData
		eventProducerMock.
			On("WriteMessages", ctx, mock.AnythingOfType("[]events.Message")).
			Run(func(args mock.Arguments) {
				msgs := args.Get(1).([]events.Message)
				require.Len(t, msgs, 1)

				msg := msgs[0]

				assert.Equal(t, events.ReceiverWalletNewInvitationTopic, msg.Topic)
				assert.Equal(t, disbursement.ID, msg.Key)
				assert.Equal(t, events.BatchReceiverWalletSMSInvitationType, msg.Type)
				assert.Equal(t, tnt.ID, msg.TenantID)

				var ok bool
				eventData, ok = msg.Data.([]schemas.EventReceiverWalletSMSInvitationData)
				require.True(t, ok)
				assert.Len(t, eventData, 3)
			}).
			Return(nil).
			Once()

		err := di.ProcessAll(ctx, "user-id", instructions, disbursement, disbursementUpdate, MaxInstructionsPerDisbursement, &eventProducerMock)
		require.NoError(t, err)

		// Verify Receivers
		receivers, err := di.receiverModel.GetByPhoneNumbers(ctx, dbConnectionPool, []string{instruction1.Phone, instruction2.Phone, instruction3.Phone})
		require.NoError(t, err)
		assertEqualReceivers(t, expectedPhoneNumbers, expectedExternalIDs, receivers)

		// Verify ReceiverVerifications
		receiverVerifications, err := di.receiverVerificationModel.GetByReceiverIDsAndVerificationField(ctx, dbConnectionPool, []string{receivers[0].ID, receivers[1].ID, receivers[2].ID}, VerificationFieldDateOfBirth)
		require.NoError(t, err)
		assertEqualVerifications(t, instructions, receiverVerifications, receivers)

		// Verify ReceiverWallets
		receiverWallets, err := di.receiverWalletModel.GetByReceiverIDsAndWalletID(ctx, dbConnectionPool, []string{receivers[0].ID, receivers[1].ID, receivers[2].ID}, wallet.ID)
		require.NoError(t, err)
		assert.Len(t, receiverWallets, len(receivers))

		expectedEventData := make([]schemas.EventReceiverWalletSMSInvitationData, 0, len(receivers))
		for _, receiverWallet := range receiverWallets {
			assert.Equal(t, wallet.ID, receiverWallet.Wallet.ID)
			assert.Equal(t, DraftReceiversWalletStatus, receiverWallet.Status)
			expectedEventData = append(expectedEventData, schemas.EventReceiverWalletSMSInvitationData{ReceiverWalletID: receiverWallet.ID})
		}

		// Verify Payments
		actualPayments := GetPaymentsByDisbursementID(t, ctx, dbConnectionPool, disbursement.ID)
		assert.Equal(t, expectedPayments, actualPayments)

		actualExternalPaymentIDs := GetExternalPaymentIDsByDisbursementID(t, ctx, dbConnectionPool, disbursement.ID)
		assert.Equal(t, expectedExternalPaymentIDs, actualExternalPaymentIDs)

		// Verify Disbursement
		actualDisbursement, err := di.disbursementModel.Get(ctx, dbConnectionPool, disbursement.ID)
		require.NoError(t, err)
		require.Equal(t, ReadyDisbursementStatus, actualDisbursement.Status)
		require.Equal(t, disbursementUpdate.FileContent, actualDisbursement.FileContent)
		require.Equal(t, disbursementUpdate.FileName, actualDisbursement.FileName)

		// Verify the published events
		assert.Equal(t, expectedEventData, eventData)
	})

	t.Run("success - Not confirmed Verification Value updated", func(t *testing.T) {
		DeleteAllPaymentsFixtures(t, ctx, dbConnectionPool)
		DeleteAllReceiverVerificationFixtures(t, ctx, dbConnectionPool)
		DeleteAllReceiverWalletsFixtures(t, ctx, dbConnectionPool)
		DeleteAllReceiversFixtures(t, ctx, dbConnectionPool)

		eventProducerMock.
			On("WriteMessages", ctx, mock.AnythingOfType("[]events.Message")).
			Run(func(args mock.Arguments) {
				msgs := args.Get(1).([]events.Message)
				require.Len(t, msgs, 1)

				msg := msgs[0]

				assert.Equal(t, events.ReceiverWalletNewInvitationTopic, msg.Topic)
				assert.Equal(t, disbursement.ID, msg.Key)
				assert.Equal(t, events.BatchReceiverWalletSMSInvitationType, msg.Type)
				assert.Equal(t, tnt.ID, msg.TenantID)

				eventData := msg.Data.([]schemas.EventReceiverWalletSMSInvitationData)
				assert.Len(t, eventData, 3)
			}).
			Return(nil).
			Once().
			On("WriteMessages", ctx, mock.AnythingOfType("[]events.Message")).
			Run(func(args mock.Arguments) {
				msgs := args.Get(1).([]events.Message)
				require.Len(t, msgs, 1)

				msg := msgs[0]

				assert.Equal(t, events.ReceiverWalletNewInvitationTopic, msg.Topic)
				assert.Equal(t, disbursement.ID, msg.Key)
				assert.Equal(t, events.BatchReceiverWalletSMSInvitationType, msg.Type)
				assert.Equal(t, tnt.ID, msg.TenantID)

				eventData := msg.Data.([]schemas.EventReceiverWalletSMSInvitationData)
				assert.Len(t, eventData, 0)
			}).
			Return(nil).
			Once()

		// process instructions for the first time
		err := di.ProcessAll(ctx, "user-id", instructions, disbursement, disbursementUpdate, MaxInstructionsPerDisbursement, &eventProducerMock)
		require.NoError(t, err)

		instruction1.VerificationValue = "1990-01-04"
		err = di.ProcessAll(ctx, "user-id", instructions, disbursement, disbursementUpdate, MaxInstructionsPerDisbursement, &eventProducerMock)
		require.NoError(t, err)

		// Verify Receivers
		receivers, err := di.receiverModel.GetByPhoneNumbers(ctx, dbConnectionPool, []string{instruction1.Phone, instruction2.Phone, instruction3.Phone})
		require.NoError(t, err)
		assertEqualReceivers(t, expectedPhoneNumbers, expectedExternalIDs, receivers)

		// Verify ReceiverVerifications
		receiverVerifications, err := di.receiverVerificationModel.GetByReceiverIDsAndVerificationField(ctx, dbConnectionPool, []string{receivers[0].ID, receivers[1].ID, receivers[2].ID}, VerificationFieldDateOfBirth)
		require.NoError(t, err)
		assertEqualVerifications(t, instructions, receiverVerifications, receivers)

		// Verify Disbursement
		actualDisbursement, err := di.disbursementModel.Get(ctx, dbConnectionPool, disbursement.ID)
		require.NoError(t, err)
		require.Equal(t, ReadyDisbursementStatus, actualDisbursement.Status)
		require.Equal(t, disbursementUpdate.FileContent, actualDisbursement.FileContent)
		require.Equal(t, disbursementUpdate.FileName, actualDisbursement.FileName)
	})

	t.Run("success - existing receiver wallet", func(t *testing.T) {
		// New instructions
		readyDisbursement := CreateDisbursementFixture(t, ctx, dbConnectionPool, &DisbursementModel{dbConnectionPool: dbConnectionPool}, &Disbursement{
			Name:    "readyDisbursement",
			Country: country,
			Wallet:  wallet,
			Asset:   asset,
			Status:  ReadyDisbursementStatus,
		})

		newInstruction1 := DisbursementInstruction{
			Phone:             "+380-12-345-674",
			Amount:            "100.04",
			ID:                "123456784",
			VerificationValue: "1990-01-04",
		}

		newInstruction2 := DisbursementInstruction{
			Phone:             "+380-12-345-675",
			Amount:            "100.05",
			ID:                "123456785",
			VerificationValue: "1990-01-05",
		}

		newInstruction3 := DisbursementInstruction{
			Phone:             "+380-12-345-676",
			Amount:            "100.06",
			ID:                "123456786",
			VerificationValue: "1990-01-06",
		}
		newInstructions := []*DisbursementInstruction{&newInstruction1, &newInstruction2, &newInstruction3}
		newExpectedPhoneNumbers := []string{newInstruction1.Phone, newInstruction2.Phone, newInstruction3.Phone}
		newExpectedExternalIDs := []string{newInstruction1.ID, newInstruction2.ID, newInstruction3.ID}

		readyDisbursementUpdate := &DisbursementUpdate{
			ID:          readyDisbursement.ID,
			FileName:    "newInstructions.csv",
			FileContent: CreateInstructionsFixture(t, newInstructions),
		}

		var eventDataFirstRun, eventDataLastRun, expectedEventDataFirstRun, expectedEventDataLastRun []schemas.EventReceiverWalletSMSInvitationData
		eventProducerMock.
			On("WriteMessages", ctx, mock.AnythingOfType("[]events.Message")).
			Run(func(args mock.Arguments) {
				msgs := args.Get(1).([]events.Message)
				require.Len(t, msgs, 1)

				msg := msgs[0]

				assert.Equal(t, events.ReceiverWalletNewInvitationTopic, msg.Topic)
				assert.Equal(t, readyDisbursement.ID, msg.Key)
				assert.Equal(t, events.BatchReceiverWalletSMSInvitationType, msg.Type)
				assert.Equal(t, tnt.ID, msg.TenantID)

				var ok bool
				eventDataFirstRun, ok = msg.Data.([]schemas.EventReceiverWalletSMSInvitationData)
				require.True(t, ok)
				assert.Len(t, eventDataFirstRun, 3)
			}).
			Return(nil).
			Once().
			On("WriteMessages", ctx, mock.AnythingOfType("[]events.Message")).
			Run(func(args mock.Arguments) {
				msgs := args.Get(1).([]events.Message)
				require.Len(t, msgs, 1)

				msg := msgs[0]

				assert.Equal(t, events.ReceiverWalletNewInvitationTopic, msg.Topic)
				assert.Equal(t, readyDisbursement.ID, msg.Key)
				assert.Equal(t, events.BatchReceiverWalletSMSInvitationType, msg.Type)
				assert.Equal(t, tnt.ID, msg.TenantID)

				var ok bool
				eventDataLastRun, ok = msg.Data.([]schemas.EventReceiverWalletSMSInvitationData)
				require.True(t, ok)
				assert.Len(t, eventDataLastRun, 2)
			}).
			Return(nil).
			Once()

		err := di.ProcessAll(ctx, "user-id", newInstructions, readyDisbursement, readyDisbursementUpdate, MaxInstructionsPerDisbursement, &eventProducerMock)
		require.NoError(t, err)

		receivers, err := di.receiverModel.GetByPhoneNumbers(ctx, dbConnectionPool, []string{newInstruction1.Phone, newInstruction2.Phone, newInstruction3.Phone})
		require.NoError(t, err)
		assertEqualReceivers(t, newExpectedPhoneNumbers, newExpectedExternalIDs, receivers)

		receiverWallets, err := di.receiverWalletModel.GetByReceiverIDsAndWalletID(ctx, dbConnectionPool, []string{receivers[0].ID, receivers[1].ID, receivers[2].ID}, wallet.ID)
		require.NoError(t, err)

		// Set invitation_sent_at = NOW()
		for _, receiverWallet := range receiverWallets {
			result, updateErr := dbConnectionPool.ExecContext(ctx, "UPDATE receiver_wallets SET invitation_sent_at = NOW() WHERE id = $1", receiverWallet.ID)
			require.NoError(t, updateErr)
			updatedRowsAffected, rowsErr := result.RowsAffected()
			require.NoError(t, rowsErr)
			assert.Equal(t, int64(1), updatedRowsAffected)
			expectedEventDataFirstRun = append(expectedEventDataFirstRun, schemas.EventReceiverWalletSMSInvitationData{ReceiverWalletID: receiverWallet.ID})
		}

		// Update Receiver Waller Status to Ready
		err = di.receiverWalletModel.UpdateStatusByDisbursementID(ctx, dbConnectionPool, readyDisbursement.ID, DraftReceiversWalletStatus, ReadyReceiversWalletStatus)
		require.NoError(t, err)

		// receivers[2] - Update Receiver Waller Status to Registered
		result, err := dbConnectionPool.ExecContext(ctx, "UPDATE receiver_wallets SET status = $1 WHERE receiver_id = $2", RegisteredReceiversWalletStatus, receivers[2].ID)
		require.NoError(t, err)
		updatedRowsAffected, err := result.RowsAffected()
		require.NoError(t, err)
		assert.Equal(t, int64(1), updatedRowsAffected)

		receiverWallets, err = di.receiverWalletModel.GetByReceiverIDsAndWalletID(ctx, dbConnectionPool, []string{receivers[0].ID, receivers[1].ID, receivers[2].ID}, wallet.ID)
		require.NoError(t, err)
		for _, receiverWallet := range receiverWallets {
			assert.Equal(t, wallet.ID, receiverWallet.Wallet.ID)
			assert.NotNil(t, receiverWallet.InvitationSentAt)
		}

		err = di.ProcessAll(ctx, "user-id", newInstructions, readyDisbursement, readyDisbursementUpdate, MaxInstructionsPerDisbursement, &eventProducerMock)
		require.NoError(t, err)

		// Verify ReceiverWallets
		receiverWallets, err = di.receiverWalletModel.GetByReceiverIDsAndWalletID(ctx, dbConnectionPool, []string{receivers[0].ID, receivers[1].ID}, wallet.ID)
		require.NoError(t, err)
		assert.Len(t, receiverWallets, 2)
		for _, receiverWallet := range receiverWallets {
			assert.Equal(t, ReadyReceiversWalletStatus, receiverWallet.Status)
			assert.Nil(t, receiverWallet.InvitationSentAt)
			expectedEventDataLastRun = append(expectedEventDataLastRun, schemas.EventReceiverWalletSMSInvitationData{ReceiverWalletID: receiverWallet.ID})
		}

		receiverWallets, err = di.receiverWalletModel.GetByReceiverIDsAndWalletID(ctx, dbConnectionPool, []string{receivers[2].ID}, wallet.ID)
		require.NoError(t, err)
		assert.Len(t, receiverWallets, 1)
		assert.Equal(t, RegisteredReceiversWalletStatus, receiverWallets[0].Status)
		assert.NotNil(t, receiverWallets[0].InvitationSentAt)

		// Verify event messages published
		assert.Equal(t, expectedEventDataFirstRun, eventDataFirstRun)
		assert.Equal(t, expectedEventDataLastRun, eventDataLastRun)
	})

	t.Run("failure - Too many instructions", func(t *testing.T) {
		err := di.ProcessAll(ctx, "user-id", instructions, disbursement, disbursementUpdate, 2, &eventProducerMock)
		require.EqualError(t, err, "maximum number of instructions exceeded")
	})

	t.Run("failure - Confirmed Verification Value not matching", func(t *testing.T) {
		DeleteAllPaymentsFixtures(t, ctx, dbConnectionPool)
		DeleteAllReceiverVerificationFixtures(t, ctx, dbConnectionPool)
		DeleteAllReceiverWalletsFixtures(t, ctx, dbConnectionPool)
		DeleteAllReceiversFixtures(t, ctx, dbConnectionPool)

		eventProducerMock.
			On("WriteMessages", ctx, mock.AnythingOfType("[]events.Message")).
			Run(func(args mock.Arguments) {
				msgs := args.Get(1).([]events.Message)
				require.Len(t, msgs, 1)

				msg := msgs[0]

				assert.Equal(t, events.ReceiverWalletNewInvitationTopic, msg.Topic)
				assert.Equal(t, disbursement.ID, msg.Key)
				assert.Equal(t, events.BatchReceiverWalletSMSInvitationType, msg.Type)
				assert.Equal(t, tnt.ID, msg.TenantID)

				eventData := msg.Data.([]schemas.EventReceiverWalletSMSInvitationData)
				assert.Len(t, eventData, 3)
			}).
			Return(nil).
			Once()

		// process instructions for the first time
		err := di.ProcessAll(ctx, "user-id", instructions, disbursement, disbursementUpdate, MaxInstructionsPerDisbursement, &eventProducerMock)
		require.NoError(t, err)

		receivers, err := di.receiverModel.GetByPhoneNumbers(ctx, dbConnectionPool, []string{instruction1.Phone, instruction2.Phone, instruction3.Phone})
		require.NoError(t, err)
		receiversMap := make(map[string]*Receiver)
		for _, receiver := range receivers {
			receiversMap[receiver.PhoneNumber] = receiver
		}

		// confirm a verification
		ConfirmVerificationForRecipient(t, ctx, dbConnectionPool, receiversMap[instruction1.Phone].ID)

		// process instructions with mismatched verification values
		instruction1.VerificationValue = "1990-01-07"
		err = di.ProcessAll(ctx, "user-id", instructions, disbursement, disbursementUpdate, MaxInstructionsPerDisbursement, &eventProducerMock)
		require.Error(t, err)
		assert.EqualError(t, err, "running atomic function in RunInTransactionWithResult: receiver verification mismatch: receiver verification for +380-12-345-671 doesn't match")
	})

	t.Run("failure - error writing message", func(t *testing.T) {
		DeleteAllPaymentsFixtures(t, ctx, dbConnectionPool)
		DeleteAllReceiverVerificationFixtures(t, ctx, dbConnectionPool)
		DeleteAllReceiverWalletsFixtures(t, ctx, dbConnectionPool)
		DeleteAllReceiversFixtures(t, ctx, dbConnectionPool)

		eventProducerMock.
			On("WriteMessages", ctx, mock.AnythingOfType("[]events.Message")).
			Run(func(args mock.Arguments) {
				msgs := args.Get(1).([]events.Message)
				require.Len(t, msgs, 1)

				msg := msgs[0]

				assert.Equal(t, events.ReceiverWalletNewInvitationTopic, msg.Topic)
				assert.Equal(t, disbursement.ID, msg.Key)
				assert.Equal(t, events.BatchReceiverWalletSMSInvitationType, msg.Type)
				assert.Equal(t, tnt.ID, msg.TenantID)

				eventData, ok := msg.Data.([]schemas.EventReceiverWalletSMSInvitationData)
				require.True(t, ok)
				assert.Len(t, eventData, 3)
			}).
			Return(errors.New("unexpected error")).
			Once()

		err := di.ProcessAll(ctx, "user-id", instructions, disbursement, disbursementUpdate, MaxInstructionsPerDisbursement, &eventProducerMock)
		assert.Error(t, err)

		// Assert no receivers were registered
		receivers, err := di.receiverModel.GetByPhoneNumbers(ctx, dbConnectionPool, []string{instruction1.Phone, instruction2.Phone, instruction3.Phone})
		require.NoError(t, err)
		assert.Empty(t, receivers)
	})

	t.Run("logs when couldn't write message because EventProducer is nil", func(t *testing.T) {
		DeleteAllPaymentsFixtures(t, ctx, dbConnectionPool)
		DeleteAllReceiverVerificationFixtures(t, ctx, dbConnectionPool)
		DeleteAllReceiverWalletsFixtures(t, ctx, dbConnectionPool)
		DeleteAllReceiversFixtures(t, ctx, dbConnectionPool)

		getEntries := log.DefaultLogger.StartTest(log.ErrorLevel)

		err := di.ProcessAll(ctx, "user-id", instructions, disbursement, disbursementUpdate, MaxInstructionsPerDisbursement, nil)
		require.NoError(t, err)

		// Assert no receivers were registered
		receivers, err := di.receiverModel.GetByPhoneNumbers(ctx, dbConnectionPool, []string{instruction1.Phone, instruction2.Phone, instruction3.Phone})
		require.NoError(t, err)
		assert.Len(t, receivers, 3)

		entries := getEntries()
		require.Len(t, entries, 1)
		assert.Contains(t, entries[0].Message, "Message{")
	})

	t.Run("failure - getting tenant from context", func(t *testing.T) {
		DeleteAllPaymentsFixtures(t, ctx, dbConnectionPool)
		DeleteAllReceiverVerificationFixtures(t, ctx, dbConnectionPool)
		DeleteAllReceiverWalletsFixtures(t, ctx, dbConnectionPool)
		DeleteAllReceiversFixtures(t, ctx, dbConnectionPool)

		ctxWithoutTenant := context.Background()

		err := di.ProcessAll(ctxWithoutTenant, "user-id", instructions, disbursement, disbursementUpdate, MaxInstructionsPerDisbursement, &eventProducerMock)
		assert.EqualError(t, err, "running atomic function in RunInTransactionWithResult: creating event producer message: getting tenant from context: tenant not found in context")

		// Assert no receivers were registered
		receivers, err := di.receiverModel.GetByPhoneNumbers(ctxWithoutTenant, dbConnectionPool, []string{instruction1.Phone, instruction2.Phone, instruction3.Phone})
		require.NoError(t, err)
		assert.Empty(t, receivers)
	})

	eventProducerMock.AssertExpectations(t)
}

func assertEqualReceivers(t *testing.T, expectedPhones, expectedExternalIDs []string, actualReceivers []*Receiver) {
	assert.Len(t, actualReceivers, len(expectedPhones))

	for _, actual := range actualReceivers {
		assert.Contains(t, expectedPhones, actual.PhoneNumber)
		assert.Contains(t, expectedExternalIDs, actual.ExternalID)
	}
}

func assertEqualVerifications(t *testing.T, expectedInstructions []*DisbursementInstruction, actualVerifications []*ReceiverVerification, receivers []*Receiver) {
	assert.Len(t, actualVerifications, len(expectedInstructions))

	instructionsMap := make(map[string]*DisbursementInstruction)
	for _, instruction := range expectedInstructions {
		instructionsMap[instruction.Phone] = instruction
	}
	phonesByReceiverId := make(map[string]string)
	for _, receiver := range receivers {
		phonesByReceiverId[receiver.ID] = receiver.PhoneNumber
	}

	for _, actual := range actualVerifications {
		instruction := instructionsMap[phonesByReceiverId[actual.ReceiverID]]
		verified := CompareVerificationValue(actual.HashedValue, instruction.VerificationValue)
		assert.True(t, verified)
	}
}

func ConfirmVerificationForRecipient(t *testing.T, ctx context.Context, dbConnectionPool db.DBConnectionPool, receiverID string) {
	query := `
		UPDATE
			receiver_verifications
		SET
			confirmed_at = now()
		WHERE
			receiver_id = $1
		`
	_, err := dbConnectionPool.ExecContext(ctx, query, receiverID)
	require.NoError(t, err)
}

func GetPaymentsByDisbursementID(t *testing.T, ctx context.Context, dbConnectionPool db.DBConnectionPool, disbursementID string) []string {
	query := `
		SELECT
			ROUND(p.amount, 2)
		FROM
			payments p
			WHERE p.disbursement_id = $1
		`
	var payments []string
	err := dbConnectionPool.SelectContext(ctx, &payments, query, disbursementID)
	require.NoError(t, err)
	return payments
}

func GetExternalPaymentIDsByDisbursementID(t *testing.T, ctx context.Context, dbConnectionPool db.DBConnectionPool, disbursementID string) []string {
	query := `
	SELECT
		p.external_payment_id
	FROM	
		payments p
		WHERE p.disbursement_id = $1
	`
	var externalPaymentIDRefs []sql.NullString
	err := dbConnectionPool.SelectContext(ctx, &externalPaymentIDRefs, query, disbursementID)
	require.NoError(t, err)

	var externalPaymentIDs []string
	for _, v := range externalPaymentIDRefs {
		if v.String != "" {
			externalPaymentIDs = append(externalPaymentIDs, v.String)
		}
	}

	return externalPaymentIDs
}<|MERGE_RESOLUTION|>--- conflicted
+++ resolved
@@ -2,11 +2,8 @@
 
 import (
 	"context"
-<<<<<<< HEAD
+	"database/sql"
 	"errors"
-=======
-	"database/sql"
->>>>>>> cf6583fe
 	"testing"
 
 	"github.com/stellar/go/support/log"
