package data

import (
	"context"
	"database/sql"
	"testing"

	"github.com/stellar/stellar-disbursement-platform-backend/db"
	"github.com/stellar/stellar-disbursement-platform-backend/db/dbtest"
	"github.com/stretchr/testify/assert"
	"github.com/stretchr/testify/require"
)

func Test_DisbursementInstructionModel_ProcessAll(t *testing.T) {
	dbt := dbtest.Open(t)
	defer dbt.Close()

	dbConnectionPool, outerErr := db.OpenDBConnectionPool(dbt.DSN)
	require.NoError(t, outerErr)
	defer dbConnectionPool.Close()

	ctx := context.Background()

	asset := CreateAssetFixture(t, ctx, dbConnectionPool, "USDC", "GA5ZSEJYB37JRC5AVCIA5MOP4RHTM335X2KGX3IHOJAPP5RE34K4KZVV")
	country := CreateCountryFixture(t, ctx, dbConnectionPool, "FRA", "France")
	wallet := CreateWalletFixture(t, ctx, dbConnectionPool, "wallet1", "https://www.wallet.com", "www.wallet.com", "wallet1://")

	disbursement := CreateDraftDisbursementFixture(t, ctx, dbConnectionPool, &DisbursementModel{dbConnectionPool: dbConnectionPool}, Disbursement{
		Name:    "disbursement1",
		Asset:   asset,
		Country: country,
		Wallet:  wallet,
	})

	di := NewDisbursementInstructionModel(dbConnectionPool)

	instruction1 := DisbursementInstruction{
		Phone:             "+380-12-345-671",
		Amount:            "100.01",
		ID:                "123456781",
		VerificationValue: "1990-01-01",
	}

	instruction2 := DisbursementInstruction{
		Phone:             "+380-12-345-672",
		Amount:            "100.02",
		ID:                "123456782",
		VerificationValue: "1990-01-02",
	}

	externalPaymentID := "abc123"
	instruction3 := DisbursementInstruction{
		Phone:             "+380-12-345-673",
		Amount:            "100.03",
		ID:                "123456783",
		VerificationValue: "1990-01-03",
		ExternalPaymentId: &externalPaymentID,
	}
	instructions := []*DisbursementInstruction{&instruction1, &instruction2, &instruction3}
	expectedPhoneNumbers := []string{instruction1.Phone, instruction2.Phone, instruction3.Phone}
	expectedExternalIDs := []string{instruction1.ID, instruction2.ID, instruction3.ID}
	expectedPayments := []string{instruction1.Amount, instruction2.Amount, instruction3.Amount}
	expectedExternalPaymentIDs := []string{*instruction3.ExternalPaymentId}

	disbursementUpdate := &DisbursementUpdate{
		ID:          disbursement.ID,
		FileName:    "instructions.csv",
		FileContent: CreateInstructionsFixture(t, instructions),
	}

	t.Run("success", func(t *testing.T) {
		err := di.ProcessAll(ctx, "user-id", instructions, disbursement, disbursementUpdate, MaxInstructionsPerDisbursement)
		require.NoError(t, err)

		// Verify Receivers
		receivers, err := di.receiverModel.GetByPhoneNumbers(ctx, dbConnectionPool, []string{instruction1.Phone, instruction2.Phone, instruction3.Phone})
		require.NoError(t, err)
		assertEqualReceivers(t, expectedPhoneNumbers, expectedExternalIDs, receivers)

		// Verify ReceiverVerifications
		receiverVerifications, err := di.receiverVerificationModel.GetByReceiverIDsAndVerificationField(ctx, dbConnectionPool, []string{receivers[0].ID, receivers[1].ID, receivers[2].ID}, VerificationFieldDateOfBirth)
		require.NoError(t, err)
		assertEqualVerifications(t, instructions, receiverVerifications, receivers)

		// Verify ReceiverWallets
		receiverWallets, err := di.receiverWalletModel.GetByReceiverIDsAndWalletID(ctx, dbConnectionPool, []string{receivers[0].ID, receivers[1].ID, receivers[2].ID}, wallet.ID)
		require.NoError(t, err)
		assert.Len(t, receiverWallets, len(receivers))

		for _, receiverWallet := range receiverWallets {
			assert.Equal(t, wallet.ID, receiverWallet.Wallet.ID)
			assert.Equal(t, DraftReceiversWalletStatus, receiverWallet.Status)
		}

		// Verify Payments
		actualPayments := GetPaymentsByDisbursementID(t, ctx, dbConnectionPool, disbursement.ID)
		assert.Equal(t, expectedPayments, actualPayments)

		actualExternalPaymentIDs := GetExternalPaymentIDsByDisbursementID(t, ctx, dbConnectionPool, disbursement.ID)
		assert.Equal(t, expectedExternalPaymentIDs, actualExternalPaymentIDs)

		// Verify Disbursement
		actualDisbursement, err := di.disbursementModel.Get(ctx, dbConnectionPool, disbursement.ID)
		require.NoError(t, err)
		require.Equal(t, ReadyDisbursementStatus, actualDisbursement.Status)
		require.Equal(t, disbursementUpdate.FileContent, actualDisbursement.FileContent)
		require.Equal(t, disbursementUpdate.FileName, actualDisbursement.FileName)
	})

	t.Run("success - Not confirmed Verification Value updated", func(t *testing.T) {
		DeleteAllPaymentsFixtures(t, ctx, dbConnectionPool)
		DeleteAllReceiverVerificationFixtures(t, ctx, dbConnectionPool)
		DeleteAllReceiverWalletsFixtures(t, ctx, dbConnectionPool)
		DeleteAllReceiversFixtures(t, ctx, dbConnectionPool)

		// process instructions for the first time
		err := di.ProcessAll(ctx, "user-id", instructions, disbursement, disbursementUpdate, MaxInstructionsPerDisbursement)
		require.NoError(t, err)

		instruction1.VerificationValue = "1990-01-04"
		err = di.ProcessAll(ctx, "user-id", instructions, disbursement, disbursementUpdate, MaxInstructionsPerDisbursement)
		require.NoError(t, err)

		// Verify Receivers
		receivers, err := di.receiverModel.GetByPhoneNumbers(ctx, dbConnectionPool, []string{instruction1.Phone, instruction2.Phone, instruction3.Phone})
		require.NoError(t, err)
		assertEqualReceivers(t, expectedPhoneNumbers, expectedExternalIDs, receivers)

		// Verify ReceiverVerifications
		receiverVerifications, err := di.receiverVerificationModel.GetByReceiverIDsAndVerificationField(ctx, dbConnectionPool, []string{receivers[0].ID, receivers[1].ID, receivers[2].ID}, VerificationFieldDateOfBirth)
		require.NoError(t, err)
		assertEqualVerifications(t, instructions, receiverVerifications, receivers)

		// Verify Disbursement
		actualDisbursement, err := di.disbursementModel.Get(ctx, dbConnectionPool, disbursement.ID)
		require.NoError(t, err)
		require.Equal(t, ReadyDisbursementStatus, actualDisbursement.Status)
		require.Equal(t, disbursementUpdate.FileContent, actualDisbursement.FileContent)
		require.Equal(t, disbursementUpdate.FileName, actualDisbursement.FileName)
	})

	t.Run("success - existing receiver wallet", func(t *testing.T) {
		// New instructions
		readyDisbursement := CreateDisbursementFixture(t, ctx, dbConnectionPool, &DisbursementModel{dbConnectionPool: dbConnectionPool}, &Disbursement{
			Name:    "readyDisbursement",
			Country: country,
			Wallet:  wallet,
			Asset:   asset,
			Status:  ReadyDisbursementStatus,
		})

		newInstruction1 := DisbursementInstruction{
			Phone:             "+380-12-345-674",
			Amount:            "100.04",
			ID:                "123456784",
			VerificationValue: "1990-01-04",
		}

		newInstruction2 := DisbursementInstruction{
			Phone:             "+380-12-345-675",
			Amount:            "100.05",
			ID:                "123456785",
			VerificationValue: "1990-01-05",
		}

		newInstruction3 := DisbursementInstruction{
			Phone:             "+380-12-345-676",
			Amount:            "100.06",
			ID:                "123456786",
			VerificationValue: "1990-01-06",
		}
		newInstructions := []*DisbursementInstruction{&newInstruction1, &newInstruction2, &newInstruction3}
		newExpectedPhoneNumbers := []string{newInstruction1.Phone, newInstruction2.Phone, newInstruction3.Phone}
		newExpectedExternalIDs := []string{newInstruction1.ID, newInstruction2.ID, newInstruction3.ID}

		readyDisbursementUpdate := &DisbursementUpdate{
			ID:          readyDisbursement.ID,
			FileName:    "newInstructions.csv",
			FileContent: CreateInstructionsFixture(t, newInstructions),
		}

		err := di.ProcessAll(ctx, "user-id", newInstructions, readyDisbursement, readyDisbursementUpdate, MaxInstructionsPerDisbursement)
		require.NoError(t, err)

		receivers, err := di.receiverModel.GetByPhoneNumbers(ctx, dbConnectionPool, []string{newInstruction1.Phone, newInstruction2.Phone, newInstruction3.Phone})
		require.NoError(t, err)
		assertEqualReceivers(t, newExpectedPhoneNumbers, newExpectedExternalIDs, receivers)

		receiverWallets, err := di.receiverWalletModel.GetByReceiverIDsAndWalletID(ctx, dbConnectionPool, []string{receivers[0].ID, receivers[1].ID, receivers[2].ID}, wallet.ID)
		require.NoError(t, err)

		// Set invitation_sent_at = NOW()
		for _, receiverWallet := range receiverWallets {
			result, updateErr := dbConnectionPool.ExecContext(ctx, "UPDATE receiver_wallets SET invitation_sent_at = NOW() WHERE id = $1", receiverWallet.ID)
			require.NoError(t, updateErr)
			updatedRowsAffected, rowsErr := result.RowsAffected()
			require.NoError(t, rowsErr)
			assert.Equal(t, int64(1), updatedRowsAffected)
		}

		// Update Receiver Waller Status to Ready
		err = di.receiverWalletModel.UpdateStatusByDisbursementID(ctx, dbConnectionPool, readyDisbursement.ID, DraftReceiversWalletStatus, ReadyReceiversWalletStatus)
		require.NoError(t, err)

		// receivers[2] - Update Receiver Waller Status to Registered
		result, err := dbConnectionPool.ExecContext(ctx, "UPDATE receiver_wallets SET status = $1 WHERE receiver_id = $2", RegisteredReceiversWalletStatus, receivers[2].ID)
		require.NoError(t, err)
		updatedRowsAffected, err := result.RowsAffected()
		require.NoError(t, err)
		assert.Equal(t, int64(1), updatedRowsAffected)

		receiverWallets, err = di.receiverWalletModel.GetByReceiverIDsAndWalletID(ctx, dbConnectionPool, []string{receivers[0].ID, receivers[1].ID, receivers[2].ID}, wallet.ID)
		require.NoError(t, err)
		for _, receiverWallet := range receiverWallets {
			assert.Equal(t, wallet.ID, receiverWallet.Wallet.ID)
			assert.NotNil(t, receiverWallet.InvitationSentAt)
		}

		err = di.ProcessAll(ctx, "user-id", newInstructions, readyDisbursement, readyDisbursementUpdate, MaxInstructionsPerDisbursement)
		require.NoError(t, err)

		// Verify ReceiverWallets
		receiverWallets, err = di.receiverWalletModel.GetByReceiverIDsAndWalletID(ctx, dbConnectionPool, []string{receivers[0].ID, receivers[1].ID}, wallet.ID)
		require.NoError(t, err)
		assert.Len(t, receiverWallets, 2)
		for _, receiverWallet := range receiverWallets {
			assert.Equal(t, ReadyReceiversWalletStatus, receiverWallet.Status)
			assert.Nil(t, receiverWallet.InvitationSentAt)
		}

		receiverWallets, err = di.receiverWalletModel.GetByReceiverIDsAndWalletID(ctx, dbConnectionPool, []string{receivers[2].ID}, wallet.ID)
		require.NoError(t, err)
		assert.Len(t, receiverWallets, 1)
		assert.Equal(t, RegisteredReceiversWalletStatus, receiverWallets[0].Status)
		assert.NotNil(t, receiverWallets[0].InvitationSentAt)
	})

	t.Run("failure - Too many instructions", func(t *testing.T) {
		err := di.ProcessAll(ctx, "user-id", instructions, disbursement, disbursementUpdate, 2)
		require.EqualError(t, err, "maximum number of instructions exceeded")
	})

	t.Run("failure - Confirmed Verification Value not matching", func(t *testing.T) {
<<<<<<< HEAD
		DeleteAllPaymentsFixtures(t, ctx, dbConnectionPool)
		DeleteAllReceiverVerificationFixtures(t, ctx, dbConnectionPool)
		DeleteAllReceiverWalletsFixtures(t, ctx, dbConnectionPool)
		DeleteAllReceiversFixtures(t, ctx, dbConnectionPool)

=======
		instruction4 := DisbursementInstruction{
			Phone:             "+380-12-345-674",
			Amount:            "100.04",
			ID:                "123456784",
			VerificationValue: "1990-01-04",
			ExternalPaymentId: &externalPaymentID,
		}

		instruction5 := DisbursementInstruction{
			Phone:             "+380-12-345-675",
			Amount:            "100.05",
			ID:                "123456785",
			VerificationValue: "1990-01-05",
			ExternalPaymentId: &externalPaymentID,
		}

		instruction6 := DisbursementInstruction{
			Phone:             "+380-12-345-676",
			Amount:            "100.06",
			ID:                "123456786",
			VerificationValue: "1990-01-06",
			ExternalPaymentId: &externalPaymentID,
		}
>>>>>>> a1795825
		// process instructions for the first time
		err := di.ProcessAll(ctx, "user-id", instructions, disbursement, disbursementUpdate, MaxInstructionsPerDisbursement)
		require.NoError(t, err)

		receivers, err := di.receiverModel.GetByPhoneNumbers(ctx, dbConnectionPool, []string{instruction1.Phone, instruction2.Phone, instruction3.Phone, instruction4.Phone, instruction5.Phone, instruction6.Phone})
		require.NoError(t, err)
		receiversMap := make(map[string]*Receiver)
		for _, receiver := range receivers {
			receiversMap[receiver.PhoneNumber] = receiver
		}

		// confirm a verification
		ConfirmVerificationForRecipient(t, ctx, dbConnectionPool, receiversMap[instruction3.Phone].ID)

		// process instructions with mismatched verification values
		instruction3.VerificationValue = "1990-01-07"
		err = di.ProcessAll(ctx, "user-id", instructions, disbursement, disbursementUpdate, MaxInstructionsPerDisbursement)
		require.Error(t, err)
		assert.EqualError(t, err, "running atomic function in RunInTransactionWithResult: receiver verification mismatch: receiver verification for +380-12-345-673 doesn't match. Check line 3 on CSV file - Internal ID 123456783")
	})
}

func assertEqualReceivers(t *testing.T, expectedPhones, expectedExternalIDs []string, actualReceivers []*Receiver) {
	assert.Len(t, actualReceivers, len(expectedPhones))

	for _, actual := range actualReceivers {
		assert.Contains(t, expectedPhones, actual.PhoneNumber)
		assert.Contains(t, expectedExternalIDs, actual.ExternalID)
	}
}

func assertEqualVerifications(t *testing.T, expectedInstructions []*DisbursementInstruction, actualVerifications []*ReceiverVerification, receivers []*Receiver) {
	assert.Len(t, actualVerifications, len(expectedInstructions))

	instructionsMap := make(map[string]*DisbursementInstruction)
	for _, instruction := range expectedInstructions {
		instructionsMap[instruction.Phone] = instruction
	}
	phonesByReceiverId := make(map[string]string)
	for _, receiver := range receivers {
		phonesByReceiverId[receiver.ID] = receiver.PhoneNumber
	}

	for _, actual := range actualVerifications {
		instruction := instructionsMap[phonesByReceiverId[actual.ReceiverID]]
		verified := CompareVerificationValue(actual.HashedValue, instruction.VerificationValue)
		assert.True(t, verified)
	}
}

func ConfirmVerificationForRecipient(t *testing.T, ctx context.Context, dbConnectionPool db.DBConnectionPool, receiverID string) {
	query := `
		UPDATE
			receiver_verifications
		SET
			confirmed_at = now()
		WHERE
			receiver_id = $1
		`
	_, err := dbConnectionPool.ExecContext(ctx, query, receiverID)
	require.NoError(t, err)
}

func GetPaymentsByDisbursementID(t *testing.T, ctx context.Context, dbConnectionPool db.DBConnectionPool, disbursementID string) []string {
	query := `
		SELECT
			ROUND(p.amount, 2)
		FROM
			payments p
			WHERE p.disbursement_id = $1
		`
	var payments []string
	err := dbConnectionPool.SelectContext(ctx, &payments, query, disbursementID)
	require.NoError(t, err)
	return payments
}

func GetExternalPaymentIDsByDisbursementID(t *testing.T, ctx context.Context, dbConnectionPool db.DBConnectionPool, disbursementID string) []string {
	query := `
	SELECT
		p.external_payment_id
	FROM	
		payments p
		WHERE p.disbursement_id = $1
	`
	var externalPaymentIDRefs []sql.NullString
	err := dbConnectionPool.SelectContext(ctx, &externalPaymentIDRefs, query, disbursementID)
	require.NoError(t, err)

	var externalPaymentIDs []string
	for _, v := range externalPaymentIDRefs {
		if v.String != "" {
			externalPaymentIDs = append(externalPaymentIDs, v.String)
		}
	}

	return externalPaymentIDs
}<|MERGE_RESOLUTION|>--- conflicted
+++ resolved
@@ -241,13 +241,11 @@
 	})
 
 	t.Run("failure - Confirmed Verification Value not matching", func(t *testing.T) {
-<<<<<<< HEAD
 		DeleteAllPaymentsFixtures(t, ctx, dbConnectionPool)
 		DeleteAllReceiverVerificationFixtures(t, ctx, dbConnectionPool)
 		DeleteAllReceiverWalletsFixtures(t, ctx, dbConnectionPool)
 		DeleteAllReceiversFixtures(t, ctx, dbConnectionPool)
 
-=======
 		instruction4 := DisbursementInstruction{
 			Phone:             "+380-12-345-674",
 			Amount:            "100.04",
@@ -271,7 +269,7 @@
 			VerificationValue: "1990-01-06",
 			ExternalPaymentId: &externalPaymentID,
 		}
->>>>>>> a1795825
+
 		// process instructions for the first time
 		err := di.ProcessAll(ctx, "user-id", instructions, disbursement, disbursementUpdate, MaxInstructionsPerDisbursement)
 		require.NoError(t, err)
