package data

import (
	"context"
	"fmt"
	"strings"
	"testing"
	"time"

	"github.com/google/uuid"
	"github.com/stretchr/testify/assert"
	"github.com/stretchr/testify/require"

	"github.com/stellar/stellar-disbursement-platform-backend/db"
	"github.com/stellar/stellar-disbursement-platform-backend/db/dbtest"
)

func Test_DisbursementModelInsert(t *testing.T) {
	dbt := dbtest.Open(t)
	defer dbt.Close()
	dbConnectionPool, err := db.OpenDBConnectionPool(dbt.DSN)
	require.NoError(t, err)
	defer dbConnectionPool.Close()

	ctx := context.Background()

	disbursementModel := DisbursementModel{dbConnectionPool: dbConnectionPool}

	asset := CreateAssetFixture(t, ctx, dbConnectionPool, "USDC", "GA5ZSEJYB37JRC5AVCIA5MOP4RHTM335X2KGX3IHOJAPP5RE34K4KZVV")
	wallet := CreateWalletFixture(t, ctx, dbConnectionPool, "wallet1", "https://www.wallet.com", "www.wallet.com", "wallet1://")
	wallet.Assets = nil

	smsTemplate := "You have a new payment waiting for you from org x. Click on the link to register."

	disbursement := Disbursement{
		Name:   "disbursement",
		Status: DraftDisbursementStatus,
		StatusHistory: []DisbursementStatusHistoryEntry{
			{
				Status: DraftDisbursementStatus,
				UserID: "user1",
			},
		},
		Asset:                               asset,
		Wallet:                              wallet,
		VerificationField:                   VerificationTypeDateOfBirth,
		ReceiverRegistrationMessageTemplate: smsTemplate,
		RegistrationContactType:             RegistrationContactTypePhone,
	}

	t.Run("🔴 fails to insert disbursements with non-unique name", func(t *testing.T) {
		defer DeleteAllDisbursementFixtures(t, ctx, dbConnectionPool)

		_, err := disbursementModel.Insert(ctx, &disbursement)
		require.NoError(t, err)
		_, err = disbursementModel.Insert(ctx, &disbursement)
		require.Error(t, err)
		require.Equal(t, ErrRecordAlreadyExists, err)
	})

	t.Run("🟢 successfully insert disbursement", func(t *testing.T) {
		defer DeleteAllDisbursementFixtures(t, ctx, dbConnectionPool)

		id, err := disbursementModel.Insert(ctx, &disbursement)
		require.NoError(t, err)
		require.NotNil(t, id)

		actual, err := disbursementModel.Get(ctx, dbConnectionPool, id)
		require.NoError(t, err)

		assert.Equal(t, "disbursement", actual.Name)
		assert.Equal(t, DraftDisbursementStatus, actual.Status)
		assert.Equal(t, asset, actual.Asset)
		assert.Equal(t, wallet, actual.Wallet)
		assert.Equal(t, smsTemplate, actual.ReceiverRegistrationMessageTemplate)
		assert.Equal(t, 1, len(actual.StatusHistory))
		assert.Equal(t, DraftDisbursementStatus, actual.StatusHistory[0].Status)
		assert.Equal(t, "user1", actual.StatusHistory[0].UserID)
		assert.Equal(t, VerificationTypeDateOfBirth, actual.VerificationField)
	})

	t.Run("🟢 successfully insert disbursement (empty:[VerificationField,ReceiverRegistrationMessageTemplate])", func(t *testing.T) {
		defer DeleteAllDisbursementFixtures(t, ctx, dbConnectionPool)

		d := disbursement
		d.ReceiverRegistrationMessageTemplate = ""
		d.VerificationField = ""

		id, err := disbursementModel.Insert(ctx, &d)
		require.NoError(t, err)
		require.NotNil(t, id)

		actual, err := disbursementModel.Get(ctx, dbConnectionPool, id)
		require.NoError(t, err)

		assert.Equal(t, "disbursement", actual.Name)
		assert.Equal(t, DraftDisbursementStatus, actual.Status)
		assert.Equal(t, asset, actual.Asset)
		assert.Equal(t, wallet, actual.Wallet)
		assert.Empty(t, actual.ReceiverRegistrationMessageTemplate)
		assert.Equal(t, 1, len(actual.StatusHistory))
		assert.Equal(t, DraftDisbursementStatus, actual.StatusHistory[0].Status)
		assert.Equal(t, "user1", actual.StatusHistory[0].UserID)
		assert.Empty(t, actual.VerificationField)
	})
}

func Test_DisbursementModelCount(t *testing.T) {
	dbt := dbtest.Open(t)
	defer dbt.Close()

	dbConnectionPool, err := db.OpenDBConnectionPool(dbt.DSN)
	require.NoError(t, err)
	defer dbConnectionPool.Close()

	ctx := context.Background()

	disbursementModel := DisbursementModel{dbConnectionPool: dbConnectionPool}

	asset := CreateAssetFixture(t, ctx, dbConnectionPool, "USDC", "GA5ZSEJYB37JRC5AVCIA5MOP4RHTM335X2KGX3IHOJAPP5RE34K4KZVV")
	wallet := CreateWalletFixture(t, ctx, dbConnectionPool, "wallet1", "https://www.wallet.com", "www.wallet.com", "wallet1://")

	disbursement := Disbursement{
		Status: DraftDisbursementStatus,
		StatusHistory: []DisbursementStatusHistoryEntry{
			{
				Status: DraftDisbursementStatus,
				UserID: "user1",
			},
		},
		Asset:  asset,
		Wallet: wallet,
	}

	t.Run("returns 0 when no disbursements exist", func(t *testing.T) {
		DeleteAllDisbursementFixtures(t, ctx, dbConnectionPool)
		count, err := disbursementModel.Count(ctx, dbConnectionPool, &QueryParams{})
		require.NoError(t, err)
		assert.Equal(t, 0, count)
	})

	t.Run("returns count of disbursements", func(t *testing.T) {
		DeleteAllDisbursementFixtures(t, ctx, dbConnectionPool)

		disbursement.Name = "disbursement1"
		CreateDisbursementFixture(t, ctx, dbConnectionPool, &disbursementModel, &disbursement)

		disbursement.Name = "disbursement2"
		CreateDisbursementFixture(t, ctx, dbConnectionPool, &disbursementModel, &disbursement)

		count, err := disbursementModel.Count(ctx, dbConnectionPool, &QueryParams{})
		require.NoError(t, err)
		assert.Equal(t, 2, count)
	})

	t.Run("returns count of disbursements", func(t *testing.T) {
		DeleteAllDisbursementFixtures(t, ctx, dbConnectionPool)

		disbursement.Name = "disbursement1"
		CreateDisbursementFixture(t, ctx, dbConnectionPool, &disbursementModel, &disbursement)

		disbursement.Name = "disbursement2"
		CreateDisbursementFixture(t, ctx, dbConnectionPool, &disbursementModel, &disbursement)

		count, err := disbursementModel.Count(ctx, dbConnectionPool, &QueryParams{Query: "2"})
		require.NoError(t, err)
		assert.Equal(t, 1, count)
	})
}

func Test_DisbursementModelGet(t *testing.T) {
	dbt := dbtest.Open(t)
	defer dbt.Close()

	dbConnectionPool, err := db.OpenDBConnectionPool(dbt.DSN)
	require.NoError(t, err)
	defer dbConnectionPool.Close()

	ctx := context.Background()

	disbursementModel := DisbursementModel{dbConnectionPool: dbConnectionPool}

	asset := CreateAssetFixture(t, ctx, dbConnectionPool, "USDC", "GA5ZSEJYB37JRC5AVCIA5MOP4RHTM335X2KGX3IHOJAPP5RE34K4KZVV")
	wallet := CreateWalletFixture(t, ctx, dbConnectionPool, "wallet1", "https://www.wallet.com", "www.wallet.com", "wallet1://")

	disbursement := Disbursement{
		Name:   "disbursement1",
		Status: DraftDisbursementStatus,
		StatusHistory: []DisbursementStatusHistoryEntry{
			{
				Status: DraftDisbursementStatus,
				UserID: "user1",
			},
		},
		Asset:  asset,
		Wallet: wallet,
	}

	t.Run("returns error when disbursement does not exist", func(t *testing.T) {
		_, err := disbursementModel.Get(ctx, dbConnectionPool, "invalid")
		require.Error(t, err)
		require.Equal(t, ErrRecordNotFound, err)
	})

	t.Run("returns disbursement successfully", func(t *testing.T) {
		expected := CreateDisbursementFixture(t, ctx, dbConnectionPool, &disbursementModel, &disbursement)
		actual, err := disbursementModel.Get(ctx, dbConnectionPool, expected.ID)
		require.NoError(t, err)

		assert.Equal(t, *expected, *actual)
	})
}

func Test_DisbursementModelGetByName(t *testing.T) {
	dbt := dbtest.Open(t)
	defer dbt.Close()

	dbConnectionPool, err := db.OpenDBConnectionPool(dbt.DSN)
	require.NoError(t, err)
	defer dbConnectionPool.Close()

	ctx := context.Background()

	disbursementModel := DisbursementModel{dbConnectionPool: dbConnectionPool}

	asset := CreateAssetFixture(t, ctx, dbConnectionPool, "USDC", "GA5ZSEJYB37JRC5AVCIA5MOP4RHTM335X2KGX3IHOJAPP5RE34K4KZVV")
	wallet := CreateWalletFixture(t, ctx, dbConnectionPool, "wallet1", "https://www.wallet.com", "www.wallet.com", "wallet1://")

	disbursement := Disbursement{
		Name:   "disbursement1",
		Status: DraftDisbursementStatus,
		StatusHistory: []DisbursementStatusHistoryEntry{
			{
				Status: DraftDisbursementStatus,
				UserID: "user1",
			},
		},
		Asset:  asset,
		Wallet: wallet,
	}

	t.Run("returns error when disbursement does not exist", func(t *testing.T) {
		_, err := disbursementModel.GetByName(ctx, dbConnectionPool, "invalid")
		require.Error(t, err)
		require.Equal(t, ErrRecordNotFound, err)
	})

	t.Run("returns disbursement get by name successfully", func(t *testing.T) {
		expected := CreateDisbursementFixture(t, ctx, dbConnectionPool, &disbursementModel, &disbursement)
		actual, err := disbursementModel.GetByName(ctx, dbConnectionPool, expected.Name)
		require.NoError(t, err)

		assert.Equal(t, *expected, *actual)
	})
}

func Test_DisbursementModelGetAll(t *testing.T) {
	dbt := dbtest.Open(t)
	defer dbt.Close()
	dbConnectionPool, err := db.OpenDBConnectionPool(dbt.DSN)
	require.NoError(t, err)
	defer dbConnectionPool.Close()

	ctx := context.Background()

	disbursementModel := DisbursementModel{dbConnectionPool: dbConnectionPool}
	paymentModel := PaymentModel{dbConnectionPool: dbConnectionPool}

	asset := CreateAssetFixture(t, ctx, dbConnectionPool, "USDC", "GA5ZSEJYB37JRC5AVCIA5MOP4RHTM335X2KGX3IHOJAPP5RE34K4KZVV")
	wallet := CreateWalletFixture(t, ctx, dbConnectionPool, "wallet1", "https://www.wallet.com", "www.wallet.com", "wallet1://")

	disbursement := Disbursement{
		Status: DraftDisbursementStatus,
		StatusHistory: []DisbursementStatusHistoryEntry{
			{
				Status: DraftDisbursementStatus,
				UserID: "user1",
			},
		},
		Asset:  asset,
		Wallet: wallet,
	}

	t.Run("returns empty list when no disbursements exist", func(t *testing.T) {
		DeleteAllDisbursementFixtures(t, ctx, dbConnectionPool)
		disbursements, err := disbursementModel.GetAll(ctx, dbConnectionPool, &QueryParams{}, QueryTypeSelectPaginated)
		require.NoError(t, err)
		assert.Equal(t, 0, len(disbursements))
	})

	t.Run("returns disbursements successfully", func(t *testing.T) {
		DeleteAllDisbursementFixtures(t, ctx, dbConnectionPool)

		disbursement.Name = "disbursement1"
		expected1 := CreateDisbursementFixture(t, ctx, dbConnectionPool, &disbursementModel, &disbursement)

		disbursement.Name = "disbursement2"
		expected2 := CreateDisbursementFixture(t, ctx, dbConnectionPool, &disbursementModel, &disbursement)

		actualDisbursements, err := disbursementModel.GetAll(ctx, dbConnectionPool, &QueryParams{}, QueryTypeSelectPaginated)
		require.NoError(t, err)
		assert.Len(t, actualDisbursements, 2)
		assert.Equal(t, []*Disbursement{expected2, expected1}, actualDisbursements)
	})

	t.Run("returns disbursements successfully with limit", func(t *testing.T) {
		DeleteAllDisbursementFixtures(t, ctx, dbConnectionPool)

		disbursement.Name = "disbursement1"
		expected1 := CreateDisbursementFixture(t, ctx, dbConnectionPool, &disbursementModel, &disbursement)

		disbursement.Name = "disbursement2"
		CreateDisbursementFixture(t, ctx, dbConnectionPool, &disbursementModel, &disbursement)

		actualDisbursements, err := disbursementModel.GetAll(ctx, dbConnectionPool, &QueryParams{Page: 1, PageLimit: 1}, QueryTypeSelectPaginated)
		require.NoError(t, err)
		assert.Equal(t, 1, len(actualDisbursements))
		assert.Equal(t, []*Disbursement{expected1}, actualDisbursements)
	})

	t.Run("returns disbursements successfully with offset", func(t *testing.T) {
		DeleteAllDisbursementFixtures(t, ctx, dbConnectionPool)

		disbursement.Name = "disbursement1"
		CreateDisbursementFixture(t, ctx, dbConnectionPool, &disbursementModel, &disbursement)

		disbursement.Name = "disbursement2"
		expected2 := CreateDisbursementFixture(t, ctx, dbConnectionPool, &disbursementModel, &disbursement)

		actualDisbursements, err := disbursementModel.GetAll(ctx, dbConnectionPool, &QueryParams{Page: 2, PageLimit: 1}, QueryTypeSelectPaginated)
		require.NoError(t, err)
		assert.Equal(t, 1, len(actualDisbursements))
		assert.Equal(t, []*Disbursement{expected2}, actualDisbursements)
	})

	t.Run("returns disbursements successfully with order", func(t *testing.T) {
		DeleteAllDisbursementFixtures(t, ctx, dbConnectionPool)

		disbursement.Name = "disbursement1"
		expected1 := CreateDisbursementFixture(t, ctx, dbConnectionPool, &disbursementModel, &disbursement)

		disbursement.Name = "disbursement2"
		expected2 := CreateDisbursementFixture(t, ctx, dbConnectionPool, &disbursementModel, &disbursement)

		actualDisbursements, err := disbursementModel.GetAll(ctx, dbConnectionPool,
			&QueryParams{SortBy: SortFieldName, SortOrder: SortOrderDESC},
			QueryTypeSelectPaginated)
		require.NoError(t, err)
		assert.Equal(t, 2, len(actualDisbursements))
		assert.Equal(t, []*Disbursement{expected2, expected1}, actualDisbursements)
	})

	t.Run("returns disbursements successfully with filter", func(t *testing.T) {
		DeleteAllDisbursementFixtures(t, ctx, dbConnectionPool)

		disbursement.Name = "disbursement1"
		disbursement.Status = DraftDisbursementStatus
		expected1 := CreateDisbursementFixture(t, ctx, dbConnectionPool, &disbursementModel, &disbursement)

		disbursement.Name = "disbursement2"
		disbursement.Status = CompletedDisbursementStatus
		CreateDisbursementFixture(t, ctx, dbConnectionPool, &disbursementModel, &disbursement)

		filters := map[FilterKey]interface{}{
			FilterKeyStatus: []DisbursementStatus{DraftDisbursementStatus},
		}
		actualDisbursements, err := disbursementModel.GetAll(ctx, dbConnectionPool, &QueryParams{Filters: filters}, QueryTypeSelectPaginated)
		require.NoError(t, err)
		assert.Equal(t, 1, len(actualDisbursements))
		assert.Equal(t, []*Disbursement{expected1}, actualDisbursements)
	})

	t.Run("returns disbursements successfully with statuses parameter", func(t *testing.T) {
		DeleteAllDisbursementFixtures(t, ctx, dbConnectionPool)

		disbursement.Name = "disbursement1"
		disbursement.Status = DraftDisbursementStatus
		disbursement.CreatedAt = time.Date(2023, 1, 30, 0, 0, 0, 0, time.UTC)
		expected1 := CreateDisbursementFixture(t, ctx, dbConnectionPool, &disbursementModel, &disbursement)

		disbursement.Name = "disbursement2"
		disbursement.Status = CompletedDisbursementStatus
		disbursement.CreatedAt = time.Date(2023, 3, 30, 0, 0, 0, 0, time.UTC)
		expected2 := CreateDisbursementFixture(t, ctx, dbConnectionPool, &disbursementModel, &disbursement)

		filters := map[FilterKey]interface{}{
			FilterKeyStatus: []DisbursementStatus{DraftDisbursementStatus, CompletedDisbursementStatus},
		}
		actualDisbursements, err := disbursementModel.GetAll(ctx, dbConnectionPool,
			&QueryParams{Filters: filters, SortBy: SortFieldCreatedAt, SortOrder: SortOrderDESC},
			QueryTypeSelectPaginated)

		require.NoError(t, err)
		assert.Equal(t, 2, len(actualDisbursements))
		assert.Equal(t, []*Disbursement{expected2, expected1}, actualDisbursements)
	})

	t.Run("returns disbursements successfully with stats", func(t *testing.T) {
		DeleteAllDisbursementFixtures(t, ctx, dbConnectionPool)

		expectedDisbursement := CreateDisbursementFixture(t, ctx, dbConnectionPool, &disbursementModel, &disbursement)
		receiver := CreateReceiverFixture(t, ctx, dbConnectionPool, &Receiver{})
		receiverWallet := CreateReceiverWalletFixture(t, ctx, dbConnectionPool, receiver.ID, wallet.ID, DraftReceiversWalletStatus)
		CreatePaymentFixture(t, ctx, dbConnectionPool, &paymentModel, &Payment{
			ReceiverWallet: receiverWallet,
			Disbursement:   expectedDisbursement,
			Asset:          *asset,
			Amount:         "100",
			Status:         SuccessPaymentStatus,
		})
		CreatePaymentFixture(t, ctx, dbConnectionPool, &paymentModel, &Payment{
			ReceiverWallet: receiverWallet,
			Disbursement:   expectedDisbursement,
			Asset:          *asset,
			Amount:         "150.05",
			Status:         DraftPaymentStatus,
		})
		CreatePaymentFixture(t, ctx, dbConnectionPool, &paymentModel, &Payment{
			ReceiverWallet: receiverWallet,
			Disbursement:   expectedDisbursement,
			Asset:          *asset,
			Amount:         "020.50",
			Status:         FailedPaymentStatus,
		})
		CreatePaymentFixture(t, ctx, dbConnectionPool, &paymentModel, &Payment{
			ReceiverWallet: receiverWallet,
			Disbursement:   expectedDisbursement,
			Asset:          *asset,
			Amount:         "020.50",
			Status:         CanceledPaymentStatus,
		})

		expectedStats := &DisbursementStats{}
		expectedStats.TotalPayments = 4
		expectedStats.SuccessfulPayments = 1
		expectedStats.FailedPayments = 1
		expectedStats.CanceledPayments = 1
		expectedStats.RemainingPayments = 1
		expectedStats.TotalAmount = "291.05"
		expectedStats.AmountDisbursed = "100.00"
		expectedStats.AverageAmount = "72.76"

		expectedDisbursement.DisbursementStats = expectedStats

		actualDisbursements, err := disbursementModel.GetAll(ctx, dbConnectionPool, &QueryParams{}, QueryTypeSelectPaginated)
		require.NoError(t, err)
		assert.Equal(t, 1, len(actualDisbursements))
		assert.Equal(t, []*Disbursement{expectedDisbursement}, actualDisbursements)
	})
}

func Test_DisbursementModel_Update(t *testing.T) {
	dbt := dbtest.Open(t)
	defer dbt.Close()

	dbConnectionPool, outerErr := db.OpenDBConnectionPool(dbt.DSN)
	require.NoError(t, outerErr)
	defer dbConnectionPool.Close()

	ctx := context.Background()

	disbursementModel := &DisbursementModel{dbConnectionPool: dbConnectionPool}

	disbursement := CreateDisbursementFixture(t, ctx, dbConnectionPool, &DisbursementModel{dbConnectionPool: dbConnectionPool}, &Disbursement{
		Name: "disbursement1",
	})

	disbursementFileContent := CreateInstructionsFixture(t, []*DisbursementInstruction{
		{Phone: "1234567890", ID: "1", Amount: "123.12", VerificationValue: "1995-02-20"},
		{Phone: "0987654321", ID: "2", Amount: "321", VerificationValue: "1974-07-19"},
		{Phone: "0987654321", ID: "3", Amount: "321", VerificationValue: "1974-07-19"},
	})

	t.Run("update instructions", func(t *testing.T) {
		err := disbursementModel.Update(ctx, &DisbursementUpdate{
			ID:          disbursement.ID,
			FileContent: disbursementFileContent,
			FileName:    "instructions.csv",
		})
		require.NoError(t, err)
		actual, err := disbursementModel.Get(ctx, dbConnectionPool, disbursement.ID)
		require.NoError(t, err)
		require.Equal(t, "instructions.csv", actual.FileName)
		require.NotEmpty(t, actual.FileContent)
		require.Equal(t, disbursementFileContent, actual.FileContent)
	})

	t.Run("no disbursement ID in update", func(t *testing.T) {
		err := disbursementModel.Update(ctx, &DisbursementUpdate{
			FileContent: disbursementFileContent,
			FileName:    "instructions.csv",
		})
		require.ErrorContains(t, err, "disbursement ID is required")
	})

	t.Run("no file name in update", func(t *testing.T) {
		err := disbursementModel.Update(ctx, &DisbursementUpdate{
			FileContent: disbursementFileContent,
			ID:          disbursement.ID,
		})
		require.ErrorContains(t, err, "file name is required")
	})

	t.Run("no file content in update", func(t *testing.T) {
		err := disbursementModel.Update(ctx, &DisbursementUpdate{
			FileName: "instructions.csv",
			ID:       disbursement.ID,
		})
		require.ErrorContains(t, err, "file content is required")
	})

	t.Run("empty file content in update", func(t *testing.T) {
		err := disbursementModel.Update(ctx, &DisbursementUpdate{
			FileName:    "instructions.csv",
			ID:          disbursement.ID,
			FileContent: []byte{},
		})
		require.ErrorContains(t, err, "file content is required")
	})

	t.Run("wrong disbursement ID", func(t *testing.T) {
		err := disbursementModel.Update(ctx, &DisbursementUpdate{
			FileName:    "instructions.csv",
			ID:          "9e0ff65f-f6e9-46e9-bf03-dc46723e3bfb",
			FileContent: disbursementFileContent,
		})
		require.ErrorContains(t, err, "disbursement 9e0ff65f-f6e9-46e9-bf03-dc46723e3bfb was not updated")
	})
}

func Test_DisbursementModel_CompleteDisbursements(t *testing.T) {
	dbt := dbtest.Open(t)
	defer dbt.Close()
	dbConnectionPool, outerErr := db.OpenDBConnectionPool(dbt.DSN)
	require.NoError(t, outerErr)
	defer dbConnectionPool.Close()

	ctx := context.Background()

	models, err := NewModels(dbConnectionPool)
	require.NoError(t, err)

	wallet := CreateWalletFixture(t, ctx, dbConnectionPool, "Wallet", "https://www.wallet.com", "www.wallet.com", "wallet://")
	asset := CreateAssetFixture(t, ctx, dbConnectionPool, "USDC", "GA5ZSEJYB37JRC5AVCIA5MOP4RHTM335X2KGX3IHOJAPP5RE34K4KZVV")

	receiver := CreateReceiverFixture(t, ctx, dbConnectionPool, &Receiver{})
	receiverWallet := CreateReceiverWalletFixture(t, ctx, dbConnectionPool, receiver.ID, wallet.ID, ReadyReceiversWalletStatus)

	t.Run("does not complete not started disbursement", func(t *testing.T) {
		readyDisbursement := CreateDisbursementFixture(t, ctx, dbConnectionPool, models.Disbursements, &Disbursement{
			Name:              "disbursement ready",
			Status:            ReadyDisbursementStatus,
			Asset:             asset,
			Wallet:            wallet,
			VerificationField: VerificationTypeDateOfBirth,
		})

		_ = CreatePaymentFixture(t, ctx, dbConnectionPool, models.Payment, &Payment{
			Amount:               "1",
			StellarTransactionID: "stellar-transaction-id",
			StellarOperationID:   "operation-id",
			Status:               SuccessPaymentStatus,
			Disbursement:         readyDisbursement,
			Asset:                *asset,
			ReceiverWallet:       receiverWallet,
		})

		err = models.Disbursements.CompleteDisbursements(ctx, dbConnectionPool, []string{readyDisbursement.ID})
		require.NoError(t, err)

		readyDisbursement, err = models.Disbursements.Get(ctx, dbConnectionPool, readyDisbursement.ID)
		require.NoError(t, err)
		assert.Equal(t, ReadyDisbursementStatus, readyDisbursement.Status)
	})

	t.Run("does not complete started disbursement if not all payments are not completed", func(t *testing.T) {
		startedDisbursement := CreateDisbursementFixture(t, ctx, dbConnectionPool, models.Disbursements, &Disbursement{
			Name:              "disbursement started",
			Status:            StartedDisbursementStatus,
			Asset:             asset,
			Wallet:            wallet,
			VerificationField: VerificationTypeDateOfBirth,
		})

		_ = CreatePaymentFixture(t, ctx, dbConnectionPool, models.Payment, &Payment{
			Amount:               "1",
			StellarTransactionID: "stellar-transaction-id-1",
			StellarOperationID:   "operation-id-1",
			Status:               SuccessPaymentStatus,
			Disbursement:         startedDisbursement,
			Asset:                *asset,
			ReceiverWallet:       receiverWallet,
		})

		_ = CreatePaymentFixture(t, ctx, dbConnectionPool, models.Payment, &Payment{
			Amount:               "1",
			StellarTransactionID: "stellar-transaction-id-2",
			StellarOperationID:   "operation-id-2",
			Status:               FailedPaymentStatus,
			Disbursement:         startedDisbursement,
			Asset:                *asset,
			ReceiverWallet:       receiverWallet,
		})

		err = models.Disbursements.CompleteDisbursements(ctx, dbConnectionPool, []string{startedDisbursement.ID})
		require.NoError(t, err)

		startedDisbursement, err = models.Disbursements.Get(ctx, dbConnectionPool, startedDisbursement.ID)
		require.NoError(t, err)
		assert.Equal(t, StartedDisbursementStatus, startedDisbursement.Status)
	})

	t.Run("completes all started disbursements after payments are successful", func(t *testing.T) {
		disbursement1 := CreateDisbursementFixture(t, ctx, dbConnectionPool, models.Disbursements, &Disbursement{
			Name:              "disbursement 1",
			Status:            StartedDisbursementStatus,
			Asset:             asset,
			Wallet:            wallet,
			VerificationField: VerificationTypeDateOfBirth,
		})

		_ = CreatePaymentFixture(t, ctx, dbConnectionPool, models.Payment, &Payment{
			Amount:               "1",
			StellarTransactionID: "stellar-transaction-id",
			StellarOperationID:   "operation-id",
			Status:               SuccessPaymentStatus,
			Disbursement:         disbursement1,
			Asset:                *asset,
			ReceiverWallet:       receiverWallet,
		})

		disbursement2 := CreateDisbursementFixture(t, ctx, dbConnectionPool, models.Disbursements, &Disbursement{
			Name:              "disbursement 2",
			Status:            StartedDisbursementStatus,
			Asset:             asset,
			Wallet:            wallet,
			VerificationField: VerificationTypeDateOfBirth,
		})

		_ = CreatePaymentFixture(t, ctx, dbConnectionPool, models.Payment, &Payment{
			Amount:               "1",
			StellarTransactionID: "stellar-transaction-id-1",
			StellarOperationID:   "operation-id-1",
			Status:               SuccessPaymentStatus,
			Disbursement:         disbursement2,
			Asset:                *asset,
			ReceiverWallet:       receiverWallet,
		})

		_ = CreatePaymentFixture(t, ctx, dbConnectionPool, models.Payment, &Payment{
			Amount:               "1",
			StellarTransactionID: "stellar-transaction-id-2",
			StellarOperationID:   "operation-id-2",
			Status:               SuccessPaymentStatus,
			Disbursement:         disbursement2,
			Asset:                *asset,
			ReceiverWallet:       receiverWallet,
		})

		err = models.Disbursements.CompleteDisbursements(ctx, dbConnectionPool, []string{disbursement1.ID, disbursement2.ID})
		require.NoError(t, err)

		disbursement1, err = models.Disbursements.Get(ctx, dbConnectionPool, disbursement1.ID)
		require.NoError(t, err)
		assert.Equal(t, CompletedDisbursementStatus, disbursement1.Status)

		disbursement2, err = models.Disbursements.Get(ctx, dbConnectionPool, disbursement2.ID)
		require.NoError(t, err)
		assert.Equal(t, CompletedDisbursementStatus, disbursement2.Status)
	})
}

func Test_DisbursementModel_Delete(t *testing.T) {
	dbt := dbtest.Open(t)
	defer dbt.Close()

	dbConnectionPool, outerErr := db.OpenDBConnectionPool(dbt.DSN)
	require.NoError(t, outerErr)
	defer dbConnectionPool.Close()

	models, outerErr := NewModels(dbConnectionPool)
	require.NoError(t, outerErr)

	disbursementModel := &DisbursementModel{dbConnectionPool: dbConnectionPool}
	ctx := context.Background()

	wallet := CreateWalletFixture(t, ctx, dbConnectionPool, "wallet1", "https://www.wallet.com", "www.wallet.com", "wallet1://")
	asset := CreateAssetFixture(t, ctx, dbConnectionPool, "USDC", "GA5ZSEJYB37JRC5AVCIA5MOP4RHTM335X2KGX3IHOJAPP5RE34K4KZVN")

	t.Run("successfully deletes draft disbursement", func(t *testing.T) {
		disbursement := CreateDraftDisbursementFixture(t, ctx, dbConnectionPool, models.Disbursements, Disbursement{
			Name:   uuid.NewString(),
			Asset:  asset,
			Wallet: wallet,
		})

		err := disbursementModel.Delete(ctx, dbConnectionPool, disbursement.ID)
		require.NoError(t, err)

		_, err = models.Disbursements.Get(ctx, dbConnectionPool, disbursement.ID)
		require.Error(t, err)
		assert.Equal(t, ErrRecordNotFound, err)
	})

	t.Run("successfully deletes ready disbursement", func(t *testing.T) {
		disbursement := CreateDraftDisbursementFixture(t, ctx, dbConnectionPool, models.Disbursements, Disbursement{
			Name:   uuid.NewString(),
			Status: ReadyDisbursementStatus,
			Asset:  asset,
			Wallet: wallet,
		})

		err := disbursementModel.Delete(ctx, dbConnectionPool, disbursement.ID)
		require.NoError(t, err)

		_, err = models.Disbursements.Get(ctx, dbConnectionPool, disbursement.ID)
		require.Error(t, err)
		assert.Equal(t, ErrRecordNotFound, err)
	})

	t.Run("returns error when disbursement not found", func(t *testing.T) {
		err := disbursementModel.Delete(ctx, dbConnectionPool, "non-existent-id")
		require.Error(t, err)
		assert.EqualError(t, err, ErrRecordNotFound.Error())
	})

	t.Run("returns error when disbursement is not in draft status", func(t *testing.T) {
		disbursement := CreateDraftDisbursementFixture(t, ctx, dbConnectionPool, models.Disbursements, Disbursement{
			Name:   uuid.NewString(),
			Status: StartedDisbursementStatus,
			Asset:  asset,
			Wallet: wallet,
		})

		err := disbursementModel.Delete(ctx, dbConnectionPool, disbursement.ID)
		require.Error(t, err)
		assert.EqualError(t, err, ErrRecordNotFound.Error())

		// Verify disbursement still exists
		_, err = models.Disbursements.Get(ctx, dbConnectionPool, disbursement.ID)
		require.NoError(t, err)
	})

	t.Run("returns error when disbursement has associated payments", func(t *testing.T) {
		disbursement := CreateDraftDisbursementFixture(t, ctx, dbConnectionPool, models.Disbursements, Disbursement{
			Name:   uuid.NewString(),
			Asset:  asset,
			Wallet: wallet,
		})

		// Create a receiver and receiver wallet
		receiver := CreateReceiverFixture(t, ctx, dbConnectionPool, &Receiver{})
		receiverWallet := CreateReceiverWalletFixture(t, ctx, dbConnectionPool, receiver.ID, wallet.ID, DraftReceiversWalletStatus)

		// Create an associated payment
		CreatePaymentFixture(t, ctx, dbConnectionPool, models.Payment, &Payment{
			Amount:               "1",
			StellarTransactionID: "stellar-transaction-id",
			StellarOperationID:   "operation-id",
			Status:               SuccessPaymentStatus,
			Disbursement:         disbursement,
			Asset:                *asset,
			ReceiverWallet:       receiverWallet,
		})

		// Attempt to delete the disbursement
		err := disbursementModel.Delete(ctx, dbConnectionPool, disbursement.ID)
		require.Error(t, err)
		assert.ErrorContains(t, err, fmt.Sprintf("deleting disbursement %s because it has associated payments", disbursement.ID))

		// Verify disbursement still exists
		_, err = models.Disbursements.Get(ctx, dbConnectionPool, disbursement.ID)
		require.NoError(t, err)
	})
}

<<<<<<< HEAD
func Test_DisbursementColumnNames(t *testing.T) {
	testCases := []struct {
		tableReference string
		resultAlias    string
		expected       string
	}{
		{
			tableReference: "",
			resultAlias:    "",
			expected: strings.Join([]string{
				"id",
				"name",
				"status",
				"status_history",
				"file_content",
				"created_at",
				"updated_at",
				"registration_contact_type",
				"receiver_registration_message_template",
				`COALESCE(verification_field::text, '') AS "verification_field"`,
				`COALESCE(file_name, '') AS "file_name"`,
				`COALESCE(receiver_registration_message_template, '') AS "receiver_registration_message_template"`,
			}, ",\n"),
		},
		{
			tableReference: "d",
			resultAlias:    "",
			expected: strings.Join([]string{
				"d.id",
				"d.name",
				"d.status",
				"d.status_history",
				"d.file_content",
				"d.created_at",
				"d.updated_at",
				"d.registration_contact_type",
				"d.receiver_registration_message_template",
				`COALESCE(d.verification_field::text, '') AS "verification_field"`,
				`COALESCE(d.file_name, '') AS "file_name"`,
				`COALESCE(d.receiver_registration_message_template, '') AS "receiver_registration_message_template"`,
			}, ",\n"),
		},
		{
			tableReference: "d",
			resultAlias:    "disbursement",
			expected: strings.Join([]string{
				`d.id AS "disbursement.id"`,
				`d.name AS "disbursement.name"`,
				`d.status AS "disbursement.status"`,
				`d.status_history AS "disbursement.status_history"`,
				`d.file_content AS "disbursement.file_content"`,
				`d.created_at AS "disbursement.created_at"`,
				`d.updated_at AS "disbursement.updated_at"`,
				`d.registration_contact_type AS "disbursement.registration_contact_type"`,
				`d.receiver_registration_message_template AS "disbursement.receiver_registration_message_template"`,
				`COALESCE(d.verification_field::text, '') AS "disbursement.verification_field"`,
				`COALESCE(d.file_name, '') AS "disbursement.file_name"`,
				`COALESCE(d.receiver_registration_message_template, '') AS "disbursement.receiver_registration_message_template"`,
			}, ",\n"),
		},
	}

	for _, tc := range testCases {
		t.Run(testCaseNameForScanText(t, tc.tableReference, tc.resultAlias), func(t *testing.T) {
			actual := DisbursementColumnNames(tc.tableReference, tc.resultAlias)
			assert.Equal(t, tc.expected, actual)
		})
	}
}

// testCaseNameForScanText returns a string that can be used as the name of a test case.
// It is used to create a test case name for a given table reference and result alias.
func testCaseNameForScanText(t *testing.T, tableReference, resultAlias string) string {
	t.Helper()
	originalColName := "{column_name}"
	scanText := originalColName
	if tableReference != "" {
		scanText = fmt.Sprintf("%s.%s", tableReference, scanText)
	}
	if resultAlias != "" {
		scanText = fmt.Sprintf("%s AS %s.%s", scanText, resultAlias, originalColName)
	}
	return scanText
=======
func Test_DisbursementModel_CompleteIfNecessary(t *testing.T) {
	dbt := dbtest.Open(t)
	defer dbt.Close()
	dbConnectionPool, outerErr := db.OpenDBConnectionPool(dbt.DSN)
	require.NoError(t, outerErr)
	defer dbConnectionPool.Close()

	ctx := context.Background()

	models, outerErr := NewModels(dbConnectionPool)
	require.NoError(t, outerErr)

	wallet := CreateWalletFixture(t, ctx, dbConnectionPool, "Wallet", "https://www.wallet.com", "www.wallet.com", "wallet://")
	asset := CreateAssetFixture(t, ctx, dbConnectionPool, "USDC", "GA5ZSEJYB37JRC5AVCIA5MOP4RHTM335X2KGX3IHOJAPP5RE34K4KZVV")

	receiver := CreateReceiverFixture(t, ctx, dbConnectionPool, &Receiver{})
	receiverWallet := CreateReceiverWalletFixture(t, ctx, dbConnectionPool, receiver.ID, wallet.ID, ReadyReceiversWalletStatus)

	t.Run("does not complete not started disbursement", func(t *testing.T) {
		readyDisbursement := CreateDisbursementFixture(t, ctx, dbConnectionPool, models.Disbursements, &Disbursement{
			Name:              "disbursement ready",
			Status:            ReadyDisbursementStatus,
			Asset:             asset,
			Wallet:            wallet,
			VerificationField: VerificationTypeDateOfBirth,
		})

		_ = CreatePaymentFixture(t, ctx, dbConnectionPool, models.Payment, &Payment{
			Amount:               "1",
			StellarTransactionID: "stellar-transaction-id",
			StellarOperationID:   "operation-id",
			Status:               SuccessPaymentStatus,
			Disbursement:         readyDisbursement,
			Asset:                *asset,
			ReceiverWallet:       receiverWallet,
		})

		disbursementIDs, err := models.Disbursements.CompleteIfNecessary(ctx, dbConnectionPool)
		assert.NoError(t, err)
		assert.Empty(t, disbursementIDs)

		readyDisbursement, err = models.Disbursements.Get(ctx, dbConnectionPool, readyDisbursement.ID)
		require.NoError(t, err)
		assert.Equal(t, ReadyDisbursementStatus, readyDisbursement.Status)
	})

	t.Run("does not complete started disbursement if not all payments are not completed", func(t *testing.T) {
		startedDisbursement := CreateDisbursementFixture(t, ctx, dbConnectionPool, models.Disbursements, &Disbursement{
			Name:              "disbursement started",
			Status:            StartedDisbursementStatus,
			Asset:             asset,
			Wallet:            wallet,
			VerificationField: VerificationTypeDateOfBirth,
		})

		_ = CreatePaymentFixture(t, ctx, dbConnectionPool, models.Payment, &Payment{
			Amount:               "1",
			StellarTransactionID: "stellar-transaction-id-1",
			StellarOperationID:   "operation-id-1",
			Status:               SuccessPaymentStatus,
			Disbursement:         startedDisbursement,
			Asset:                *asset,
			ReceiverWallet:       receiverWallet,
		})

		_ = CreatePaymentFixture(t, ctx, dbConnectionPool, models.Payment, &Payment{
			Amount:               "1",
			StellarTransactionID: "stellar-transaction-id-2",
			StellarOperationID:   "operation-id-2",
			Status:               FailedPaymentStatus,
			Disbursement:         startedDisbursement,
			Asset:                *asset,
			ReceiverWallet:       receiverWallet,
		})

		disbursementIDs, err := models.Disbursements.CompleteIfNecessary(ctx, dbConnectionPool)
		assert.NoError(t, err)
		assert.Empty(t, disbursementIDs)

		startedDisbursement, err = models.Disbursements.Get(ctx, dbConnectionPool, startedDisbursement.ID)
		require.NoError(t, err)
		assert.Equal(t, StartedDisbursementStatus, startedDisbursement.Status)
	})

	t.Run("completes all started disbursements after payments are successful / canceled", func(t *testing.T) {
		disbursement1 := CreateDisbursementFixture(t, ctx, dbConnectionPool, models.Disbursements, &Disbursement{
			Name:              "disbursement 1",
			Status:            StartedDisbursementStatus,
			Asset:             asset,
			Wallet:            wallet,
			VerificationField: VerificationTypeDateOfBirth,
		})

		_ = CreatePaymentFixture(t, ctx, dbConnectionPool, models.Payment, &Payment{
			Amount:               "1",
			StellarTransactionID: "stellar-transaction-id",
			StellarOperationID:   "operation-id",
			Status:               SuccessPaymentStatus,
			Disbursement:         disbursement1,
			Asset:                *asset,
			ReceiverWallet:       receiverWallet,
		})

		disbursement2 := CreateDisbursementFixture(t, ctx, dbConnectionPool, models.Disbursements, &Disbursement{
			Name:              "disbursement 2",
			Status:            StartedDisbursementStatus,
			Asset:             asset,
			Wallet:            wallet,
			VerificationField: VerificationTypeDateOfBirth,
		})

		_ = CreatePaymentFixture(t, ctx, dbConnectionPool, models.Payment, &Payment{
			Amount:               "1",
			StellarTransactionID: "stellar-transaction-id-1",
			StellarOperationID:   "operation-id-1",
			Status:               SuccessPaymentStatus,
			Disbursement:         disbursement2,
			Asset:                *asset,
			ReceiverWallet:       receiverWallet,
		})

		_ = CreatePaymentFixture(t, ctx, dbConnectionPool, models.Payment, &Payment{
			Amount:               "1",
			StellarTransactionID: "stellar-transaction-id-2",
			StellarOperationID:   "operation-id-2",
			Status:               CanceledPaymentStatus,
			Disbursement:         disbursement2,
			Asset:                *asset,
			ReceiverWallet:       receiverWallet,
		})

		disbursementIDs, err := models.Disbursements.CompleteIfNecessary(ctx, dbConnectionPool)
		assert.NoError(t, err)
		assert.Len(t, disbursementIDs, 2)
		assert.Equal(t, []string{disbursement1.ID, disbursement2.ID}, disbursementIDs)

		disbursement1, err = models.Disbursements.Get(ctx, dbConnectionPool, disbursement1.ID)
		require.NoError(t, err)
		assert.Equal(t, CompletedDisbursementStatus, disbursement1.Status)

		disbursement2, err = models.Disbursements.Get(ctx, dbConnectionPool, disbursement2.ID)
		require.NoError(t, err)
		assert.Equal(t, CompletedDisbursementStatus, disbursement2.Status)
	})
>>>>>>> 42f1b8c0
}<|MERGE_RESOLUTION|>--- conflicted
+++ resolved
@@ -774,7 +774,6 @@
 	})
 }
 
-<<<<<<< HEAD
 func Test_DisbursementColumnNames(t *testing.T) {
 	testCases := []struct {
 		tableReference string
@@ -858,7 +857,8 @@
 		scanText = fmt.Sprintf("%s AS %s.%s", scanText, resultAlias, originalColName)
 	}
 	return scanText
-=======
+}
+
 func Test_DisbursementModel_CompleteIfNecessary(t *testing.T) {
 	dbt := dbtest.Open(t)
 	defer dbt.Close()
@@ -1003,5 +1003,4 @@
 		require.NoError(t, err)
 		assert.Equal(t, CompletedDisbursementStatus, disbursement2.Status)
 	})
->>>>>>> 42f1b8c0
 }