package data

import (
	"context"
	"fmt"
	"strings"
	"testing"
	"time"

	"github.com/google/uuid"
	"github.com/stretchr/testify/assert"
	"github.com/stretchr/testify/require"

	"github.com/stellar/stellar-disbursement-platform-backend/db"
	"github.com/stellar/stellar-disbursement-platform-backend/db/dbtest"
	"github.com/stellar/stellar-disbursement-platform-backend/internal/testutils"
)

func Test_DisbursementModelInsert(t *testing.T) {
	dbt := dbtest.Open(t)
	defer dbt.Close()
	dbConnectionPool, err := db.OpenDBConnectionPool(dbt.DSN)
	require.NoError(t, err)
	defer dbConnectionPool.Close()

	ctx := context.Background()

	disbursementModel := DisbursementModel{dbConnectionPool: dbConnectionPool}

	asset := CreateAssetFixture(t, ctx, dbConnectionPool, "USDC", "GA5ZSEJYB37JRC5AVCIA5MOP4RHTM335X2KGX3IHOJAPP5RE34K4KZVV")
	wallet := CreateWalletFixture(t, ctx, dbConnectionPool, "wallet1", "https://www.wallet.com", "www.wallet.com", "wallet1://")
	wallet.Assets = nil

	smsTemplate := "You have a new payment waiting for you from org x. Click on the link to register."

	disbursement := Disbursement{
		Name:   "disbursement",
		Status: DraftDisbursementStatus,
		StatusHistory: []DisbursementStatusHistoryEntry{
			{
				Status: DraftDisbursementStatus,
				UserID: "user1",
			},
		},
		Asset:                               asset,
		Wallet:                              wallet,
		VerificationField:                   VerificationTypeDateOfBirth,
		ReceiverRegistrationMessageTemplate: smsTemplate,
		RegistrationContactType:             RegistrationContactTypePhone,
	}

	t.Run("🔴 fails to insert disbursements with non-unique name", func(t *testing.T) {
		defer DeleteAllDisbursementFixtures(t, ctx, dbConnectionPool)

		_, err := disbursementModel.Insert(ctx, dbConnectionPool, &disbursement)
		require.NoError(t, err)
		_, err = disbursementModel.Insert(ctx, dbConnectionPool, &disbursement)
		require.Error(t, err)
		require.Equal(t, ErrRecordAlreadyExists, err)
	})

	t.Run("🟢 successfully insert disbursement", func(t *testing.T) {
		defer DeleteAllDisbursementFixtures(t, ctx, dbConnectionPool)

		id, err := disbursementModel.Insert(ctx, dbConnectionPool, &disbursement)
		require.NoError(t, err)
		require.NotNil(t, id)

		actual, err := disbursementModel.Get(ctx, dbConnectionPool, id)
		require.NoError(t, err)

		assert.Equal(t, "disbursement", actual.Name)
		assert.Equal(t, DraftDisbursementStatus, actual.Status)
		assert.Equal(t, asset, actual.Asset)
		assert.Equal(t, wallet, actual.Wallet)
		assert.Equal(t, smsTemplate, actual.ReceiverRegistrationMessageTemplate)
		assert.Equal(t, 1, len(actual.StatusHistory))
		assert.Equal(t, DraftDisbursementStatus, actual.StatusHistory[0].Status)
		assert.Equal(t, "user1", actual.StatusHistory[0].UserID)
		assert.Equal(t, VerificationTypeDateOfBirth, actual.VerificationField)
	})

	t.Run("🟢 successfully insert disbursement (empty:[VerificationField,ReceiverRegistrationMessageTemplate])", func(t *testing.T) {
		defer DeleteAllDisbursementFixtures(t, ctx, dbConnectionPool)

		d := disbursement
		d.ReceiverRegistrationMessageTemplate = ""
		d.VerificationField = ""

		id, err := disbursementModel.Insert(ctx, dbConnectionPool, &d)
		require.NoError(t, err)
		require.NotNil(t, id)

		actual, err := disbursementModel.Get(ctx, dbConnectionPool, id)
		require.NoError(t, err)

		assert.Equal(t, "disbursement", actual.Name)
		assert.Equal(t, DraftDisbursementStatus, actual.Status)
		assert.Equal(t, asset, actual.Asset)
		assert.Equal(t, wallet, actual.Wallet)
		assert.Empty(t, actual.ReceiverRegistrationMessageTemplate)
		assert.Equal(t, 1, len(actual.StatusHistory))
		assert.Equal(t, DraftDisbursementStatus, actual.StatusHistory[0].Status)
		assert.Equal(t, "user1", actual.StatusHistory[0].UserID)
		assert.Empty(t, actual.VerificationField)
	})
}

func Test_DisbursementModelCount(t *testing.T) {
	dbt := dbtest.Open(t)
	defer dbt.Close()

	dbConnectionPool, err := db.OpenDBConnectionPool(dbt.DSN)
	require.NoError(t, err)
	defer dbConnectionPool.Close()

	ctx := context.Background()

	disbursementModel := DisbursementModel{dbConnectionPool: dbConnectionPool}

	asset := CreateAssetFixture(t, ctx, dbConnectionPool, "USDC", "GA5ZSEJYB37JRC5AVCIA5MOP4RHTM335X2KGX3IHOJAPP5RE34K4KZVV")
	wallet := CreateWalletFixture(t, ctx, dbConnectionPool, "wallet1", "https://www.wallet.com", "www.wallet.com", "wallet1://")

	disbursement := Disbursement{
		Status: DraftDisbursementStatus,
		StatusHistory: []DisbursementStatusHistoryEntry{
			{
				Status: DraftDisbursementStatus,
				UserID: "user1",
			},
		},
		Asset:  asset,
		Wallet: wallet,
	}

	t.Run("returns 0 when no disbursements exist", func(t *testing.T) {
		DeleteAllDisbursementFixtures(t, ctx, dbConnectionPool)
		count, err := disbursementModel.Count(ctx, dbConnectionPool, &QueryParams{})
		require.NoError(t, err)
		assert.Equal(t, 0, count)
	})

	t.Run("returns count of disbursements", func(t *testing.T) {
		DeleteAllDisbursementFixtures(t, ctx, dbConnectionPool)

		disbursement.Name = "disbursement1"
		CreateDisbursementFixture(t, ctx, dbConnectionPool, &disbursementModel, &disbursement)

		disbursement.Name = "disbursement2"
		CreateDisbursementFixture(t, ctx, dbConnectionPool, &disbursementModel, &disbursement)

		count, err := disbursementModel.Count(ctx, dbConnectionPool, &QueryParams{})
		require.NoError(t, err)
		assert.Equal(t, 2, count)
	})

	t.Run("returns count of disbursements", func(t *testing.T) {
		DeleteAllDisbursementFixtures(t, ctx, dbConnectionPool)

		disbursement.Name = "disbursement1"
		CreateDisbursementFixture(t, ctx, dbConnectionPool, &disbursementModel, &disbursement)

		disbursement.Name = "disbursement2"
		CreateDisbursementFixture(t, ctx, dbConnectionPool, &disbursementModel, &disbursement)

		count, err := disbursementModel.Count(ctx, dbConnectionPool, &QueryParams{Query: "2"})
		require.NoError(t, err)
		assert.Equal(t, 1, count)
	})
}

func Test_DisbursementModelGet(t *testing.T) {
	dbt := dbtest.Open(t)
	defer dbt.Close()

	dbConnectionPool, err := db.OpenDBConnectionPool(dbt.DSN)
	require.NoError(t, err)
	defer dbConnectionPool.Close()

	ctx := context.Background()

	disbursementModel := DisbursementModel{dbConnectionPool: dbConnectionPool}

	asset := CreateAssetFixture(t, ctx, dbConnectionPool, "USDC", "GA5ZSEJYB37JRC5AVCIA5MOP4RHTM335X2KGX3IHOJAPP5RE34K4KZVV")
	wallet := CreateWalletFixture(t, ctx, dbConnectionPool, "wallet1", "https://www.wallet.com", "www.wallet.com", "wallet1://")

	disbursement := Disbursement{
		Name:   "disbursement1",
		Status: DraftDisbursementStatus,
		StatusHistory: []DisbursementStatusHistoryEntry{
			{
				Status: DraftDisbursementStatus,
				UserID: "user1",
			},
		},
		Asset:  asset,
		Wallet: wallet,
	}

	t.Run("returns error when disbursement does not exist", func(t *testing.T) {
		_, err := disbursementModel.Get(ctx, dbConnectionPool, "invalid")
		require.Error(t, err)
		require.Equal(t, ErrRecordNotFound, err)
	})

	t.Run("returns disbursement successfully", func(t *testing.T) {
		expected := CreateDisbursementFixture(t, ctx, dbConnectionPool, &disbursementModel, &disbursement)
		actual, err := disbursementModel.Get(ctx, dbConnectionPool, expected.ID)
		require.NoError(t, err)

		assert.Equal(t, *expected, *actual)
	})
}

func Test_DisbursementModelGetByName(t *testing.T) {
	dbt := dbtest.Open(t)
	defer dbt.Close()

	dbConnectionPool, err := db.OpenDBConnectionPool(dbt.DSN)
	require.NoError(t, err)
	defer dbConnectionPool.Close()

	ctx := context.Background()

	disbursementModel := DisbursementModel{dbConnectionPool: dbConnectionPool}

	asset := CreateAssetFixture(t, ctx, dbConnectionPool, "USDC", "GA5ZSEJYB37JRC5AVCIA5MOP4RHTM335X2KGX3IHOJAPP5RE34K4KZVV")
	wallet := CreateWalletFixture(t, ctx, dbConnectionPool, "wallet1", "https://www.wallet.com", "www.wallet.com", "wallet1://")

	disbursement := Disbursement{
		Name:   "disbursement1",
		Status: DraftDisbursementStatus,
		StatusHistory: []DisbursementStatusHistoryEntry{
			{
				Status: DraftDisbursementStatus,
				UserID: "user1",
			},
		},
		Asset:  asset,
		Wallet: wallet,
	}

	t.Run("returns error when disbursement does not exist", func(t *testing.T) {
		_, err := disbursementModel.GetByName(ctx, dbConnectionPool, "invalid")
		require.Error(t, err)
		require.Equal(t, ErrRecordNotFound, err)
	})

	t.Run("returns disbursement get by name successfully", func(t *testing.T) {
		expected := CreateDisbursementFixture(t, ctx, dbConnectionPool, &disbursementModel, &disbursement)
		actual, err := disbursementModel.GetByName(ctx, dbConnectionPool, expected.Name)
		require.NoError(t, err)

		assert.Equal(t, *expected, *actual)
	})
}

func Test_DisbursementModelGetAll(t *testing.T) {
	dbt := dbtest.Open(t)
	defer dbt.Close()
	dbConnectionPool, err := db.OpenDBConnectionPool(dbt.DSN)
	require.NoError(t, err)
	defer dbConnectionPool.Close()

	ctx := context.Background()

	disbursementModel := DisbursementModel{dbConnectionPool: dbConnectionPool}
	paymentModel := PaymentModel{dbConnectionPool: dbConnectionPool}

	asset := CreateAssetFixture(t, ctx, dbConnectionPool, "USDC", "GA5ZSEJYB37JRC5AVCIA5MOP4RHTM335X2KGX3IHOJAPP5RE34K4KZVV")
	wallet := CreateWalletFixture(t, ctx, dbConnectionPool, "wallet1", "https://www.wallet.com", "www.wallet.com", "wallet1://")

	disbursement := Disbursement{
		Status: DraftDisbursementStatus,
		StatusHistory: []DisbursementStatusHistoryEntry{
			{
				Status: DraftDisbursementStatus,
				UserID: "user1",
			},
		},
		Asset:  asset,
		Wallet: wallet,
	}

	t.Run("returns empty list when no disbursements exist", func(t *testing.T) {
		DeleteAllDisbursementFixtures(t, ctx, dbConnectionPool)
		disbursements, err := disbursementModel.GetAll(ctx, dbConnectionPool, &QueryParams{}, QueryTypeSelectPaginated)
		require.NoError(t, err)
		assert.Equal(t, 0, len(disbursements))
	})

	t.Run("returns disbursements successfully", func(t *testing.T) {
		DeleteAllDisbursementFixtures(t, ctx, dbConnectionPool)

		disbursement.Name = "disbursement1"
		expected1 := CreateDisbursementFixture(t, ctx, dbConnectionPool, &disbursementModel, &disbursement)

		disbursement.Name = "disbursement2"
		expected2 := CreateDisbursementFixture(t, ctx, dbConnectionPool, &disbursementModel, &disbursement)

		actualDisbursements, err := disbursementModel.GetAll(ctx, dbConnectionPool, &QueryParams{}, QueryTypeSelectPaginated)
		require.NoError(t, err)
		assert.Len(t, actualDisbursements, 2)
		assert.Equal(t, []*Disbursement{expected2, expected1}, actualDisbursements)
	})

	t.Run("returns disbursements successfully with limit", func(t *testing.T) {
		DeleteAllDisbursementFixtures(t, ctx, dbConnectionPool)

		disbursement.Name = "disbursement1"
		expected1 := CreateDisbursementFixture(t, ctx, dbConnectionPool, &disbursementModel, &disbursement)

		disbursement.Name = "disbursement2"
		CreateDisbursementFixture(t, ctx, dbConnectionPool, &disbursementModel, &disbursement)

		actualDisbursements, err := disbursementModel.GetAll(ctx, dbConnectionPool, &QueryParams{Page: 1, PageLimit: 1}, QueryTypeSelectPaginated)
		require.NoError(t, err)
		assert.Equal(t, 1, len(actualDisbursements))
		assert.Equal(t, []*Disbursement{expected1}, actualDisbursements)
	})

	t.Run("returns disbursements successfully with offset", func(t *testing.T) {
		DeleteAllDisbursementFixtures(t, ctx, dbConnectionPool)

		disbursement.Name = "disbursement1"
		CreateDisbursementFixture(t, ctx, dbConnectionPool, &disbursementModel, &disbursement)

		disbursement.Name = "disbursement2"
		expected2 := CreateDisbursementFixture(t, ctx, dbConnectionPool, &disbursementModel, &disbursement)

		actualDisbursements, err := disbursementModel.GetAll(ctx, dbConnectionPool, &QueryParams{Page: 2, PageLimit: 1}, QueryTypeSelectPaginated)
		require.NoError(t, err)
		assert.Equal(t, 1, len(actualDisbursements))
		assert.Equal(t, []*Disbursement{expected2}, actualDisbursements)
	})

	t.Run("returns disbursements successfully with order", func(t *testing.T) {
		DeleteAllDisbursementFixtures(t, ctx, dbConnectionPool)

		disbursement.Name = "disbursement1"
		expected1 := CreateDisbursementFixture(t, ctx, dbConnectionPool, &disbursementModel, &disbursement)

		disbursement.Name = "disbursement2"
		expected2 := CreateDisbursementFixture(t, ctx, dbConnectionPool, &disbursementModel, &disbursement)

		actualDisbursements, err := disbursementModel.GetAll(ctx, dbConnectionPool,
			&QueryParams{SortBy: SortFieldName, SortOrder: SortOrderDESC},
			QueryTypeSelectPaginated)
		require.NoError(t, err)
		assert.Equal(t, 2, len(actualDisbursements))
		assert.Equal(t, []*Disbursement{expected2, expected1}, actualDisbursements)
	})

	t.Run("returns disbursements successfully with filter", func(t *testing.T) {
		DeleteAllDisbursementFixtures(t, ctx, dbConnectionPool)

		disbursement.Name = "disbursement1"
		disbursement.Status = DraftDisbursementStatus
		expected1 := CreateDisbursementFixture(t, ctx, dbConnectionPool, &disbursementModel, &disbursement)

		disbursement.Name = "disbursement2"
		disbursement.Status = CompletedDisbursementStatus
		CreateDisbursementFixture(t, ctx, dbConnectionPool, &disbursementModel, &disbursement)

		filters := map[FilterKey]interface{}{
			FilterKeyStatus: []DisbursementStatus{DraftDisbursementStatus},
		}
		actualDisbursements, err := disbursementModel.GetAll(ctx, dbConnectionPool, &QueryParams{Filters: filters}, QueryTypeSelectPaginated)
		require.NoError(t, err)
		assert.Equal(t, 1, len(actualDisbursements))
		assert.Equal(t, []*Disbursement{expected1}, actualDisbursements)
	})

	t.Run("returns disbursements successfully with statuses parameter", func(t *testing.T) {
		DeleteAllDisbursementFixtures(t, ctx, dbConnectionPool)

		disbursement.Name = "disbursement1"
		disbursement.Status = DraftDisbursementStatus
		disbursement.CreatedAt = testutils.TimePtr(time.Date(2023, 1, 30, 0, 0, 0, 0, time.UTC))
		expected1 := CreateDisbursementFixture(t, ctx, dbConnectionPool, &disbursementModel, &disbursement)

		disbursement.Name = "disbursement2"
		disbursement.Status = CompletedDisbursementStatus
		disbursement.CreatedAt = testutils.TimePtr(time.Date(2023, 3, 30, 0, 0, 0, 0, time.UTC))
		expected2 := CreateDisbursementFixture(t, ctx, dbConnectionPool, &disbursementModel, &disbursement)

		filters := map[FilterKey]interface{}{
			FilterKeyStatus: []DisbursementStatus{DraftDisbursementStatus, CompletedDisbursementStatus},
		}
		actualDisbursements, err := disbursementModel.GetAll(ctx, dbConnectionPool,
			&QueryParams{Filters: filters, SortBy: SortFieldCreatedAt, SortOrder: SortOrderDESC},
			QueryTypeSelectPaginated)

		require.NoError(t, err)
		assert.Equal(t, 2, len(actualDisbursements))
		assert.Equal(t, []*Disbursement{expected2, expected1}, actualDisbursements)
	})

	t.Run("returns disbursements successfully with stats", func(t *testing.T) {
		DeleteAllDisbursementFixtures(t, ctx, dbConnectionPool)

		expectedDisbursement := CreateDisbursementFixture(t, ctx, dbConnectionPool, &disbursementModel, &disbursement)
		receiver := CreateReceiverFixture(t, ctx, dbConnectionPool, &Receiver{})
		receiverWallet := CreateReceiverWalletFixture(t, ctx, dbConnectionPool, receiver.ID, wallet.ID, DraftReceiversWalletStatus)
		CreatePaymentFixture(t, ctx, dbConnectionPool, &paymentModel, &Payment{
			ReceiverWallet: receiverWallet,
			Disbursement:   expectedDisbursement,
			Asset:          *asset,
			Amount:         "100",
			Status:         SuccessPaymentStatus,
		})
		CreatePaymentFixture(t, ctx, dbConnectionPool, &paymentModel, &Payment{
			ReceiverWallet: receiverWallet,
			Disbursement:   expectedDisbursement,
			Asset:          *asset,
			Amount:         "150.05",
			Status:         DraftPaymentStatus,
		})
		CreatePaymentFixture(t, ctx, dbConnectionPool, &paymentModel, &Payment{
			ReceiverWallet: receiverWallet,
			Disbursement:   expectedDisbursement,
			Asset:          *asset,
			Amount:         "020.50",
			Status:         FailedPaymentStatus,
		})
		CreatePaymentFixture(t, ctx, dbConnectionPool, &paymentModel, &Payment{
			ReceiverWallet: receiverWallet,
			Disbursement:   expectedDisbursement,
			Asset:          *asset,
			Amount:         "020.50",
			Status:         CanceledPaymentStatus,
		})

		expectedStats := &DisbursementStats{}
		expectedStats.TotalPayments = 4
		expectedStats.SuccessfulPayments = 1
		expectedStats.FailedPayments = 1
		expectedStats.CanceledPayments = 1
		expectedStats.RemainingPayments = 1
		expectedStats.TotalAmount = "291.05"
		expectedStats.AmountDisbursed = "100.00"
		expectedStats.AverageAmount = "72.76"

		expectedDisbursement.DisbursementStats = expectedStats

		actualDisbursements, err := disbursementModel.GetAll(ctx, dbConnectionPool, &QueryParams{}, QueryTypeSelectPaginated)
		require.NoError(t, err)
		assert.Equal(t, 1, len(actualDisbursements))
		assert.Equal(t, []*Disbursement{expectedDisbursement}, actualDisbursements)
	})
}

func Test_DisbursementModel_Update(t *testing.T) {
	dbt := dbtest.Open(t)
	defer dbt.Close()

	dbConnectionPool, outerErr := db.OpenDBConnectionPool(dbt.DSN)
	require.NoError(t, outerErr)
	defer dbConnectionPool.Close()

	ctx := context.Background()

	disbursementModel := &DisbursementModel{dbConnectionPool: dbConnectionPool}

	disbursement := CreateDisbursementFixture(t, ctx, dbConnectionPool, &DisbursementModel{dbConnectionPool: dbConnectionPool}, &Disbursement{
		Name: "disbursement1",
	})

	disbursementFileContent := CreateInstructionsFixture(t, []*DisbursementInstruction{
		{Phone: "1234567890", ID: "1", Amount: "123.12", VerificationValue: "1995-02-20"},
		{Phone: "0987654321", ID: "2", Amount: "321", VerificationValue: "1974-07-19"},
		{Phone: "0987654321", ID: "3", Amount: "321", VerificationValue: "1974-07-19"},
	})

	t.Run("update instructions", func(t *testing.T) {
		err := disbursementModel.Update(ctx, dbConnectionPool, &DisbursementUpdate{
			ID:          disbursement.ID,
			FileContent: disbursementFileContent,
			FileName:    "instructions.csv",
		})
		require.NoError(t, err)
		actual, err := disbursementModel.Get(ctx, dbConnectionPool, disbursement.ID)
		require.NoError(t, err)
		require.Equal(t, "instructions.csv", actual.FileName)
		require.NotEmpty(t, actual.FileContent)
		require.Equal(t, disbursementFileContent, actual.FileContent)
	})

	t.Run("no disbursement ID in update", func(t *testing.T) {
		err := disbursementModel.Update(ctx, dbConnectionPool, &DisbursementUpdate{
			FileContent: disbursementFileContent,
			FileName:    "instructions.csv",
		})
		require.ErrorContains(t, err, "disbursement ID is required")
	})

	t.Run("no file name in update", func(t *testing.T) {
		err := disbursementModel.Update(ctx, dbConnectionPool, &DisbursementUpdate{
			FileContent: disbursementFileContent,
			ID:          disbursement.ID,
		})
		require.ErrorContains(t, err, "file name is required")
	})

	t.Run("no file content in update", func(t *testing.T) {
		err := disbursementModel.Update(ctx, dbConnectionPool, &DisbursementUpdate{
			FileName: "instructions.csv",
			ID:       disbursement.ID,
		})
		require.ErrorContains(t, err, "file content is required")
	})

	t.Run("empty file content in update", func(t *testing.T) {
		err := disbursementModel.Update(ctx, dbConnectionPool, &DisbursementUpdate{
			FileName:    "instructions.csv",
			ID:          disbursement.ID,
			FileContent: []byte{},
		})
		require.ErrorContains(t, err, "file content is required")
	})

	t.Run("wrong disbursement ID", func(t *testing.T) {
		err := disbursementModel.Update(ctx, dbConnectionPool, &DisbursementUpdate{
			FileName:    "instructions.csv",
			ID:          "9e0ff65f-f6e9-46e9-bf03-dc46723e3bfb",
			FileContent: disbursementFileContent,
		})
		require.ErrorContains(t, err, "disbursement 9e0ff65f-f6e9-46e9-bf03-dc46723e3bfb was not updated")
	})
}

func Test_DisbursementModel_CompleteDisbursements(t *testing.T) {
	dbt := dbtest.Open(t)
	defer dbt.Close()
	dbConnectionPool, outerErr := db.OpenDBConnectionPool(dbt.DSN)
	require.NoError(t, outerErr)
	defer dbConnectionPool.Close()

	ctx := context.Background()

	models, err := NewModels(dbConnectionPool)
	require.NoError(t, err)

	wallet := CreateWalletFixture(t, ctx, dbConnectionPool, "Wallet", "https://www.wallet.com", "www.wallet.com", "wallet://")
	asset := CreateAssetFixture(t, ctx, dbConnectionPool, "USDC", "GA5ZSEJYB37JRC5AVCIA5MOP4RHTM335X2KGX3IHOJAPP5RE34K4KZVV")

	receiver := CreateReceiverFixture(t, ctx, dbConnectionPool, &Receiver{})
	receiverWallet := CreateReceiverWalletFixture(t, ctx, dbConnectionPool, receiver.ID, wallet.ID, ReadyReceiversWalletStatus)

	t.Run("does not complete not started disbursement", func(t *testing.T) {
		readyDisbursement := CreateDisbursementFixture(t, ctx, dbConnectionPool, models.Disbursements, &Disbursement{
			Name:              "disbursement ready",
			Status:            ReadyDisbursementStatus,
			Asset:             asset,
			Wallet:            wallet,
			VerificationField: VerificationTypeDateOfBirth,
		})

		_ = CreatePaymentFixture(t, ctx, dbConnectionPool, models.Payment, &Payment{
			Amount:               "1",
			StellarTransactionID: "stellar-transaction-id",
			StellarOperationID:   "operation-id",
			Status:               SuccessPaymentStatus,
			Disbursement:         readyDisbursement,
			Asset:                *asset,
			ReceiverWallet:       receiverWallet,
		})

		err = models.Disbursements.CompleteDisbursements(ctx, dbConnectionPool, []string{readyDisbursement.ID})
		require.NoError(t, err)

		readyDisbursement, err = models.Disbursements.Get(ctx, dbConnectionPool, readyDisbursement.ID)
		require.NoError(t, err)
		assert.Equal(t, ReadyDisbursementStatus, readyDisbursement.Status)
	})

	t.Run("does not complete started disbursement if not all payments are not completed", func(t *testing.T) {
		startedDisbursement := CreateDisbursementFixture(t, ctx, dbConnectionPool, models.Disbursements, &Disbursement{
			Name:              "disbursement started",
			Status:            StartedDisbursementStatus,
			Asset:             asset,
			Wallet:            wallet,
			VerificationField: VerificationTypeDateOfBirth,
		})

		_ = CreatePaymentFixture(t, ctx, dbConnectionPool, models.Payment, &Payment{
			Amount:               "1",
			StellarTransactionID: "stellar-transaction-id-1",
			StellarOperationID:   "operation-id-1",
			Status:               SuccessPaymentStatus,
			Disbursement:         startedDisbursement,
			Asset:                *asset,
			ReceiverWallet:       receiverWallet,
		})

		_ = CreatePaymentFixture(t, ctx, dbConnectionPool, models.Payment, &Payment{
			Amount:               "1",
			StellarTransactionID: "stellar-transaction-id-2",
			StellarOperationID:   "operation-id-2",
			Status:               FailedPaymentStatus,
			Disbursement:         startedDisbursement,
			Asset:                *asset,
			ReceiverWallet:       receiverWallet,
		})

		err = models.Disbursements.CompleteDisbursements(ctx, dbConnectionPool, []string{startedDisbursement.ID})
		require.NoError(t, err)

		startedDisbursement, err = models.Disbursements.Get(ctx, dbConnectionPool, startedDisbursement.ID)
		require.NoError(t, err)
		assert.Equal(t, StartedDisbursementStatus, startedDisbursement.Status)
	})

	t.Run("completes all started disbursements after payments are successful", func(t *testing.T) {
		disbursement1 := CreateDisbursementFixture(t, ctx, dbConnectionPool, models.Disbursements, &Disbursement{
			Name:              "disbursement 1",
			Status:            StartedDisbursementStatus,
			Asset:             asset,
			Wallet:            wallet,
			VerificationField: VerificationTypeDateOfBirth,
		})

		_ = CreatePaymentFixture(t, ctx, dbConnectionPool, models.Payment, &Payment{
			Amount:               "1",
			StellarTransactionID: "stellar-transaction-id",
			StellarOperationID:   "operation-id",
			Status:               SuccessPaymentStatus,
			Disbursement:         disbursement1,
			Asset:                *asset,
			ReceiverWallet:       receiverWallet,
		})

		disbursement2 := CreateDisbursementFixture(t, ctx, dbConnectionPool, models.Disbursements, &Disbursement{
			Name:              "disbursement 2",
			Status:            StartedDisbursementStatus,
			Asset:             asset,
			Wallet:            wallet,
			VerificationField: VerificationTypeDateOfBirth,
		})

		_ = CreatePaymentFixture(t, ctx, dbConnectionPool, models.Payment, &Payment{
			Amount:               "1",
			StellarTransactionID: "stellar-transaction-id-1",
			StellarOperationID:   "operation-id-1",
			Status:               SuccessPaymentStatus,
			Disbursement:         disbursement2,
			Asset:                *asset,
			ReceiverWallet:       receiverWallet,
		})

		_ = CreatePaymentFixture(t, ctx, dbConnectionPool, models.Payment, &Payment{
			Amount:               "1",
			StellarTransactionID: "stellar-transaction-id-2",
			StellarOperationID:   "operation-id-2",
			Status:               SuccessPaymentStatus,
			Disbursement:         disbursement2,
			Asset:                *asset,
			ReceiverWallet:       receiverWallet,
		})

		err = models.Disbursements.CompleteDisbursements(ctx, dbConnectionPool, []string{disbursement1.ID, disbursement2.ID})
		require.NoError(t, err)

		disbursement1, err = models.Disbursements.Get(ctx, dbConnectionPool, disbursement1.ID)
		require.NoError(t, err)
		assert.Equal(t, CompletedDisbursementStatus, disbursement1.Status)

		disbursement2, err = models.Disbursements.Get(ctx, dbConnectionPool, disbursement2.ID)
		require.NoError(t, err)
		assert.Equal(t, CompletedDisbursementStatus, disbursement2.Status)
	})
}

func Test_DisbursementModel_Delete(t *testing.T) {
	dbt := dbtest.Open(t)
	defer dbt.Close()

	dbConnectionPool, outerErr := db.OpenDBConnectionPool(dbt.DSN)
	require.NoError(t, outerErr)
	defer dbConnectionPool.Close()

	models, outerErr := NewModels(dbConnectionPool)
	require.NoError(t, outerErr)

	disbursementModel := &DisbursementModel{dbConnectionPool: dbConnectionPool}
	ctx := context.Background()

	wallet := CreateWalletFixture(t, ctx, dbConnectionPool, "wallet1", "https://www.wallet.com", "www.wallet.com", "wallet1://")
	asset := CreateAssetFixture(t, ctx, dbConnectionPool, "USDC", "GA5ZSEJYB37JRC5AVCIA5MOP4RHTM335X2KGX3IHOJAPP5RE34K4KZVN")

	t.Run("successfully deletes draft disbursement", func(t *testing.T) {
		disbursement := CreateDraftDisbursementFixture(t, ctx, dbConnectionPool, models.Disbursements, Disbursement{
			Name:   uuid.NewString(),
			Asset:  asset,
			Wallet: wallet,
		})

		err := disbursementModel.Delete(ctx, dbConnectionPool, disbursement.ID)
		require.NoError(t, err)

		_, err = models.Disbursements.Get(ctx, dbConnectionPool, disbursement.ID)
		require.Error(t, err)
		assert.Equal(t, ErrRecordNotFound, err)
	})

	t.Run("successfully deletes ready disbursement", func(t *testing.T) {
		disbursement := CreateDraftDisbursementFixture(t, ctx, dbConnectionPool, models.Disbursements, Disbursement{
			Name:   uuid.NewString(),
			Status: ReadyDisbursementStatus,
			Asset:  asset,
			Wallet: wallet,
		})

		err := disbursementModel.Delete(ctx, dbConnectionPool, disbursement.ID)
		require.NoError(t, err)

		_, err = models.Disbursements.Get(ctx, dbConnectionPool, disbursement.ID)
		require.Error(t, err)
		assert.Equal(t, ErrRecordNotFound, err)
	})

	t.Run("returns error when disbursement not found", func(t *testing.T) {
		err := disbursementModel.Delete(ctx, dbConnectionPool, "non-existent-id")
		require.Error(t, err)
		assert.EqualError(t, err, ErrRecordNotFound.Error())
	})

	t.Run("returns error when disbursement is not in draft status", func(t *testing.T) {
		disbursement := CreateDraftDisbursementFixture(t, ctx, dbConnectionPool, models.Disbursements, Disbursement{
			Name:   uuid.NewString(),
			Status: StartedDisbursementStatus,
			Asset:  asset,
			Wallet: wallet,
		})

		err := disbursementModel.Delete(ctx, dbConnectionPool, disbursement.ID)
		require.Error(t, err)
		assert.EqualError(t, err, ErrRecordNotFound.Error())

		// Verify disbursement still exists
		_, err = models.Disbursements.Get(ctx, dbConnectionPool, disbursement.ID)
		require.NoError(t, err)
	})

	t.Run("returns error when disbursement has associated payments", func(t *testing.T) {
		disbursement := CreateDraftDisbursementFixture(t, ctx, dbConnectionPool, models.Disbursements, Disbursement{
			Name:   uuid.NewString(),
			Asset:  asset,
			Wallet: wallet,
		})

		// Create a receiver and receiver wallet
		receiver := CreateReceiverFixture(t, ctx, dbConnectionPool, &Receiver{})
		receiverWallet := CreateReceiverWalletFixture(t, ctx, dbConnectionPool, receiver.ID, wallet.ID, DraftReceiversWalletStatus)

		// Create an associated payment
		CreatePaymentFixture(t, ctx, dbConnectionPool, models.Payment, &Payment{
			Amount:               "1",
			StellarTransactionID: "stellar-transaction-id",
			StellarOperationID:   "operation-id",
			Status:               SuccessPaymentStatus,
			Disbursement:         disbursement,
			Asset:                *asset,
			ReceiverWallet:       receiverWallet,
		})

		// Attempt to delete the disbursement
		err := disbursementModel.Delete(ctx, dbConnectionPool, disbursement.ID)
		require.Error(t, err)
		assert.ErrorContains(t, err, fmt.Sprintf("deleting disbursement %s because it has associated payments", disbursement.ID))

		// Verify disbursement still exists
		_, err = models.Disbursements.Get(ctx, dbConnectionPool, disbursement.ID)
		require.NoError(t, err)
	})
}

func Test_DisbursementColumnNames(t *testing.T) {
	testCases := []struct {
		tableReference string
		resultAlias    string
		expected       string
	}{
		{
			tableReference: "",
			resultAlias:    "",
			expected: strings.Join([]string{
				"status_history",
				"file_content",
				"created_at",
				"updated_at",
				"registration_contact_type",
<<<<<<< HEAD
=======
				`COALESCE(id, '') AS "id"`,
				`COALESCE(name, '') AS "name"`,
				`COALESCE(status::text, '') AS "status"`,
>>>>>>> 0f42b6f9
				`COALESCE(verification_field::text, '') AS "verification_field"`,
				`COALESCE(file_name, '') AS "file_name"`,
				`COALESCE(receiver_registration_message_template, '') AS "receiver_registration_message_template"`,
			}, ",\n"),
		},
		{
			tableReference: "d",
			resultAlias:    "",
			expected: strings.Join([]string{
				"d.status_history",
				"d.file_content",
				"d.created_at",
				"d.updated_at",
				"d.registration_contact_type",
<<<<<<< HEAD
=======
				`COALESCE(d.id, '') AS "id"`,
				`COALESCE(d.name, '') AS "name"`,
				`COALESCE(d.status::text, '') AS "status"`,
>>>>>>> 0f42b6f9
				`COALESCE(d.verification_field::text, '') AS "verification_field"`,
				`COALESCE(d.file_name, '') AS "file_name"`,
				`COALESCE(d.receiver_registration_message_template, '') AS "receiver_registration_message_template"`,
			}, ",\n"),
		},
		{
			tableReference: "d",
			resultAlias:    "disbursement",
			expected: strings.Join([]string{
				`d.status_history AS "disbursement.status_history"`,
				`d.file_content AS "disbursement.file_content"`,
				`d.created_at AS "disbursement.created_at"`,
				`d.updated_at AS "disbursement.updated_at"`,
				`d.registration_contact_type AS "disbursement.registration_contact_type"`,
<<<<<<< HEAD
=======
				`COALESCE(d.id, '') AS "disbursement.id"`,
				`COALESCE(d.name, '') AS "disbursement.name"`,
				`COALESCE(d.status::text, '') AS "disbursement.status"`,
>>>>>>> 0f42b6f9
				`COALESCE(d.verification_field::text, '') AS "disbursement.verification_field"`,
				`COALESCE(d.file_name, '') AS "disbursement.file_name"`,
				`COALESCE(d.receiver_registration_message_template, '') AS "disbursement.receiver_registration_message_template"`,
			}, ",\n"),
		},
	}

	for _, tc := range testCases {
		t.Run(testCaseNameForScanText(t, tc.tableReference, tc.resultAlias), func(t *testing.T) {
			actual := DisbursementColumnNames(tc.tableReference, tc.resultAlias)
			assert.Equal(t, tc.expected, actual)
		})
	}
}

// testCaseNameForScanText returns a string that can be used as the name of a test case.
// It is used to create a test case name for a given table reference and result alias.
func testCaseNameForScanText(t *testing.T, tableReference, resultAlias string) string {
	t.Helper()
	originalColName := "{column_name}"
	scanText := originalColName
	if tableReference != "" {
		scanText = fmt.Sprintf("%s.%s", tableReference, scanText)
	}
	if resultAlias != "" {
		scanText = fmt.Sprintf("%s AS %s.%s", scanText, resultAlias, originalColName)
	}
	return scanText
}

func Test_DisbursementModel_CompleteIfNecessary(t *testing.T) {
	dbt := dbtest.Open(t)
	defer dbt.Close()
	dbConnectionPool, outerErr := db.OpenDBConnectionPool(dbt.DSN)
	require.NoError(t, outerErr)
	defer dbConnectionPool.Close()

	ctx := context.Background()

	models, outerErr := NewModels(dbConnectionPool)
	require.NoError(t, outerErr)

	wallet := CreateWalletFixture(t, ctx, dbConnectionPool, "Wallet", "https://www.wallet.com", "www.wallet.com", "wallet://")
	asset := CreateAssetFixture(t, ctx, dbConnectionPool, "USDC", "GA5ZSEJYB37JRC5AVCIA5MOP4RHTM335X2KGX3IHOJAPP5RE34K4KZVV")

	receiver := CreateReceiverFixture(t, ctx, dbConnectionPool, &Receiver{})
	receiverWallet := CreateReceiverWalletFixture(t, ctx, dbConnectionPool, receiver.ID, wallet.ID, ReadyReceiversWalletStatus)

	t.Run("does not complete not started disbursement", func(t *testing.T) {
		readyDisbursement := CreateDisbursementFixture(t, ctx, dbConnectionPool, models.Disbursements, &Disbursement{
			Name:              "disbursement ready",
			Status:            ReadyDisbursementStatus,
			Asset:             asset,
			Wallet:            wallet,
			VerificationField: VerificationTypeDateOfBirth,
		})

		_ = CreatePaymentFixture(t, ctx, dbConnectionPool, models.Payment, &Payment{
			Amount:               "1",
			StellarTransactionID: "stellar-transaction-id",
			StellarOperationID:   "operation-id",
			Status:               SuccessPaymentStatus,
			Disbursement:         readyDisbursement,
			Asset:                *asset,
			ReceiverWallet:       receiverWallet,
		})

		disbursementIDs, err := models.Disbursements.CompleteIfNecessary(ctx, dbConnectionPool)
		assert.NoError(t, err)
		assert.Empty(t, disbursementIDs)

		readyDisbursement, err = models.Disbursements.Get(ctx, dbConnectionPool, readyDisbursement.ID)
		require.NoError(t, err)
		assert.Equal(t, ReadyDisbursementStatus, readyDisbursement.Status)
	})

	t.Run("does not complete started disbursement if not all payments are not completed", func(t *testing.T) {
		startedDisbursement := CreateDisbursementFixture(t, ctx, dbConnectionPool, models.Disbursements, &Disbursement{
			Name:              "disbursement started",
			Status:            StartedDisbursementStatus,
			Asset:             asset,
			Wallet:            wallet,
			VerificationField: VerificationTypeDateOfBirth,
		})

		_ = CreatePaymentFixture(t, ctx, dbConnectionPool, models.Payment, &Payment{
			Amount:               "1",
			StellarTransactionID: "stellar-transaction-id-1",
			StellarOperationID:   "operation-id-1",
			Status:               SuccessPaymentStatus,
			Disbursement:         startedDisbursement,
			Asset:                *asset,
			ReceiverWallet:       receiverWallet,
		})

		_ = CreatePaymentFixture(t, ctx, dbConnectionPool, models.Payment, &Payment{
			Amount:               "1",
			StellarTransactionID: "stellar-transaction-id-2",
			StellarOperationID:   "operation-id-2",
			Status:               FailedPaymentStatus,
			Disbursement:         startedDisbursement,
			Asset:                *asset,
			ReceiverWallet:       receiverWallet,
		})

		disbursementIDs, err := models.Disbursements.CompleteIfNecessary(ctx, dbConnectionPool)
		assert.NoError(t, err)
		assert.Empty(t, disbursementIDs)

		startedDisbursement, err = models.Disbursements.Get(ctx, dbConnectionPool, startedDisbursement.ID)
		require.NoError(t, err)
		assert.Equal(t, StartedDisbursementStatus, startedDisbursement.Status)
	})

	t.Run("completes all started disbursements after payments are successful / canceled", func(t *testing.T) {
		disbursement1 := CreateDisbursementFixture(t, ctx, dbConnectionPool, models.Disbursements, &Disbursement{
			Name:              "disbursement 1",
			Status:            StartedDisbursementStatus,
			Asset:             asset,
			Wallet:            wallet,
			VerificationField: VerificationTypeDateOfBirth,
		})

		_ = CreatePaymentFixture(t, ctx, dbConnectionPool, models.Payment, &Payment{
			Amount:               "1",
			StellarTransactionID: "stellar-transaction-id",
			StellarOperationID:   "operation-id",
			Status:               SuccessPaymentStatus,
			Disbursement:         disbursement1,
			Asset:                *asset,
			ReceiverWallet:       receiverWallet,
		})

		disbursement2 := CreateDisbursementFixture(t, ctx, dbConnectionPool, models.Disbursements, &Disbursement{
			Name:              "disbursement 2",
			Status:            StartedDisbursementStatus,
			Asset:             asset,
			Wallet:            wallet,
			VerificationField: VerificationTypeDateOfBirth,
		})

		_ = CreatePaymentFixture(t, ctx, dbConnectionPool, models.Payment, &Payment{
			Amount:               "1",
			StellarTransactionID: "stellar-transaction-id-1",
			StellarOperationID:   "operation-id-1",
			Status:               SuccessPaymentStatus,
			Disbursement:         disbursement2,
			Asset:                *asset,
			ReceiverWallet:       receiverWallet,
		})

		_ = CreatePaymentFixture(t, ctx, dbConnectionPool, models.Payment, &Payment{
			Amount:               "1",
			StellarTransactionID: "stellar-transaction-id-2",
			StellarOperationID:   "operation-id-2",
			Status:               CanceledPaymentStatus,
			Disbursement:         disbursement2,
			Asset:                *asset,
			ReceiverWallet:       receiverWallet,
		})

		disbursementIDs, err := models.Disbursements.CompleteIfNecessary(ctx, dbConnectionPool)
		assert.NoError(t, err)
		assert.Len(t, disbursementIDs, 2)
		assert.Equal(t, []string{disbursement1.ID, disbursement2.ID}, disbursementIDs)

		disbursement1, err = models.Disbursements.Get(ctx, dbConnectionPool, disbursement1.ID)
		require.NoError(t, err)
		assert.Equal(t, CompletedDisbursementStatus, disbursement1.Status)

		disbursement2, err = models.Disbursements.Get(ctx, dbConnectionPool, disbursement2.ID)
		require.NoError(t, err)
		assert.Equal(t, CompletedDisbursementStatus, disbursement2.Status)
	})
}<|MERGE_RESOLUTION|>--- conflicted
+++ resolved
@@ -790,12 +790,9 @@
 				"created_at",
 				"updated_at",
 				"registration_contact_type",
-<<<<<<< HEAD
-=======
 				`COALESCE(id, '') AS "id"`,
 				`COALESCE(name, '') AS "name"`,
 				`COALESCE(status::text, '') AS "status"`,
->>>>>>> 0f42b6f9
 				`COALESCE(verification_field::text, '') AS "verification_field"`,
 				`COALESCE(file_name, '') AS "file_name"`,
 				`COALESCE(receiver_registration_message_template, '') AS "receiver_registration_message_template"`,
@@ -810,12 +807,9 @@
 				"d.created_at",
 				"d.updated_at",
 				"d.registration_contact_type",
-<<<<<<< HEAD
-=======
 				`COALESCE(d.id, '') AS "id"`,
 				`COALESCE(d.name, '') AS "name"`,
 				`COALESCE(d.status::text, '') AS "status"`,
->>>>>>> 0f42b6f9
 				`COALESCE(d.verification_field::text, '') AS "verification_field"`,
 				`COALESCE(d.file_name, '') AS "file_name"`,
 				`COALESCE(d.receiver_registration_message_template, '') AS "receiver_registration_message_template"`,
@@ -830,12 +824,9 @@
 				`d.created_at AS "disbursement.created_at"`,
 				`d.updated_at AS "disbursement.updated_at"`,
 				`d.registration_contact_type AS "disbursement.registration_contact_type"`,
-<<<<<<< HEAD
-=======
 				`COALESCE(d.id, '') AS "disbursement.id"`,
 				`COALESCE(d.name, '') AS "disbursement.name"`,
 				`COALESCE(d.status::text, '') AS "disbursement.status"`,
->>>>>>> 0f42b6f9
 				`COALESCE(d.verification_field::text, '') AS "disbursement.verification_field"`,
 				`COALESCE(d.file_name, '') AS "disbursement.file_name"`,
 				`COALESCE(d.receiver_registration_message_template, '') AS "disbursement.receiver_registration_message_template"`,
