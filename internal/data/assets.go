--- conflicted
+++ resolved
@@ -273,20 +273,12 @@
 	query := `
 		WITH latest_payments_by_wallet AS (
 			-- Gets the latest payment by wallet with its asset
-<<<<<<< HEAD
-		SELECT
-			p.id AS payment_id,
-			d.wallet_id,
-			COALESCE(d.receiver_registration_message_template, '') as receiver_registration_message_template,
-			COALESCE(d.verification_field::text, '') as verification_field,
-			p.asset_id
-=======
-			SELECT
-				p.id AS payment_id,
-				rw.wallet_id,
-				COALESCE(d.receiver_registration_message_template, '') as receiver_registration_message_template,
-				p.asset_id
->>>>>>> bb7856f8
+      SELECT
+        p.id AS payment_id,
+        rw.wallet_id,
+        COALESCE(d.receiver_registration_message_template, '') as receiver_registration_message_template,
+        COALESCE(d.verification_field::text, '') as verification_field,
+        p.asset_id
 			FROM
 				payments p
 				INNER JOIN receiver_wallets rw ON rw.id = p.receiver_wallet_id
@@ -295,11 +287,7 @@
 			WHERE
 				p.status = $1
 			GROUP BY
-<<<<<<< HEAD
-				p.id, p.asset_id, d.wallet_id, d.receiver_registration_message_template, d.verification_field
-=======
-				p.id, p.asset_id, rw.wallet_id, d.receiver_registration_message_template
->>>>>>> bb7856f8
+				p.id, p.asset_id, rw.wallet_id, d.receiver_registration_message_template, d.verification_field
 			ORDER BY
 				p.updated_at DESC
 		), messages_resent_since_invitation AS (
