package data

import (
	"context"
	"database/sql"
	"database/sql/driver"
	"encoding/json"
	"fmt"
	"strings"
	"time"

	"github.com/lib/pq"
	"github.com/stellar/go/support/log"

	"github.com/stellar/stellar-disbursement-platform-backend/db"
	"github.com/stellar/stellar-disbursement-platform-backend/internal/utils"
)

type Payment struct {
	ID                   string `json:"id" db:"id"`
	Amount               string `json:"amount" db:"amount"`
	StellarTransactionID string `json:"stellar_transaction_id" db:"stellar_transaction_id"`
	// TODO: evaluate if we will keep or remove StellarOperationID
	StellarOperationID      string               `json:"stellar_operation_id" db:"stellar_operation_id"`
	Status                  PaymentStatus        `json:"status" db:"status"`
	StatusHistory           PaymentStatusHistory `json:"status_history,omitempty" db:"status_history"`
<<<<<<< HEAD
	PaymentType             PaymentType          `json:"payment_type" db:"payment_type"`
=======
	Type                    PaymentType          `json:"type" db:"type"`
>>>>>>> 7060e5be
	Disbursement            *Disbursement        `json:"disbursement,omitempty" db:"disbursement"`
	Asset                   Asset                `json:"asset"`
	ReceiverWallet          *ReceiverWallet      `json:"receiver_wallet,omitempty" db:"receiver_wallet"`
	CreatedAt               time.Time            `json:"created_at" db:"created_at"`
	UpdatedAt               time.Time            `json:"updated_at" db:"updated_at"`
	ExternalPaymentID       string               `json:"external_payment_id,omitempty" db:"external_payment_id"`
	CircleTransferRequestID *string              `json:"circle_transfer_request_id,omitempty"`
}

type PaymentType string

const (
	PaymentTypeDisbursement PaymentType = "DISBURSEMENT"
	PaymentTypeDirect       PaymentType = "DIRECT"
)

func (pt PaymentType) Validate() error {
	switch pt {
	case PaymentTypeDisbursement, PaymentTypeDirect:
		return nil
	default:
		return fmt.Errorf("invalid payment type: %s", pt)
	}
}

type PaymentStatusHistoryEntry struct {
	Status        PaymentStatus `json:"status"`
	StatusMessage string        `json:"status_message"`
	Timestamp     time.Time     `json:"timestamp"`
}

type PaymentModel struct {
	dbConnectionPool db.DBConnectionPool
}

var (
	DefaultPaymentSortField = SortFieldUpdatedAt
	DefaultPaymentSortOrder = SortOrderDESC
	AllowedPaymentFilters   = []FilterKey{FilterKeyStatus, FilterKeyCreatedAtAfter, FilterKeyCreatedAtBefore, FilterKeyReceiverID, FilterKeyPaymentType}
	AllowedPaymentSorts     = []SortField{SortFieldCreatedAt, SortFieldUpdatedAt}
)

type PaymentInsert struct {
	ReceiverID        string      `db:"receiver_id"`
	DisbursementID    *string     `db:"disbursement_id"`
<<<<<<< HEAD
	PaymentType       PaymentType `db:"payment_type"`
=======
	PaymentType       PaymentType `db:"type"`
>>>>>>> 7060e5be
	Amount            string      `db:"amount"`
	AssetID           string      `db:"asset_id"`
	ReceiverWalletID  string      `db:"receiver_wallet_id"`
	ExternalPaymentID *string     `db:"external_payment_id"`
}

type PaymentUpdate struct {
	Status               PaymentStatus `db:"status"`
	StatusMessage        string
	StellarTransactionID string `db:"stellar_transaction_id"`
}

type PaymentStatusHistory []PaymentStatusHistoryEntry

// Value implements the driver.Valuer interface.
func (psh PaymentStatusHistory) Value() (driver.Value, error) {
	var statusHistoryJSON []string
	for _, sh := range psh {
		shJSONBytes, err := json.Marshal(sh)
		if err != nil {
			return nil, fmt.Errorf("error converting status history to json for message: %w", err)
		}
		statusHistoryJSON = append(statusHistoryJSON, string(shJSONBytes))
	}

	return pq.Array(statusHistoryJSON).Value()
}

var _ driver.Valuer = (*PaymentStatusHistory)(nil)

// Scan implements the sql.Scanner interface.
func (psh *PaymentStatusHistory) Scan(src interface{}) error {
	var statusHistoryJSON []string
	if err := pq.Array(&statusHistoryJSON).Scan(src); err != nil {
		return fmt.Errorf("error scanning status history value: %w", err)
	}

	for _, sh := range statusHistoryJSON {
		var shEntry PaymentStatusHistoryEntry
		err := json.Unmarshal([]byte(sh), &shEntry)
		if err != nil {
			return fmt.Errorf("error unmarshaling status_history column: %w", err)
		}
		*psh = append(*psh, shEntry)
	}

	return nil
}

var _ sql.Scanner = (*PaymentStatusHistory)(nil)

func (p *PaymentInsert) Validate() error {
	if strings.TrimSpace(p.ReceiverID) == "" {
		return fmt.Errorf("receiver_id is required")
	}

	if err := p.PaymentType.Validate(); err != nil {
<<<<<<< HEAD
		return fmt.Errorf("payment_type is invalid: %w", err)
=======
		return fmt.Errorf("type is invalid: %w", err)
>>>>>>> 7060e5be
	}

	if p.PaymentType == PaymentTypeDisbursement && (p.DisbursementID == nil || *p.DisbursementID == "") {
		return fmt.Errorf("disbursement_id is required for disbursement payments")
	}

	if p.PaymentType == PaymentTypeDirect && p.DisbursementID != nil {
		return fmt.Errorf("disbursement_id must be null for direct payments")
	}

	if err := utils.ValidateAmount(p.Amount); err != nil {
		return fmt.Errorf("amount is invalid: %w", err)
	}

	if strings.TrimSpace(p.AssetID) == "" {
		return fmt.Errorf("asset_id is required")
	}

	if strings.TrimSpace(p.ReceiverWalletID) == "" {
		return fmt.Errorf("receiver_wallet_id is required")
	}

	return nil
}

func (p *PaymentUpdate) Validate() error {
	if err := p.Status.Validate(); err != nil {
		return fmt.Errorf("status is invalid: %w", err)
	}
	if strings.TrimSpace(p.StellarTransactionID) == "" {
		return fmt.Errorf("stellar transaction id is required")
	}

	return nil
}

func PaymentColumnNames(tableReference, resultAlias string) string {
	columns := SQLColumnConfig{
		TableReference: tableReference,
		ResultAlias:    resultAlias,
		RawColumns: []string{
			"id",
			"amount",
			"status",
			"status_history",
<<<<<<< HEAD
			"payment_type",
=======
			"type",
>>>>>>> 7060e5be
			"created_at",
			"updated_at",
		},
		CoalesceColumns: []string{
			"stellar_transaction_id",
			"stellar_operation_id",
			"external_payment_id",
		},
	}.Build()

	return strings.Join(columns, ",\n")
}

var basePaymentQuery = `
SELECT
    ` + PaymentColumnNames("p", "") + `,
    ` + DisbursementColumnNames("d", "disbursement") + `,
    ` + AssetColumnNames("a", "asset", false) + `,
    ` + ReceiverWalletColumnNames("rw", "receiver_wallet") + `,
<<<<<<< HEAD
    ` + ReceiverColumnNames("r", "receiver_wallet.receiver") + `,
=======
>>>>>>> 7060e5be
    ` + WalletColumnNames("w", "receiver_wallet.wallet", false) + `
FROM
    payments p
    LEFT JOIN disbursements d ON p.disbursement_id = d.id
    JOIN assets a ON p.asset_id = a.id
    JOIN receiver_wallets rw ON rw.id = p.receiver_wallet_id
<<<<<<< HEAD
    JOIN receivers r ON r.id = rw.receiver_id
=======
>>>>>>> 7060e5be
    JOIN wallets w ON w.id = rw.wallet_id
`

func (p *PaymentModel) GetAllReadyToPatchCompletionAnchorTransactions(ctx context.Context, sqlExec db.SQLExecuter) ([]Payment, error) {
	query := basePaymentQuery + `
		WHERE
			p.status = ANY($1) -- ARRAY['SUCCESS', 'FAILURE']::payment_status[]
			AND rw.status = $2 -- 'REGISTERED'::receiver_wallet_status
			AND rw.anchor_platform_transaction_id IS NOT NULL
			AND rw.anchor_platform_transaction_synced_at IS NULL
		ORDER BY
			p.created_at
		FOR UPDATE OF p, rw SKIP LOCKED
	`

	payments := make([]Payment, 0)
	if err := sqlExec.SelectContext(ctx, &payments, query, pq.Array([]PaymentStatus{SuccessPaymentStatus, FailedPaymentStatus}), RegisteredReceiversWalletStatus); err != nil {
		return nil, fmt.Errorf("getting payments: %w", err)
	}

	for i := range payments {
		if payments[i].Type == PaymentTypeDirect {
			payments[i].Disbursement = nil
		}
	}

	return payments, nil
}

func (p *PaymentModel) Get(ctx context.Context, id string, sqlExec db.SQLExecuter) (*Payment, error) {
	queryParams := &QueryParams{
		Filters: map[FilterKey]interface{}{
			FilterKeyID: id,
		},
	}
	payments, err := p.GetAll(ctx, queryParams, sqlExec, QueryTypeSingle)
	if err != nil {
		return nil, fmt.Errorf("getting payment by ID %s: %w", id, err)
	}

	if len(payments) == 0 {
		return nil, ErrRecordNotFound
	}

	return &payments[0], nil
}

func (p *PaymentModel) GetBatchForUpdate(ctx context.Context, sqlExec db.SQLExecuter, batchSize int) ([]*Payment, error) {
	if batchSize <= 0 {
		return nil, fmt.Errorf("batch size must be greater than 0")
	}

	// Get disbursement payments
	disbursementQuery := basePaymentQuery + `
        WHERE
            p.status = $1 -- 'READY'::payment_status
            AND rw.status = $2 -- 'REGISTERED'::receiver_wallet_status
            AND d.status = $3 -- 'STARTED'::disbursement_status
<<<<<<< HEAD
            AND p.payment_type = 'DISBURSEMENT'
=======
            AND p.type = 'DISBURSEMENT'
>>>>>>> 7060e5be
        ORDER BY p.disbursement_id ASC, p.updated_at ASC
        FOR UPDATE SKIP LOCKED`

	var disbursementPayments []*Payment
	err := sqlExec.SelectContext(ctx, &disbursementPayments, disbursementQuery,
		ReadyPaymentStatus, RegisteredReceiversWalletStatus, StartedDisbursementStatus)
	if err != nil {
		return nil, fmt.Errorf("getting disbursement payments: %w", err)
	}

	// Get direct payments
	directQuery := basePaymentQuery + `
        WHERE
            p.status = $1 -- 'READY'::payment_status
            AND rw.status = $2 -- 'REGISTERED'::receiver_wallet_status
<<<<<<< HEAD
            AND p.payment_type = 'DIRECT'
=======
            AND p.type = 'DIRECT'
>>>>>>> 7060e5be
        ORDER BY p.updated_at ASC
        FOR UPDATE OF p, rw SKIP LOCKED`

	var directPayments []*Payment
	err = sqlExec.SelectContext(ctx, &directPayments, directQuery,
		ReadyPaymentStatus, RegisteredReceiversWalletStatus)
	if err != nil {
		return nil, fmt.Errorf("getting direct payments: %w", err)
	}

	allPayments := make([]*Payment, 0, len(disbursementPayments)+len(directPayments))
	allPayments = append(allPayments, disbursementPayments...)
	allPayments = append(allPayments, directPayments...)

	// Apply the batch size limit after combining
	// we can enhance this feature to make 70%/30% disbursment/direct payments processing if needed instead of straightforward limiting
	if len(allPayments) > batchSize {
		allPayments = allPayments[:batchSize]
	}

<<<<<<< HEAD
=======
	removeEmptyDisbursementForDirect(allPayments)

>>>>>>> 7060e5be
	return allPayments, nil
}

// Count returns the number of payments matching the given query parameters.
func (p *PaymentModel) Count(ctx context.Context, queryParams *QueryParams, sqlExec db.SQLExecuter) (int, error) {
	var count int
	baseQuery := `
		SELECT
			count(*)
		FROM
			payments p
			LEFT JOIN disbursements d ON p.disbursement_id = d.id
			JOIN assets a ON p.asset_id = a.id
            JOIN receiver_wallets rw ON rw.id = p.receiver_wallet_id
<<<<<<< HEAD
			JOIN receivers r ON r.id = rw.receiver_id
=======
>>>>>>> 7060e5be
 			JOIN wallets w ON w.id = rw.wallet_id
		`

	query, params := newPaymentQuery(baseQuery, queryParams, sqlExec, QueryTypeSingle)

	err := sqlExec.GetContext(ctx, &count, query, params...)
	if err != nil {
		return 0, fmt.Errorf("error counting payments: %w", err)
	}
	return count, nil
}

// GetAll returns all PAYMENTS matching the given query parameters.
func (p *PaymentModel) GetAll(ctx context.Context, queryParams *QueryParams, sqlExec db.SQLExecuter, queryType QueryType) ([]Payment, error) {
	payments := []Payment{}

	query, params := newPaymentQuery(basePaymentQuery, queryParams, sqlExec, queryType)

	if err := sqlExec.SelectContext(ctx, &payments, query, params...); err != nil {
		return nil, fmt.Errorf("selecting payments: %w", err)
	}

	for i := range payments {
		if payments[i].Type == PaymentTypeDirect {
			payments[i].Disbursement = nil
		}
	}

	return payments, nil
}

// DeleteAllDraftForDisbursement deletes all payments for a given disbursement.
func (p *PaymentModel) DeleteAllDraftForDisbursement(ctx context.Context, sqlExec db.SQLExecuter, disbursementID string) error {
	query := `
		DELETE FROM payments
		WHERE disbursement_id = $1
			AND status = $2
		`

	result, err := sqlExec.ExecContext(ctx, query, disbursementID, DraftPaymentStatus)
	if err != nil {
		return fmt.Errorf("error deleting payments for disbursement: %w", err)
	}

	numRowsAffected, err := result.RowsAffected()
	if err != nil {
		return fmt.Errorf("error getting number of rows affected: %w", err)
	}

	log.Ctx(ctx).Infof("Deleted %d payments for disbursement %s", numRowsAffected, disbursementID)

	return nil
}

// InsertAll inserts a batch of payments into the database.
func (p *PaymentModel) InsertAll(ctx context.Context, sqlExec db.SQLExecuter, inserts []PaymentInsert) error {
	for _, payment := range inserts {
		err := payment.Validate()
		if err != nil {
			return fmt.Errorf("error validating payment: %w", err)
		}
	}
	query := `
		INSERT INTO payments (
			amount,
			asset_id,
			receiver_id,
			disbursement_id,
		    receiver_wallet_id,
			external_payment_id,
<<<<<<< HEAD
			payment_type
=======
			type
>>>>>>> 7060e5be
		) VALUES (
			$1,
			$2,
			$3,
			$4,
			$5,
			$6,
			$7
		)
		`

	for _, payment := range inserts {
		_, err := sqlExec.ExecContext(ctx, query, payment.Amount, payment.AssetID, payment.ReceiverID, payment.DisbursementID, payment.ReceiverWalletID, payment.ExternalPaymentID, payment.PaymentType)
		if err != nil {
			return fmt.Errorf("error inserting payment: %w", err)
		}
	}

	return nil
}

// UpdateStatusByDisbursementID updates the status of all payments with a given status for a given disbursement.
func (p *PaymentModel) UpdateStatusByDisbursementID(ctx context.Context, sqlExec db.SQLExecuter, disbursementID string, targetStatus PaymentStatus) error {
	sourceStatuses := targetStatus.SourceStatuses()

	query := `
		UPDATE payments
		SET status = $1,
			status_history = array_append(status_history, create_payment_status_history(NOW(), $1, NULL))
		WHERE disbursement_id = $2
		AND status = ANY($3)
	`

	result, err := sqlExec.ExecContext(ctx, query, targetStatus, disbursementID, pq.Array(sourceStatuses))
	if err != nil {
		return fmt.Errorf("error updating payment statuses for disbursement %s: %w", disbursementID, err)
	}
	numRowsAffected, err := result.RowsAffected()
	if err != nil {
		return fmt.Errorf("error getting number of rows affected: %w", err)
	}

	log.Ctx(ctx).Infof("Set %d payments for disbursement %s from %s to %s", numRowsAffected, disbursementID, sourceStatuses, targetStatus)

	return nil
}

var getReadyPaymentsBaseQuery = basePaymentQuery + `
	WHERE
		p.status = $1 -- 'READY'::payment_status
		AND rw.status = $2 -- 'REGISTERED'::receiver_wallet_status
		AND d.status = $3 -- 'STARTED'::disbursement_status
`

var getReadyPaymentsBaseArgs = []any{ReadyPaymentStatus, RegisteredReceiversWalletStatus, StartedDisbursementStatus}

func (p *PaymentModel) GetReadyByDisbursementID(ctx context.Context, sqlExec db.SQLExecuter, disbursementID string) ([]*Payment, error) {
	query := getReadyPaymentsBaseQuery + "AND p.disbursement_id = $4"

	var payments []*Payment
	args := append(getReadyPaymentsBaseArgs, disbursementID)
	if err := sqlExec.SelectContext(ctx, &payments, query, args...); err != nil {
		return nil, fmt.Errorf("getting ready payments for disbursement ID %s: %w", disbursementID, err)
	}

	removeEmptyDisbursementForDirect(payments)
	return payments, nil
}

func (p *PaymentModel) GetReadyByID(ctx context.Context, sqlExec db.SQLExecuter, paymentIDs ...string) ([]*Payment, error) {
	query := basePaymentQuery + `
        WHERE
            p.id = ANY($1)
            AND p.status = $2 -- 'READY'::payment_status
            AND rw.status = $3 -- 'REGISTERED'::receiver_wallet_status
            AND (
<<<<<<< HEAD
                (p.payment_type = 'DISBURSEMENT' AND d.status = $4) -- 'STARTED'::disbursement_status
                OR 
                (p.payment_type = 'DIRECT')
=======
                (p.type = 'DISBURSEMENT' AND d.status = $4) -- 'STARTED'::disbursement_status
                OR 
                (p.type = 'DIRECT')
>>>>>>> 7060e5be
            )
        ORDER BY p.updated_at ASC`

	var payments []*Payment
<<<<<<< HEAD
	err := sqlExec.SelectContext(ctx, &payments, query,
		pq.Array(paymentIDs), ReadyPaymentStatus, RegisteredReceiversWalletStatus, StartedDisbursementStatus)
	if err != nil {
=======
	if err := sqlExec.SelectContext(ctx, &payments, query,
		pq.Array(paymentIDs), ReadyPaymentStatus, RegisteredReceiversWalletStatus, StartedDisbursementStatus); err != nil {
>>>>>>> 7060e5be
		return nil, fmt.Errorf("getting ready payments by IDs: %w", err)
	}

	removeEmptyDisbursementForDirect(payments)

	return payments, nil
}

func (p *PaymentModel) GetReadyByReceiverWalletID(ctx context.Context, sqlExec db.SQLExecuter, receiverWalletID string) ([]*Payment, error) {
	query := basePaymentQuery + `
        WHERE
            rw.id = $1
            AND p.status = $2 -- 'READY'::payment_status
            AND rw.status = $3 -- 'REGISTERED'::receiver_wallet_status
            AND (
<<<<<<< HEAD
                (p.payment_type = 'DISBURSEMENT' AND d.status = $4) -- 'STARTED'::disbursement_status
                OR 
                (p.payment_type = 'DIRECT')
            )`

	var payments []*Payment
	err := sqlExec.SelectContext(ctx, &payments, query,
		receiverWalletID, ReadyPaymentStatus, RegisteredReceiversWalletStatus, StartedDisbursementStatus)
	if err != nil {
=======
                (p.type = 'DISBURSEMENT' AND d.status = $4) -- 'STARTED'::disbursement_status
                OR 
                (p.type = 'DIRECT')
            )`

	var payments []*Payment
	if err := sqlExec.SelectContext(ctx, &payments, query,
		receiverWalletID, ReadyPaymentStatus, RegisteredReceiversWalletStatus, StartedDisbursementStatus); err != nil {
>>>>>>> 7060e5be
		return nil, fmt.Errorf("getting ready payments by receiver wallet ID %s: %w", receiverWalletID, err)
	}

	removeEmptyDisbursementForDirect(payments)

	return payments, nil
}

func (p *PaymentModel) UpdateStatuses(ctx context.Context, sqlExec db.SQLExecuter, payments []*Payment, toStatus PaymentStatus) (int64, error) {
	if len(payments) == 0 {
		log.Ctx(ctx).Debugf("No payments to update")
		return 0, nil
	}
	// Validate transition
	for _, payment := range payments {
		if err := payment.Status.TransitionTo(toStatus); err != nil {
			return 0, fmt.Errorf("cannot transition from %s to %s for payment %s: %w", payment.Status, toStatus, payment.ID, err)
		}
	}
	var paymentIDs []string
	for _, payment := range payments {
		paymentIDs = append(paymentIDs, payment.ID)
	}

	query := `
		UPDATE payments
		SET status = $1,
			status_history = array_append(status_history, create_payment_status_history(NOW(), $1, NULL))
		WHERE id = ANY($2)
	`

	result, err := sqlExec.ExecContext(ctx, query, toStatus, pq.Array(paymentIDs))
	if err != nil {
		return 0, fmt.Errorf("error updating payment statuses: %w", err)
	}
	numRowsAffected, err := result.RowsAffected()
	if err != nil {
		return 0, fmt.Errorf("error getting number of rows affected: %w", err)
	}

	return numRowsAffected, nil
}

// Update updates a payment's fields with the given update.
func (p *PaymentModel) Update(ctx context.Context, sqlExec db.SQLExecuter, payment *Payment, update *PaymentUpdate) error {
	if err := update.Validate(); err != nil {
		return fmt.Errorf("error validating payment update: %w", err)
	}

	if err := payment.Status.TransitionTo(update.Status); err != nil {
		return fmt.Errorf("cannot transition from %s to %s for payment %s: %w", payment.Status, update.Status, payment.ID, err)
	}

	query := `
		UPDATE payments
		SET status = $1,
			status_history = array_append(status_history, create_payment_status_history(NOW(), $1, $2)),
			stellar_transaction_id = COALESCE($3, stellar_transaction_id)
		WHERE id = $4
	`

	result, err := sqlExec.ExecContext(ctx, query, update.Status, update.StatusMessage, update.StellarTransactionID, payment.ID)
	if err != nil {
		return fmt.Errorf("error updating payment with id %s: %w", payment.ID, err)
	}
	numRowsAffected, err := result.RowsAffected()
	if err != nil {
		return fmt.Errorf("error getting number of rows affected for payment with id %s: %w", payment.ID, err)
	}
	if numRowsAffected == 0 {
		return fmt.Errorf("payment %s status was not updated from %s to %s", payment.ID, payment.Status, update.Status)
	} else if numRowsAffected == 1 {
		log.Ctx(ctx).Infof("Set payment %s status from %s to %s", payment.ID, payment.Status, update.Status)
	} else {
		return fmt.Errorf("unexpected number of rows affected: %d when updating payment %s status from %s to %s", numRowsAffected, payment.ID, payment.Status, update.Status)
	}

	return nil
}

func (p *PaymentModel) RetryFailedPayments(ctx context.Context, sqlExec db.SQLExecuter, email string, paymentIDs ...string) error {
	if len(paymentIDs) == 0 {
		return fmt.Errorf("payment ids is required: %w", ErrMissingInput)
	}

	if email == "" {
		return fmt.Errorf("user email is required: %w", ErrMissingInput)
	}

	const query = `
		WITH previous_payments_stellar_transaction_ids AS (
			SELECT
				id,
				stellar_transaction_id,
				$2 AS status_message
			FROM
				payments
			WHERE
				id = ANY($1)
				AND status = 'FAILED'::payment_status
		)
		UPDATE
			payments
		SET
			status = 'READY'::payment_status,
			stellar_transaction_id = '',
			status_history = array_append(status_history, create_payment_status_history(NOW(), 'READY', CONCAT(pp.status_message, pp.stellar_transaction_id)))
		FROM
			previous_payments_stellar_transaction_ids pp
		WHERE
			payments.id = pp.id
		`

	statusMessage := fmt.Sprintf("User %s has requested to retry the payment - Previous Stellar Transaction ID: ", email)

	res, err := sqlExec.ExecContext(ctx, query, pq.Array(paymentIDs), statusMessage)
	if err != nil {
		return fmt.Errorf("error retrying failed payments: %w", err)
	}

	numRowsAffected, err := res.RowsAffected()
	if err != nil {
		return fmt.Errorf("error getting number of rows affected: %w", err)
	}

	if numRowsAffected != int64(len(paymentIDs)) {
		return ErrMismatchNumRowsAffected
	}

	// This ensures that we are going to sync the payment transaction on the Anchor Platform again.
	const updateReceiverWallets = `
		UPDATE
			receiver_wallets
		SET
			anchor_platform_transaction_synced_at = NULL
		WHERE
			id IN (
				SELECT receiver_wallet_id FROM payments WHERE id = ANY($1)
			)
		`
	_, err = sqlExec.ExecContext(ctx, updateReceiverWallets, pq.Array(paymentIDs))
	if err != nil {
		return fmt.Errorf("resetting the receiver wallets' anchor platform transaction synced at: %w", err)
	}

	return nil
}

// GetByIDs returns a list of payments for the given IDs.
func (p *PaymentModel) GetByIDs(ctx context.Context, sqlExec db.SQLExecuter, paymentIDs []string) ([]Payment, error) {
	queryParams := &QueryParams{
		Filters: map[FilterKey]interface{}{
			FilterKeyID: paymentIDs,
		},
		SortBy:    SortFieldUpdatedAt,
		SortOrder: SortOrderASC,
	}

	payments, err := p.GetAll(ctx, queryParams, sqlExec, QueryTypeSelectAll)
	if err != nil {
		return nil, fmt.Errorf("getting payments by IDs: %w", err)
	}

	return payments, nil
}

func addArrayOrSingleCondition[T any](qb *QueryBuilder, fieldName string, value interface{}) {
	if slice, ok := value.([]T); ok && len(slice) > 0 {
		qb.AddCondition(fieldName+" = ANY(?)", pq.Array(slice))
	} else {
		qb.AddCondition(fieldName+" = ?", value)
	}
}

// newPaymentQuery generates the full query and parameters for a payment search query.
func newPaymentQuery(baseQuery string, queryParams *QueryParams, sqlExec db.SQLExecuter, queryType QueryType) (string, []any) {
	qb := NewQueryBuilder(baseQuery)
	if queryParams.Query != "" {
		q := "%" + queryParams.Query + "%"
		qb.AddCondition("(p.id ILIKE ? OR p.external_payment_id ILIKE ? OR rw.stellar_address ILIKE ? OR COALESCE(d.name, '') ILIKE ?)", q, q, q, q)
	}
	if queryParams.Filters[FilterKeyID] != nil {
		addArrayOrSingleCondition[string](qb, "p.id", queryParams.Filters[FilterKeyID])
	}
	if queryParams.Filters[FilterKeyStatus] != nil {
		addArrayOrSingleCondition[PaymentStatus](qb, "p.status", queryParams.Filters[FilterKeyStatus])
	}
	if queryParams.Filters[FilterKeyReceiverID] != nil {
		qb.AddCondition("p.receiver_id = ?", queryParams.Filters[FilterKeyReceiverID])
	}
	if queryParams.Filters[FilterKeyCreatedAtAfter] != nil {
		qb.AddCondition("p.created_at >= ?", queryParams.Filters[FilterKeyCreatedAtAfter])
	}
	if queryParams.Filters[FilterKeyCreatedAtBefore] != nil {
		qb.AddCondition("p.created_at <= ?", queryParams.Filters[FilterKeyCreatedAtBefore])
	}
	if queryParams.Filters[FilterKeyPaymentType] != nil {
		addArrayOrSingleCondition[PaymentType](qb, "p.payment_type", queryParams.Filters[FilterKeyPaymentType])
	}

	switch queryType {
	case QueryTypeSelectPaginated:
		qb.AddPagination(queryParams.Page, queryParams.PageLimit)
		qb.AddSorting(queryParams.SortBy, queryParams.SortOrder, "p")
	case QueryTypeSelectAll:
		qb.AddSorting(queryParams.SortBy, queryParams.SortOrder, "p")
	case QueryTypeSingle:
		// no need to sort or paginate.
	}

	query, params := qb.Build()
	return sqlExec.Rebind(query), params
}

// CancelPaymentsWithinPeriodDays cancels automatically payments that are in "READY" status after a certain time period in days.
func (p *PaymentModel) CancelPaymentsWithinPeriodDays(ctx context.Context, sqlExec db.SQLExecuter, periodInDays int64) error {
	query := `
		UPDATE 
			payments
		SET 
			status = 'CANCELED'::payment_status,
			status_history = array_append(status_history, create_payment_status_history(NOW(), 'CANCELED', NULL))
		WHERE 
			status = 'READY'::payment_status
			AND (
				SELECT (value->>'timestamp')::timestamp
				FROM unnest(status_history) AS value
				WHERE value->>'status' = 'READY' 
				ORDER BY (value->>'timestamp')::timestamp DESC 
				LIMIT 1
			) <= $1
	`

	result, err := sqlExec.ExecContext(ctx, query, time.Now().AddDate(0, 0, -int(periodInDays)))
	if err != nil {
		return fmt.Errorf("error canceling payments: %w", err)
	}
	numRowsAffected, err := result.RowsAffected()
	if err != nil {
		return fmt.Errorf("error getting number of rows affected: %w", err)
	}
	if numRowsAffected == 0 {
		log.Ctx(ctx).Debug("No payments were canceled")
	}

	return nil
}

// UpdateStatus updates the status of a payment.
func (p *PaymentModel) UpdateStatus(
	ctx context.Context,
	sqlExec db.SQLExecuter,
	paymentID string,
	status PaymentStatus,
	statusMsg *string,
	stellarTransactionHash string,
) error {
	if paymentID == "" {
		return fmt.Errorf("paymentID is required")
	}

	err := status.Validate()
	if err != nil {
		return fmt.Errorf("status is invalid: %w", err)
	}

	args := []interface{}{status, statusMsg, paymentID}
	query := `
		UPDATE
			payments
		SET 
			status = $1::payment_status,
			status_history = array_append(status_history, create_payment_status_history(NOW(), $1, $2))
			%s
		WHERE
			id = $3
	`
	var optionalQuerySet string
	if stellarTransactionHash != "" {
		args = append(args, stellarTransactionHash)
		optionalQuerySet = fmt.Sprintf(", stellar_transaction_id = $%d", len(args))
	}
	query = fmt.Sprintf(query, optionalQuerySet)

	result, err := sqlExec.ExecContext(ctx, query, args...)
	if err != nil {
		return fmt.Errorf("marking payment as %s: %w", status, err)
	}

	numRowsAffected, err := result.RowsAffected()
	if err != nil {
		return fmt.Errorf("getting number of rows affected: %w", err)
	}
	if numRowsAffected == 0 {
		return fmt.Errorf("payment with ID %s was not found: %w", paymentID, ErrRecordNotFound)
	}

	return nil
}

<<<<<<< HEAD
func (p *PaymentModel) CreateDirectPayment(ctx context.Context, sqlExec db.SQLExecuter, insert PaymentInsert) (string, error) {
=======
func (p *PaymentModel) CreateDirectPayment(ctx context.Context, sqlExec db.SQLExecuter, insert PaymentInsert, userID string) (string, error) {
>>>>>>> 7060e5be
	if err := insert.Validate(); err != nil {
		return "", fmt.Errorf("validating payment: %w", err)
	}

	query := `
        INSERT INTO payments (
            amount,
            asset_id,
            receiver_id,
            receiver_wallet_id,
            external_payment_id,
<<<<<<< HEAD
            payment_type,
=======
            type,
>>>>>>> 7060e5be
            status,
            status_history
        ) VALUES (
            $1, $2, $3, $4, $5, $6, $7,
<<<<<<< HEAD
            ARRAY[create_payment_status_history(NOW(), $7::payment_status, NULL)]
=======
            ARRAY[create_payment_status_history(NOW(), $7::payment_status, $8)]
>>>>>>> 7060e5be
        )
        RETURNING id
    `

<<<<<<< HEAD
=======
	statusMessage := fmt.Sprintf("Payment submitted by user_id %s", userID)
>>>>>>> 7060e5be
	var paymentID string
	if err := sqlExec.GetContext(ctx, &paymentID, query,
		insert.Amount,
		insert.AssetID,
		insert.ReceiverID,
		insert.ReceiverWalletID,
		insert.ExternalPaymentID,
		insert.PaymentType,
<<<<<<< HEAD
		DraftPaymentStatus,
=======
		ReadyPaymentStatus,
		statusMessage,
>>>>>>> 7060e5be
	); err != nil {
		return "", fmt.Errorf("inserting direct payment: %w", err)
	}

	return paymentID, nil
<<<<<<< HEAD
=======
}

func removeEmptyDisbursementForDirect(payments []*Payment) {
	for i := range payments {
		if payments[i].Type == PaymentTypeDirect {
			payments[i].Disbursement = nil
		}
	}
>>>>>>> 7060e5be
}<|MERGE_RESOLUTION|>--- conflicted
+++ resolved
@@ -24,11 +24,7 @@
 	StellarOperationID      string               `json:"stellar_operation_id" db:"stellar_operation_id"`
 	Status                  PaymentStatus        `json:"status" db:"status"`
 	StatusHistory           PaymentStatusHistory `json:"status_history,omitempty" db:"status_history"`
-<<<<<<< HEAD
-	PaymentType             PaymentType          `json:"payment_type" db:"payment_type"`
-=======
 	Type                    PaymentType          `json:"type" db:"type"`
->>>>>>> 7060e5be
 	Disbursement            *Disbursement        `json:"disbursement,omitempty" db:"disbursement"`
 	Asset                   Asset                `json:"asset"`
 	ReceiverWallet          *ReceiverWallet      `json:"receiver_wallet,omitempty" db:"receiver_wallet"`
@@ -74,11 +70,7 @@
 type PaymentInsert struct {
 	ReceiverID        string      `db:"receiver_id"`
 	DisbursementID    *string     `db:"disbursement_id"`
-<<<<<<< HEAD
-	PaymentType       PaymentType `db:"payment_type"`
-=======
 	PaymentType       PaymentType `db:"type"`
->>>>>>> 7060e5be
 	Amount            string      `db:"amount"`
 	AssetID           string      `db:"asset_id"`
 	ReceiverWalletID  string      `db:"receiver_wallet_id"`
@@ -136,11 +128,7 @@
 	}
 
 	if err := p.PaymentType.Validate(); err != nil {
-<<<<<<< HEAD
-		return fmt.Errorf("payment_type is invalid: %w", err)
-=======
 		return fmt.Errorf("type is invalid: %w", err)
->>>>>>> 7060e5be
 	}
 
 	if p.PaymentType == PaymentTypeDisbursement && (p.DisbursementID == nil || *p.DisbursementID == "") {
@@ -186,11 +174,7 @@
 			"amount",
 			"status",
 			"status_history",
-<<<<<<< HEAD
-			"payment_type",
-=======
 			"type",
->>>>>>> 7060e5be
 			"created_at",
 			"updated_at",
 		},
@@ -210,20 +194,12 @@
     ` + DisbursementColumnNames("d", "disbursement") + `,
     ` + AssetColumnNames("a", "asset", false) + `,
     ` + ReceiverWalletColumnNames("rw", "receiver_wallet") + `,
-<<<<<<< HEAD
-    ` + ReceiverColumnNames("r", "receiver_wallet.receiver") + `,
-=======
->>>>>>> 7060e5be
     ` + WalletColumnNames("w", "receiver_wallet.wallet", false) + `
 FROM
     payments p
     LEFT JOIN disbursements d ON p.disbursement_id = d.id
     JOIN assets a ON p.asset_id = a.id
     JOIN receiver_wallets rw ON rw.id = p.receiver_wallet_id
-<<<<<<< HEAD
-    JOIN receivers r ON r.id = rw.receiver_id
-=======
->>>>>>> 7060e5be
     JOIN wallets w ON w.id = rw.wallet_id
 `
 
@@ -282,11 +258,7 @@
             p.status = $1 -- 'READY'::payment_status
             AND rw.status = $2 -- 'REGISTERED'::receiver_wallet_status
             AND d.status = $3 -- 'STARTED'::disbursement_status
-<<<<<<< HEAD
-            AND p.payment_type = 'DISBURSEMENT'
-=======
             AND p.type = 'DISBURSEMENT'
->>>>>>> 7060e5be
         ORDER BY p.disbursement_id ASC, p.updated_at ASC
         FOR UPDATE SKIP LOCKED`
 
@@ -302,11 +274,7 @@
         WHERE
             p.status = $1 -- 'READY'::payment_status
             AND rw.status = $2 -- 'REGISTERED'::receiver_wallet_status
-<<<<<<< HEAD
-            AND p.payment_type = 'DIRECT'
-=======
             AND p.type = 'DIRECT'
->>>>>>> 7060e5be
         ORDER BY p.updated_at ASC
         FOR UPDATE OF p, rw SKIP LOCKED`
 
@@ -327,11 +295,8 @@
 		allPayments = allPayments[:batchSize]
 	}
 
-<<<<<<< HEAD
-=======
 	removeEmptyDisbursementForDirect(allPayments)
 
->>>>>>> 7060e5be
 	return allPayments, nil
 }
 
@@ -346,10 +311,6 @@
 			LEFT JOIN disbursements d ON p.disbursement_id = d.id
 			JOIN assets a ON p.asset_id = a.id
             JOIN receiver_wallets rw ON rw.id = p.receiver_wallet_id
-<<<<<<< HEAD
-			JOIN receivers r ON r.id = rw.receiver_id
-=======
->>>>>>> 7060e5be
  			JOIN wallets w ON w.id = rw.wallet_id
 		`
 
@@ -420,11 +381,7 @@
 			disbursement_id,
 		    receiver_wallet_id,
 			external_payment_id,
-<<<<<<< HEAD
-			payment_type
-=======
 			type
->>>>>>> 7060e5be
 		) VALUES (
 			$1,
 			$2,
@@ -501,27 +458,15 @@
             AND p.status = $2 -- 'READY'::payment_status
             AND rw.status = $3 -- 'REGISTERED'::receiver_wallet_status
             AND (
-<<<<<<< HEAD
-                (p.payment_type = 'DISBURSEMENT' AND d.status = $4) -- 'STARTED'::disbursement_status
-                OR 
-                (p.payment_type = 'DIRECT')
-=======
                 (p.type = 'DISBURSEMENT' AND d.status = $4) -- 'STARTED'::disbursement_status
                 OR 
                 (p.type = 'DIRECT')
->>>>>>> 7060e5be
             )
         ORDER BY p.updated_at ASC`
 
 	var payments []*Payment
-<<<<<<< HEAD
-	err := sqlExec.SelectContext(ctx, &payments, query,
-		pq.Array(paymentIDs), ReadyPaymentStatus, RegisteredReceiversWalletStatus, StartedDisbursementStatus)
-	if err != nil {
-=======
 	if err := sqlExec.SelectContext(ctx, &payments, query,
 		pq.Array(paymentIDs), ReadyPaymentStatus, RegisteredReceiversWalletStatus, StartedDisbursementStatus); err != nil {
->>>>>>> 7060e5be
 		return nil, fmt.Errorf("getting ready payments by IDs: %w", err)
 	}
 
@@ -537,17 +482,6 @@
             AND p.status = $2 -- 'READY'::payment_status
             AND rw.status = $3 -- 'REGISTERED'::receiver_wallet_status
             AND (
-<<<<<<< HEAD
-                (p.payment_type = 'DISBURSEMENT' AND d.status = $4) -- 'STARTED'::disbursement_status
-                OR 
-                (p.payment_type = 'DIRECT')
-            )`
-
-	var payments []*Payment
-	err := sqlExec.SelectContext(ctx, &payments, query,
-		receiverWalletID, ReadyPaymentStatus, RegisteredReceiversWalletStatus, StartedDisbursementStatus)
-	if err != nil {
-=======
                 (p.type = 'DISBURSEMENT' AND d.status = $4) -- 'STARTED'::disbursement_status
                 OR 
                 (p.type = 'DIRECT')
@@ -556,7 +490,6 @@
 	var payments []*Payment
 	if err := sqlExec.SelectContext(ctx, &payments, query,
 		receiverWalletID, ReadyPaymentStatus, RegisteredReceiversWalletStatus, StartedDisbursementStatus); err != nil {
->>>>>>> 7060e5be
 		return nil, fmt.Errorf("getting ready payments by receiver wallet ID %s: %w", receiverWalletID, err)
 	}
 
@@ -857,11 +790,7 @@
 	return nil
 }
 
-<<<<<<< HEAD
-func (p *PaymentModel) CreateDirectPayment(ctx context.Context, sqlExec db.SQLExecuter, insert PaymentInsert) (string, error) {
-=======
 func (p *PaymentModel) CreateDirectPayment(ctx context.Context, sqlExec db.SQLExecuter, insert PaymentInsert, userID string) (string, error) {
->>>>>>> 7060e5be
 	if err := insert.Validate(); err != nil {
 		return "", fmt.Errorf("validating payment: %w", err)
 	}
@@ -873,28 +802,17 @@
             receiver_id,
             receiver_wallet_id,
             external_payment_id,
-<<<<<<< HEAD
-            payment_type,
-=======
             type,
->>>>>>> 7060e5be
             status,
             status_history
         ) VALUES (
             $1, $2, $3, $4, $5, $6, $7,
-<<<<<<< HEAD
-            ARRAY[create_payment_status_history(NOW(), $7::payment_status, NULL)]
-=======
             ARRAY[create_payment_status_history(NOW(), $7::payment_status, $8)]
->>>>>>> 7060e5be
         )
         RETURNING id
     `
 
-<<<<<<< HEAD
-=======
 	statusMessage := fmt.Sprintf("Payment submitted by user_id %s", userID)
->>>>>>> 7060e5be
 	var paymentID string
 	if err := sqlExec.GetContext(ctx, &paymentID, query,
 		insert.Amount,
@@ -903,19 +821,13 @@
 		insert.ReceiverWalletID,
 		insert.ExternalPaymentID,
 		insert.PaymentType,
-<<<<<<< HEAD
-		DraftPaymentStatus,
-=======
 		ReadyPaymentStatus,
 		statusMessage,
->>>>>>> 7060e5be
 	); err != nil {
 		return "", fmt.Errorf("inserting direct payment: %w", err)
 	}
 
 	return paymentID, nil
-<<<<<<< HEAD
-=======
 }
 
 func removeEmptyDisbursementForDirect(payments []*Payment) {
@@ -924,5 +836,4 @@
 			payments[i].Disbursement = nil
 		}
 	}
->>>>>>> 7060e5be
 }