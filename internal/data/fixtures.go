package data

import (
	"bytes"
	"context"
	"crypto/rand"
	"encoding/csv"
	"fmt"
	"image"
	"image/color"
	"math/big"
	"strings"
	"testing"
	"time"

	"github.com/lib/pq"
	"github.com/stellar/go/keypair"
	"github.com/stellar/stellar-disbursement-platform-backend/internal/db"
	"github.com/stellar/stellar-disbursement-platform-backend/internal/utils"

	"github.com/stretchr/testify/require"
)

const (
	FixtureCountryUSA = "USA"
	FixtureCountryUKR = "UKR"
	FixtureAssetUSDC  = "USDC"
)

func CreateAssetFixture(t *testing.T, ctx context.Context, sqlExec db.SQLExecuter, code, issuer string) *Asset {
	issuerAddress := issuer

	if issuerAddress == "" && strings.ToUpper(code) != "XLM" {
		issuer, err := utils.RandomString(56)
		require.NoError(t, err)
		issuerAddress = issuer
	}

	const query = `
		INSERT INTO assets
			(code, issuer)
		VALUES
			($1, $2)
		RETURNING
			id, created_at, updated_at
	`

	asset := &Asset{
		Code:   code,
		Issuer: issuerAddress,
	}

	err := sqlExec.QueryRowxContext(ctx, query, asset.Code, asset.Issuer).Scan(&asset.ID, &asset.CreatedAt, &asset.UpdatedAt)
	require.NoError(t, err)

	return asset
}

func GetAssetFixture(t *testing.T, ctx context.Context, sqlExec db.SQLExecuter, code string) *Asset {
	const query = `
		SELECT
			*
		FROM
			assets a
		WHERE
			a.code = $1
	`

	asset := &Asset{}
	err := sqlExec.GetContext(ctx, asset, query, code)
	require.NoError(t, err)

	return asset
}

// AssociateAssetWithWalletFixture associates an asset with a wallet
func AssociateAssetWithWalletFixture(t *testing.T, ctx context.Context, sqlExec db.SQLExecuter, assetID, walletID string) {
	const query = `
		INSERT INTO wallets_assets
			(wallet_id, asset_id)
		VALUES
			($1, $2)
	`

	_, err := sqlExec.ExecContext(ctx, query, walletID, assetID)
	require.NoError(t, err)
}

// DeleteAllAssetFixtures deletes all assets in the database
func DeleteAllAssetFixtures(t *testing.T, ctx context.Context, sqlExec db.SQLExecuter) {
	const query = "DELETE FROM assets"
	_, err := sqlExec.ExecContext(ctx, query)
	require.NoError(t, err)
}

// ClearAndCreateAssetFixtures deletes all assets in the database then creates new assets for testing
func ClearAndCreateAssetFixtures(t *testing.T, ctx context.Context, sqlExec db.SQLExecuter) []Asset {
	DeleteAllAssetFixtures(t, ctx, sqlExec)
	expected := []Asset{
		*CreateAssetFixture(t, ctx, sqlExec, "EURT", "GA62MH5RDXFWAIWHQEFNMO2SVDDCQLWOO3GO36VQB5LHUXL22DQ6IQAU"),
		*CreateAssetFixture(t, ctx, sqlExec, "USDC", "GABC65XJDMXTGPNZRCI6V3KOKKWVK55UEKGQLONRIVYPMEJNNQ45YOEE"),
	}
	return expected
}

func CreateDefaultWalletFixture(t *testing.T, ctx context.Context, sqlExec db.SQLExecuter) *Wallet {
	return CreateWalletFixture(t, ctx, sqlExec, "Demo Wallet",
		"https://demo-wallet.stellar.org",
		"https://demo-wallet.stellar.org",
		"demo-wallet-server.stellar.org")
}

func CreateWalletFixture(t *testing.T, ctx context.Context, sqlExec db.SQLExecuter, name, homepage, sep10ClientDomain, deepLinkSchema string) *Wallet {
	const query = `
		INSERT INTO wallets
			(name, homepage, sep_10_client_domain, deep_link_schema)
		VALUES
			($1, $2, $3, $4)
		ON CONFLICT DO NOTHING
		RETURNING
			id, created_at, updated_at
		
	`

	_, err := sqlExec.ExecContext(ctx, query, name, homepage, sep10ClientDomain, deepLinkSchema)
	require.NoError(t, err)

	return GetWalletFixture(t, ctx, sqlExec, name)
}

<<<<<<< HEAD
func CreateWalletCountries(t *testing.T, ctx context.Context, sqlExec db.SQLExecuter, walletID string, countriesCodes []string) {
	const query = `
		WITH countries_cte AS (
			SELECT UNNEST($1::varchar(3)[]) AS code
		)
		INSERT INTO wallets_countries
			(wallet_id, country_code)
		SELECT
			$2, c.code
		FROM
			countries_cte c
	`

	_, err := sqlExec.ExecContext(ctx, query, pq.Array(countriesCodes), walletID)
	require.NoError(t, err)
}

func CreateWalletAssets(t *testing.T, ctx context.Context, sqlExec db.SQLExecuter, walletID string, assetsIDs []string) {
=======
func CreateWalletAssets(t *testing.T, ctx context.Context, sqlExec db.SQLExecuter, walletID string, assetsIDs []string) []Asset {
>>>>>>> a27f6343
	const query = `
		WITH assets_cte AS (
			SELECT UNNEST($1::text[]) AS asset_id
		)
		INSERT INTO wallets_assets
			(wallet_id, asset_id)
		SELECT
			$2, a.asset_id
		FROM
			assets_cte a
	`

	_, err := sqlExec.ExecContext(ctx, query, pq.Array(assetsIDs), walletID)
	require.NoError(t, err)
<<<<<<< HEAD
=======

	return GetWalletAssetsFixture(t, ctx, sqlExec, walletID)
>>>>>>> a27f6343
}

func GetWalletFixture(t *testing.T, ctx context.Context, sqlExec db.SQLExecuter, name string) *Wallet {
	const query = `
		SELECT
			w.*,
			jsonb_agg(
<<<<<<< HEAD
				DISTINCT jsonb_build_object(
					'code', c.code,
					'name', c.name
				)
			) FILTER (WHERE c.code IS NOT NULL) AS countries,
			jsonb_agg(
				DISTINCT jsonb_build_object(
					'id', a.id,
					'code', a.code,
					'issuer', a.issuer 
				)
			) FILTER (WHERE a.id IS NOT NULL) AS assets
		FROM
			wallets w
			LEFT JOIN wallets_countries wc ON w.id = wc.wallet_id
			LEFT JOIN countries c ON c.code = wc.country_code
=======
				DISTINCT to_jsonb(a)
			) FILTER (WHERE a.id IS NOT NULL) AS assets
		FROM
			wallets w
>>>>>>> a27f6343
			LEFT JOIN wallets_assets wa ON w.id = wa.wallet_id
			LEFT JOIN assets a ON a.id = wa.asset_id
		WHERE 
		    w.name = $1
		GROUP BY
			w.id
	`

	wallet := &Wallet{}
	err := sqlExec.GetContext(ctx, wallet, query, name)
	require.NoError(t, err)

	return wallet
}

func GetWalletAssetsFixture(t *testing.T, ctx context.Context, sqlExec db.SQLExecuter, walletID string) []Asset {
	const query = `
		SELECT
			a.*
		FROM
			wallets_assets wa
			INNER JOIN assets a ON a.id = wa.asset_id
		WHERE
			wa.wallet_id = $1
		ORDER BY
			code
	`

	assets := make([]Asset, 0)
	err := sqlExec.SelectContext(ctx, &assets, query, walletID)
	require.NoError(t, err)

	return assets
}

// DeleteAllWalletFixtures deletes all wallets in the database
func DeleteAllWalletFixtures(t *testing.T, ctx context.Context, sqlExec db.SQLExecuter) {
<<<<<<< HEAD
	query := "DELETE FROM wallets_countries"
	_, err := sqlExec.ExecContext(ctx, query)
	require.NoError(t, err)

	query = "DELETE FROM wallets_assets"
	_, err = sqlExec.ExecContext(ctx, query)
	require.NoError(t, err)

=======
	query := "DELETE FROM wallets_assets"
	_, err := sqlExec.ExecContext(ctx, query)
	require.NoError(t, err)

>>>>>>> a27f6343
	query = "DELETE FROM wallets"
	_, err = sqlExec.ExecContext(ctx, query)
	require.NoError(t, err)
}

// ClearAndCreateWalletFixtures deletes all wallets in the database then creates new wallets for testing
func ClearAndCreateWalletFixtures(t *testing.T, ctx context.Context, sqlExec db.SQLExecuter) []Wallet {
	DeleteAllWalletFixtures(t, ctx, sqlExec)
	expected := []Wallet{
		*CreateWalletFixture(t, ctx, sqlExec, "BOSS Money", "https://www.walletbyboss.com", "www.walletbyboss.com", "https://www.walletbyboss.com"),
		*CreateWalletFixture(t, ctx, sqlExec, "Vibrant Assist", "https://vibrantapp.com", "vibrantapp.com", "vibrantapp://"),
	}
	return expected
}

func GetCountryFixture(t *testing.T, ctx context.Context, sqlExec db.SQLExecuter, code string) *Country {
	const query = `
		SELECT
			*
		FROM
			countries
		WHERE
			code = $1
	`

	country := &Country{}
	err := sqlExec.GetContext(ctx, country, query, code)
	require.NoError(t, err)

	return country
}

func CreateCountryFixture(t *testing.T, ctx context.Context, sqlExec db.SQLExecuter, code, name string) *Country {
	const query = `
		WITH create_country AS (
			INSERT INTO countries
				(code, name)
			VALUES
				($1, $2)
			ON CONFLICT DO NOTHING
			RETURNING *
		)
		SELECT created_at, updated_at FROM create_country
		UNION ALL
		SELECT created_at, updated_at FROM countries WHERE code = $1 AND name = $2
	`

	country := &Country{
		Code: code,
		Name: name,
	}

	err := sqlExec.QueryRowxContext(ctx, query, code, name).Scan(&country.CreatedAt, &country.UpdatedAt)
	require.NoError(t, err)

	return country
}

// DeleteAllCountryFixtures deletes all countries in the database
func DeleteAllCountryFixtures(t *testing.T, ctx context.Context, sqlExec db.SQLExecuter) {
	const query = "DELETE FROM countries"
	_, err := sqlExec.ExecContext(ctx, query)
	require.NoError(t, err)
}

// ClearAndCreateCountryFixtures deletes all countries in the database then creates new countries for testing
func ClearAndCreateCountryFixtures(t *testing.T, ctx context.Context, sqlExec db.SQLExecuter) []Country {
	DeleteAllCountryFixtures(t, ctx, sqlExec)
	expected := []Country{
		*CreateCountryFixture(t, ctx, sqlExec, "BRA", "Brazil"),
		*CreateCountryFixture(t, ctx, sqlExec, "UKR", "Ukraine"),
	}
	return expected
}

func CreateReceiverFixture(t *testing.T, ctx context.Context, sqlExec db.SQLExecuter, r *Receiver) *Receiver {
	randomSuffix, err := utils.RandomString(5)
	require.NoError(t, err)

	if r.Email == nil {
		email := fmt.Sprintf("email%s@randomemail.com", randomSuffix)
		r.Email = &email
	}

	if r.PhoneNumber == "" {
		r.PhoneNumber = "+141555" + randomSuffix
	}

	if r.ExternalID == "" {
		r.ExternalID, err = utils.RandomString(56)
		require.NoError(t, err)
	}

	if r.CreatedAt == nil {
		now := time.Now()
		r.CreatedAt = &now
	}

	if r.UpdatedAt == nil {
		now := time.Now()
		r.UpdatedAt = &now
	}

	const query = `
		INSERT INTO receivers
			(email, phone_number, external_id, created_at, updated_at)
		VALUES
			($1, $2, $3, $4, $5)
		RETURNING
			id, email, phone_number, external_id, created_at, updated_at
	`

	var receiver Receiver
	err = sqlExec.QueryRowxContext(ctx, query, r.Email, r.PhoneNumber, r.ExternalID, r.CreatedAt, r.UpdatedAt).Scan(
		&receiver.ID,
		&receiver.Email,
		&receiver.PhoneNumber,
		&receiver.ExternalID,
		&receiver.CreatedAt,
		&receiver.UpdatedAt,
	)
	require.NoError(t, err)

	return &receiver
}

func DeleteAllReceiversFixtures(t *testing.T, ctx context.Context, sqlExec db.SQLExecuter) {
	const query = "DELETE FROM receivers"
	_, err := sqlExec.ExecContext(ctx, query)
	require.NoError(t, err)
}

func CreateReceiverVerificationFixture(t *testing.T, ctx context.Context, sqlExec db.SQLExecuter, insert ReceiverVerificationInsert) *ReceiverVerification {
	const query = `
		INSERT INTO receiver_verifications
			(receiver_id, verification_field, hashed_value)
		VALUES
			($1, $2, $3)
		RETURNING
			receiver_id, verification_field, hashed_value, attempts, created_at, confirmed_at, updated_at, failed_at
	`

	var verification ReceiverVerification
	verificationValue, err := HashVerificationValue(insert.VerificationValue)
	require.NoError(t, err)

	err = sqlExec.GetContext(ctx, &verification, query, insert.ReceiverID, insert.VerificationField, verificationValue)
	require.NoError(t, err)

	return &verification
}

func DeleteAllReceiverVerificationFixtures(t *testing.T, ctx context.Context, sqlExec db.SQLExecuter) {
	const query = "DELETE FROM receiver_verifications"
	_, err := sqlExec.ExecContext(ctx, query)
	require.NoError(t, err)
}

func CreateReceiverWalletFixture(t *testing.T, ctx context.Context, sqlExec db.SQLExecuter, receiverID, walletID string, status ReceiversWalletStatus) *ReceiverWallet {
	kp, err := keypair.Random()
	require.NoError(t, err)
	stellarAddress := kp.Address()

	randNumber, err := rand.Int(rand.Reader, big.NewInt(90000))
	require.NoError(t, err)

	stellarMemo := fmt.Sprint(randNumber.Int64() + 10000)
	stellarMemoType := "id"

	const query = `
		WITH inserted_receiver_wallet AS (
			INSERT INTO receiver_wallets
				(receiver_id, wallet_id, stellar_address, stellar_memo, stellar_memo_type, status)
			VALUES
				($1, $2, $3, $4, $5, $6)
			RETURNING
				id, receiver_id, wallet_id, stellar_address, stellar_memo, stellar_memo_type, status, status_history, created_at, updated_at
		)
		SELECT
			rw.id, rw.stellar_address, rw.stellar_memo, rw.stellar_memo_type, rw.status, rw.status_history, rw.created_at, rw.updated_at,
			r.id, r.email, r.phone_number, r.external_id, r.created_at, r.updated_at,
			w.id, w.name, w.homepage, w.deep_link_schema, w.created_at, w.updated_at
		FROM
			inserted_receiver_wallet AS rw
			JOIN receivers AS r ON rw.receiver_id = r.id
			JOIN wallets AS w ON rw.wallet_id = w.id
	`

	var statusHistoryJSON pq.ByteaArray
	var receiverWallet ReceiverWallet
	err = sqlExec.QueryRowxContext(ctx, query, receiverID, walletID, stellarAddress, stellarMemo, stellarMemoType, status).Scan(
		&receiverWallet.ID,
		&receiverWallet.StellarAddress,
		&receiverWallet.StellarMemo,
		&receiverWallet.StellarMemoType,
		&receiverWallet.Status,
		&statusHistoryJSON,
		&receiverWallet.CreatedAt,
		&receiverWallet.UpdatedAt,
		&receiverWallet.Receiver.ID,
		&receiverWallet.Receiver.Email,
		&receiverWallet.Receiver.PhoneNumber,
		&receiverWallet.Receiver.ExternalID,
		&receiverWallet.Receiver.CreatedAt,
		&receiverWallet.Receiver.UpdatedAt,
		&receiverWallet.Wallet.ID,
		&receiverWallet.Wallet.Name,
		&receiverWallet.Wallet.Homepage,
		&receiverWallet.Wallet.DeepLinkSchema,
		&receiverWallet.Wallet.CreatedAt,
		&receiverWallet.Wallet.UpdatedAt,
	)
	require.NoError(t, err)

	err = receiverWallet.statusHistoryFromByteArray(statusHistoryJSON)
	require.NoError(t, err)

	return &receiverWallet
}

func DeleteAllReceiverWalletsFixtures(t *testing.T, ctx context.Context, sqlExec db.SQLExecuter) {
	const query = `
		DELETE FROM receiver_wallets
	`
	_, err := sqlExec.ExecContext(ctx, query)
	require.NoError(t, err)
}

func CreatePaymentFixture(t *testing.T, ctx context.Context, sqlExec db.SQLExecuter, model *PaymentModel, p *Payment) *Payment {
	if p.StatusHistory == nil {
		p.StatusHistory = []PaymentStatusHistoryEntry{{
			Timestamp:     time.Now(),
			Status:        p.Status,
			StatusMessage: "",
		}}
	}

	if p.CreatedAt.IsZero() {
		p.CreatedAt = time.Now()
	}

	if p.UpdatedAt.IsZero() {
		p.UpdatedAt = time.Now()
	}

	const query = `
		INSERT INTO payments
			(receiver_id, disbursement_id, receiver_wallet_id, asset_id, amount, status, status_history,
			stellar_transaction_id, stellar_operation_id, created_at, updated_at)
		VALUES
			($1, $2, $3, $4, $5, $6, $7, $8, $9, $10, $11)
		RETURNING
			id
	`
	var newId string
	err := sqlExec.GetContext(ctx, &newId, query,
		p.ReceiverWallet.Receiver.ID,
		p.Disbursement.ID,
		p.ReceiverWallet.ID,
		p.Asset.ID,
		p.Amount,
		p.Status,
		p.StatusHistory,
		p.StellarTransactionID,
		p.StellarOperationID,
		p.CreatedAt,
		p.UpdatedAt,
	)
	require.NoError(t, err)

	// get payment
	payment, err := model.Get(ctx, newId, sqlExec)
	require.NoError(t, err)
	return payment
}

func DeleteAllPaymentsFixtures(t *testing.T, ctx context.Context, sqlExec db.SQLExecuter) {
	const query = "DELETE FROM payments"
	_, err := sqlExec.ExecContext(ctx, query)
	require.NoError(t, err)
}

func CreateDisbursementFixture(t *testing.T, ctx context.Context, sqlExec db.SQLExecuter, model *DisbursementModel, d *Disbursement) *Disbursement {
	if d == nil {
		d = &Disbursement{}
	}
	if d.Name == "" {
		randomName, err := utils.RandomString(10)
		require.NoError(t, err)
		d.Name = randomName
	}
	if d.Status == "" {
		d.Status = DraftDisbursementStatus
	}
	if d.Wallet == nil {
		d.Wallet = CreateDefaultWalletFixture(t, ctx, sqlExec)
	}
	if d.Asset == nil {
		d.Asset = GetAssetFixture(t, ctx, sqlExec, FixtureAssetUSDC)
	}
	if d.Country == nil {
		d.Country = GetCountryFixture(t, ctx, sqlExec, FixtureCountryUKR)
	}
	// insert disbursement
	if d.StatusHistory == nil {
		d.StatusHistory = []DisbursementStatusHistoryEntry{{
			Timestamp: time.Now(),
			Status:    d.Status,
		}}
	}
	id, err := model.Insert(ctx, d)
	require.NoError(t, err)

	// update created_at
	const query = `
		UPDATE disbursements
		SET created_at = $1
		WHERE id = $2
		`
	_, err = sqlExec.ExecContext(ctx, query, d.CreatedAt, id)
	require.NoError(t, err)

	// get disbursement
	disbursement, err := model.Get(ctx, model.dbConnectionPool, id)
	require.NoError(t, err)
	return disbursement
}

func UpdateDisbursementInstructionsFixture(t *testing.T, ctx context.Context, sqlExec db.SQLExecuter, disbursementID, fileName string, instructions []*DisbursementInstruction) {
	fileContent := CreateInstructionsFixture(t, instructions)

	const query = `
		UPDATE disbursements
		SET file_name = $1, file_content = $2
		WHERE id = $3
	`
	_, err := sqlExec.ExecContext(ctx, query, fileName, fileContent, disbursementID)
	require.NoError(t, err)
}

func CreateInstructionsFixture(t *testing.T, instructions []*DisbursementInstruction) []byte {
	// phone,id,amount,verification
	var buf bytes.Buffer
	writer := csv.NewWriter(&buf)

	// write header
	outerErr := writer.Write([]string{"phone", "id", "amount", "verification_value"})
	require.NoError(t, outerErr)

	// write instructions
	for _, instruction := range instructions {
		record := []string{instruction.Phone, instruction.ID, instruction.Amount, instruction.VerificationValue}
		err := writer.Write(record)
		require.NoError(t, err)
	}
	writer.Flush()
	return buf.Bytes()
}

func CreateDraftDisbursementFixture(t *testing.T, ctx context.Context, sqlExec db.SQLExecuter, model *DisbursementModel, insert Disbursement) *Disbursement {
	if insert.StatusHistory == nil {
		insert.StatusHistory = []DisbursementStatusHistoryEntry{{
			Timestamp: time.Now(),
			Status:    DraftDisbursementStatus,
			UserID:    "user1",
		}}
	}

	if insert.Status == "" {
		insert.Status = DraftDisbursementStatus
	}

	id, err := model.Insert(ctx, &insert)
	require.NoError(t, err)

	// get disbursement
	disbursement, err := model.Get(ctx, sqlExec, id)
	require.NoError(t, err)
	return disbursement
}

func DeleteAllDisbursementFixtures(t *testing.T, ctx context.Context, sqlExec db.SQLExecuter) {
	const query = "DELETE FROM disbursements"
	_, err := sqlExec.ExecContext(ctx, query)
	require.NoError(t, err)
}

func CreateMessageFixture(t *testing.T, ctx context.Context, sqlExec db.SQLExecuter, m *Message) *Message {
	if m.TextEncrypted == "" {
		m.TextEncrypted = "text encrypted"
	}

	if m.TitleEncrypted == "" {
		m.TitleEncrypted = "title encrypted"
	}

	if m.CreatedAt.IsZero() {
		m.CreatedAt = time.Now().UTC()
	}

	const query = `
		INSERT INTO messages
			(
				type, asset_id, receiver_id, wallet_id, receiver_wallet_id,
				text_encrypted, title_encrypted, status, created_at, updated_at
			)
		VALUES
			($1, $2, $3, $4, $5, $6, $7, $8, $9, $10)
		RETURNING
			id, status_history
	`

	err := sqlExec.QueryRowxContext(ctx, query, m.Type, m.AssetID, m.ReceiverID, m.WalletID, m.ReceiverWalletID, m.TextEncrypted, m.TitleEncrypted, m.Status, m.CreatedAt, m.UpdatedAt).Scan(
		&m.ID,
		&m.StatusHistory,
	)
	require.NoError(t, err)

	return m
}

// EnableDisbursementApproval enables disbursement workflow approval for the given organization.
func EnableDisbursementApproval(t *testing.T, ctx context.Context, orgModel *OrganizationModel) {
	isApprovalRequired := true
	err := orgModel.Update(ctx, &OrganizationUpdate{IsApprovalRequired: &isApprovalRequired})
	require.NoError(t, err)
}

// DisableDisbursementApproval disables disbursement workflow approval for the given organization.
func DisableDisbursementApproval(t *testing.T, ctx context.Context, orgModel *OrganizationModel) {
	isApprovalRequired := false
	err := orgModel.Update(ctx, &OrganizationUpdate{IsApprovalRequired: &isApprovalRequired})
	require.NoError(t, err)
}

func DeleteAllMessagesFixtures(t *testing.T, ctx context.Context, sqlExec db.SQLExecuter) {
	const query = `
		DELETE FROM messages
	`
	_, err := sqlExec.ExecContext(ctx, query)
	require.NoError(t, err)
}

type ImageSize int

const (
	ImageSizeSmall ImageSize = iota
	ImageSizeMedium
	ImageSizeLarge
)

/*
CreateMockImage creates an RGBA image with the given proportion and size.
The size is defined by how many different colors are drawn in the image,
so the compression format (jpeg or png) will generate a larger file since
the image will have more complexity. Note: Depending on the compression format
the image size may vary.

Example creating a file:

	img := CreateMockImage(t, 3840, 2160, ImageSizeLarge)
	f, err := os.Create("image.png")
	require.NoError(t, err)
	err = jpeg.Encode(f, img, &jpeg.Options{Quality: jpeg.DefaultQuality}
	require.NoError(t, err)

Example in memory image:

	img := CreateMockImage(t, 1920, 1080, ImageSizeMedium)
	buf := new(bytes.Buffer)
	err = png.Encode(buf, img)
	require.NoError(t, err)
	fmt.Println(img.Bytes())
*/
func CreateMockImage(t *testing.T, width, height int, size ImageSize) image.Image {
	imgRect := image.Rect(0, 0, width, height)
	img := image.NewRGBA(imgRect)

	bigInt := big.NewInt(255)

	// sets a random color for every pixel. It increase the compression complexity.
	largeImageColor := func() color.Color {
		r, err := rand.Int(rand.Reader, bigInt)
		require.NoError(t, err)

		g, err := rand.Int(rand.Reader, bigInt)
		require.NoError(t, err)

		b, err := rand.Int(rand.Reader, bigInt)
		require.NoError(t, err)

		return color.RGBA{uint8(r.Int64()), uint8(g.Int64()), uint8(b.Int64()), 255}
	}

	// sets the same color for each line. It's less complex than the largeImageColor.
	mediumImageColor := func() color.Color {
		n, err := rand.Int(rand.Reader, bigInt)
		require.NoError(t, err)

		return color.RGBA{uint8(n.Int64()), uint8(n.Int64()), uint8(n.Int64()), 255}
	}

	// sets the same color for the entire image. No complexity.
	smallImageColor := func() color.Color {
		// returns the cyan color
		return color.RGBA{100, 200, 200, 0xff}
	}

	var c color.Color
	for x := 0; x < width; x++ {
		if size == ImageSizeMedium {
			c = mediumImageColor()
		}

		for y := 0; y < height; y++ {
			switch size {
			case ImageSizeSmall:
				c = smallImageColor()
			case ImageSizeLarge:
				c = largeImageColor()
			}

			img.Set(x, y, c)
		}
	}

	return img
}<|MERGE_RESOLUTION|>--- conflicted
+++ resolved
@@ -128,28 +128,7 @@
 	return GetWalletFixture(t, ctx, sqlExec, name)
 }
 
-<<<<<<< HEAD
-func CreateWalletCountries(t *testing.T, ctx context.Context, sqlExec db.SQLExecuter, walletID string, countriesCodes []string) {
-	const query = `
-		WITH countries_cte AS (
-			SELECT UNNEST($1::varchar(3)[]) AS code
-		)
-		INSERT INTO wallets_countries
-			(wallet_id, country_code)
-		SELECT
-			$2, c.code
-		FROM
-			countries_cte c
-	`
-
-	_, err := sqlExec.ExecContext(ctx, query, pq.Array(countriesCodes), walletID)
-	require.NoError(t, err)
-}
-
-func CreateWalletAssets(t *testing.T, ctx context.Context, sqlExec db.SQLExecuter, walletID string, assetsIDs []string) {
-=======
 func CreateWalletAssets(t *testing.T, ctx context.Context, sqlExec db.SQLExecuter, walletID string, assetsIDs []string) []Asset {
->>>>>>> a27f6343
 	const query = `
 		WITH assets_cte AS (
 			SELECT UNNEST($1::text[]) AS asset_id
@@ -164,11 +143,8 @@
 
 	_, err := sqlExec.ExecContext(ctx, query, pq.Array(assetsIDs), walletID)
 	require.NoError(t, err)
-<<<<<<< HEAD
-=======
 
 	return GetWalletAssetsFixture(t, ctx, sqlExec, walletID)
->>>>>>> a27f6343
 }
 
 func GetWalletFixture(t *testing.T, ctx context.Context, sqlExec db.SQLExecuter, name string) *Wallet {
@@ -176,29 +152,10 @@
 		SELECT
 			w.*,
 			jsonb_agg(
-<<<<<<< HEAD
-				DISTINCT jsonb_build_object(
-					'code', c.code,
-					'name', c.name
-				)
-			) FILTER (WHERE c.code IS NOT NULL) AS countries,
-			jsonb_agg(
-				DISTINCT jsonb_build_object(
-					'id', a.id,
-					'code', a.code,
-					'issuer', a.issuer 
-				)
-			) FILTER (WHERE a.id IS NOT NULL) AS assets
-		FROM
-			wallets w
-			LEFT JOIN wallets_countries wc ON w.id = wc.wallet_id
-			LEFT JOIN countries c ON c.code = wc.country_code
-=======
 				DISTINCT to_jsonb(a)
 			) FILTER (WHERE a.id IS NOT NULL) AS assets
 		FROM
 			wallets w
->>>>>>> a27f6343
 			LEFT JOIN wallets_assets wa ON w.id = wa.wallet_id
 			LEFT JOIN assets a ON a.id = wa.asset_id
 		WHERE 
@@ -236,21 +193,10 @@
 
 // DeleteAllWalletFixtures deletes all wallets in the database
 func DeleteAllWalletFixtures(t *testing.T, ctx context.Context, sqlExec db.SQLExecuter) {
-<<<<<<< HEAD
-	query := "DELETE FROM wallets_countries"
-	_, err := sqlExec.ExecContext(ctx, query)
-	require.NoError(t, err)
-
-	query = "DELETE FROM wallets_assets"
-	_, err = sqlExec.ExecContext(ctx, query)
-	require.NoError(t, err)
-
-=======
 	query := "DELETE FROM wallets_assets"
 	_, err := sqlExec.ExecContext(ctx, query)
 	require.NoError(t, err)
 
->>>>>>> a27f6343
 	query = "DELETE FROM wallets"
 	_, err = sqlExec.ExecContext(ctx, query)
 	require.NoError(t, err)
