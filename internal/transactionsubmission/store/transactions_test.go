package store

import (
	"context"
	"database/sql"
	"fmt"
	"testing"
	"time"

	"github.com/google/uuid"
	"github.com/shopspring/decimal"
	"github.com/stellar/go-stellar-sdk/keypair"
	"github.com/stellar/go-stellar-sdk/txnbuild"
	"github.com/stretchr/testify/assert"
	"github.com/stretchr/testify/require"

	"github.com/stellar/stellar-disbursement-platform-backend/db"
	"github.com/stellar/stellar-disbursement-platform-backend/db/dbtest"
	"github.com/stellar/stellar-disbursement-platform-backend/pkg/schema"
)

func Test_Transaction_BuildMemo(t *testing.T) {
	testCases := []struct {
		memoType        schema.MemoType
		memoValue       string
		wantMemo        txnbuild.Memo
		wantErrContains string
	}{
		{
			memoType:  "",
			memoValue: "",
			wantMemo:  nil,
		},
		{
			memoType:        schema.MemoTypeText,
			memoValue:       "This is a very long text that should exceed the 28-byte limit",
			wantErrContains: "text memo must be 28 bytes or less",
		},
		{
			memoType:        schema.MemoTypeText,
			memoValue:       "HelloWorld!",
			wantMemo:        txnbuild.MemoText("HelloWorld!"),
			wantErrContains: "",
		},
		{
			memoType:        schema.MemoTypeID,
			memoValue:       "not-a-valid-uint64",
			wantErrContains: "invalid Memo ID value, must be a uint64",
		},
		{
			memoType:        schema.MemoTypeID,
			memoValue:       "1234567890",
			wantMemo:        txnbuild.MemoID(1234567890),
			wantErrContains: "",
		},
		{
			memoType:        schema.MemoTypeHash,
			memoValue:       "12f37f82eb6708daa0ac372a1a67a0f33efa6a9cd213ed430517e45fefb5157712f37f82eb6708daa0ac372a1a67a0f33efa6a9cd213ed430517e45fefb51577",
			wantErrContains: "hash memo must be 64 hex characters (32 bytes)",
		},
		{
			memoType:        schema.MemoTypeHash,
			memoValue:       "12f37f82eb6708daa0ac372a1a67a0f33efa6a9cd213ed430517e45fefb51577",
			wantMemo:        txnbuild.MemoHash([]byte{0x12, 0xf3, 0x7f, 0x82, 0xeb, 0x67, 0x08, 0xda, 0xa0, 0xac, 0x37, 0x2a, 0x1a, 0x67, 0xa0, 0xf3, 0x3e, 0xfa, 0x6a, 0x9c, 0xd2, 0x13, 0xed, 0x43, 0x05, 0x17, 0xe4, 0x5f, 0xef, 0xb5, 0x15, 0x77}),
			wantErrContains: "",
		},
		{
			memoType:        schema.MemoTypeReturn,
			memoValue:       "12f37f82eb6708daa0ac372a1a67a0f33efa6a9cd213ed430517e45fefb5157712f37f82eb6708daa0ac372a1a67a0f33efa6a9cd213ed430517e45fefb51577",
			wantErrContains: "return memo must be 64 hex characters (32 bytes)",
		},
		{
			memoType:        schema.MemoTypeReturn,
			memoValue:       "12f37f82eb6708daa0ac372a1a67a0f33efa6a9cd213ed430517e45fefb51577",
			wantMemo:        txnbuild.MemoReturn([]byte{0x12, 0xf3, 0x7f, 0x82, 0xeb, 0x67, 0x08, 0xda, 0xa0, 0xac, 0x37, 0x2a, 0x1a, 0x67, 0xa0, 0xf3, 0x3e, 0xfa, 0x6a, 0x9c, 0xd2, 0x13, 0xed, 0x43, 0x05, 0x17, 0xe4, 0x5f, 0xef, 0xb5, 0x15, 0x77}),
			wantErrContains: "",
		},
	}

	for _, tc := range testCases {
		emojiPrefix := "🟢"
		if tc.wantErrContains != "" {
			emojiPrefix = "🔴"
		}
		t.Run(fmt.Sprintf("%s%s(%s)", emojiPrefix, tc.memoType, tc.memoValue), func(t *testing.T) {
			tx := &Transaction{TransactionType: TransactionTypePayment, Payment: Payment{MemoType: tc.memoType, Memo: tc.memoValue}}
			gotMemo, err := tx.BuildMemo()
			if tc.wantErrContains == "" {
				require.NoError(t, err)
				require.Equal(t, tc.wantMemo, gotMemo)
			} else {
				require.ErrorContains(t, err, tc.wantErrContains)
				require.Nil(t, gotMemo)
			}
		})
	}

	t.Run("returns an error if the transaction type is not payment", func(t *testing.T) {
		tx := &Transaction{TransactionType: TransactionTypeWalletCreation, WalletCreation: WalletCreation{}}
		gotMemo, err := tx.BuildMemo()
		require.ErrorContains(t, err, "transaction type \"WALLET_CREATION\" does not support memo")
		require.Nil(t, gotMemo)
	})
}

func Test_Transaction_IsLocked(t *testing.T) {
	const currentLedgerNumber = 10

	testCases := []struct {
		name                    string
		lockedUntilLedgerNumber sql.NullInt32
		wantResult              bool
	}{
		{
			name:                    "returns false if lockedUntilLedgerNumber is null",
			lockedUntilLedgerNumber: sql.NullInt32{},
			wantResult:              false,
		},
		{
			name:                    "returns false if lockedUntilLedgerNumber is lower than currentLedgerNumber",
			lockedUntilLedgerNumber: sql.NullInt32{Int32: currentLedgerNumber - 1, Valid: true},
			wantResult:              false,
		},
		{
			name:                    "returns true if lockedUntilLedgerNumber is equal to currentLedgerNumber",
			lockedUntilLedgerNumber: sql.NullInt32{Int32: currentLedgerNumber, Valid: true},
			wantResult:              true,
		},
	}
	for _, tc := range testCases {
		t.Run(tc.name, func(t *testing.T) {
			tx := &Transaction{LockedUntilLedgerNumber: tc.lockedUntilLedgerNumber}
			assert.Equal(t, tc.wantResult, tx.IsLocked(currentLedgerNumber))
		})
	}
}

func Test_TransactionModel_Insert(t *testing.T) {
	dbt := dbtest.OpenWithTSSMigrationsOnly(t)
	defer dbt.Close()
	dbConnectionPool, err := db.OpenDBConnectionPool(dbt.DSN)
	require.NoError(t, err)
	defer dbConnectionPool.Close()

	ctx := context.Background()
	txModel := NewTransactionModel(dbConnectionPool)

	t.Run("return an error if the input parameters are invalid", func(t *testing.T) {
		tx, err := txModel.Insert(ctx, Transaction{ExternalID: "external-id-1", TransactionType: TransactionTypePayment, TenantID: uuid.NewString()})
		require.Error(t, err)
		assert.EqualError(t, err, "inserting single transaction: validating transaction for insertion: validating payment transaction: asset code must have between 1 and 12 characters")
		assert.Nil(t, tx)
	})

	t.Run("🎉 successfully insert a new Payment Transaction", func(t *testing.T) {
		transaction, err := txModel.Insert(ctx, Transaction{
			ExternalID:      "external-id-1",
			TransactionType: TransactionTypePayment,
			Payment: Payment{
				AssetCode:   "USDC",
				AssetIssuer: "GCBIRB7Q5T53H4L6P5QSI3O6LPD5MBWGM5GHE7A5NY4XT5OT4VCOEZFX",
				Amount:      decimal.NewFromInt(1),
				Destination: "GBHNIYGWZUAVZX7KTLVSMILBXJMUACVO6XBEKIN6RW7AABDFH6S7GK2Y",
			},
			TenantID: "tenant-id-1",
		})
		require.NoError(t, err)
		require.NotNil(t, transaction)

		refreshedTx, err := txModel.Get(ctx, transaction.ID)
		require.NoError(t, err)
		assert.Equal(t, transaction, refreshedTx)

		assert.Equal(t, "external-id-1", refreshedTx.ExternalID)
		assert.Equal(t, TransactionTypePayment, refreshedTx.TransactionType)
		assert.Equal(t, "USDC", refreshedTx.AssetCode)
		assert.Equal(t, "GCBIRB7Q5T53H4L6P5QSI3O6LPD5MBWGM5GHE7A5NY4XT5OT4VCOEZFX", refreshedTx.AssetIssuer)
		assert.True(t, decimal.NewFromInt(1).Equal(refreshedTx.Amount))
		assert.Equal(t, "GBHNIYGWZUAVZX7KTLVSMILBXJMUACVO6XBEKIN6RW7AABDFH6S7GK2Y", refreshedTx.Destination)
		assert.Equal(t, TransactionStatusPending, refreshedTx.Status)
		assert.Equal(t, "tenant-id-1", refreshedTx.TenantID)
	})

	t.Run("🎉 successfully insert a new Wallet Creation Transaction", func(t *testing.T) {
		transaction, err := txModel.Insert(ctx, Transaction{
			ExternalID:      "external-id-2",
			TransactionType: TransactionTypeWalletCreation,
			WalletCreation: WalletCreation{
				PublicKey: "04f5549c5ef833ab0ade80d9c1f3fb34fb93092503a8ce105773d676288653df384a024a92cc73cb8089c45ed76ed073433b6a72c64a6ed23630b77327beb65f23",
				WasmHash:  "e5da3b9950524b4276ccf2051e6cc8220bb581e869b892a6ff7812d7709c7a50",
			},
			TenantID: "tenant-id-2",
		})
		require.NoError(t, err)
		require.NotNil(t, transaction)

		refreshedTx, err := txModel.Get(ctx, transaction.ID)
		require.NoError(t, err)
		assert.Equal(t, transaction, refreshedTx)

		assert.Equal(t, "external-id-2", refreshedTx.ExternalID)
		assert.Equal(t, TransactionTypeWalletCreation, refreshedTx.TransactionType)
		assert.Equal(t, "04f5549c5ef833ab0ade80d9c1f3fb34fb93092503a8ce105773d676288653df384a024a92cc73cb8089c45ed76ed073433b6a72c64a6ed23630b77327beb65f23", refreshedTx.PublicKey)
		assert.Equal(t, "e5da3b9950524b4276ccf2051e6cc8220bb581e869b892a6ff7812d7709c7a50", refreshedTx.WasmHash)
		assert.Equal(t, TransactionStatusPending, refreshedTx.Status)
		assert.Equal(t, "tenant-id-2", refreshedTx.TenantID)
	})

	t.Run("successfully insert a new Sponsored Transaction", func(t *testing.T) {
		transaction, err := txModel.Insert(ctx, Transaction{
			ExternalID:      "external-id-3",
			TransactionType: TransactionTypeSponsored,
			Sponsored: Sponsored{
				SponsoredAccount:      "CDTY3P6OVY3SMZXR3DZA667NAXFECA6A3AOZXEU33DD2ACBY43CIKDPT",
				SponsoredOperationXDR: "AAAAAAAAAAHXkotywnA8z+r365/0701QSlWouXn8m0UOoshCtNHOYQAAAAh0cmFuc2ZlcgAAAAAAAAAA",
			},
			TenantID: "tenant-id-3",
		})
		require.NoError(t, err)
		require.NotNil(t, transaction)

		refreshedTx, err := txModel.Get(ctx, transaction.ID)
		require.NoError(t, err)
		assert.Equal(t, transaction, refreshedTx)

		assert.Equal(t, "external-id-3", refreshedTx.ExternalID)
		assert.Equal(t, TransactionTypeSponsored, refreshedTx.TransactionType)
		assert.Equal(t, "CDTY3P6OVY3SMZXR3DZA667NAXFECA6A3AOZXEU33DD2ACBY43CIKDPT", refreshedTx.Sponsored.SponsoredAccount)
		assert.Equal(t, "AAAAAAAAAAHXkotywnA8z+r365/0701QSlWouXn8m0UOoshCtNHOYQAAAAh0cmFuc2ZlcgAAAAAAAAAA", refreshedTx.Sponsored.SponsoredOperationXDR)
		assert.Equal(t, TransactionStatusPending, refreshedTx.Status)
		assert.Equal(t, "tenant-id-3", refreshedTx.TenantID)
	})
}

func Test_TransactionModel_BulkInsert(t *testing.T) {
	dbt := dbtest.OpenWithTSSMigrationsOnly(t)
	defer dbt.Close()
	dbConnectionPool, err := db.OpenDBConnectionPool(dbt.DSN)
	require.NoError(t, err)
	defer dbConnectionPool.Close()

	ctx := context.Background()
	txModel := NewTransactionModel(dbConnectionPool)
	defer DeleteAllTransactionFixtures(t, ctx, dbConnectionPool)

	t.Run("return nil with no error if the input slice is nil", func(t *testing.T) {
		insertedTransactions, err := txModel.BulkInsert(ctx, dbConnectionPool, nil)
		require.NoError(t, err)
		assert.Nil(t, insertedTransactions)
	})

	t.Run("return nil with no error if the input slice is empty", func(t *testing.T) {
		insertedTransactions, err := txModel.BulkInsert(ctx, dbConnectionPool, []Transaction{})
		require.NoError(t, err)
		assert.Nil(t, insertedTransactions)
	})

	t.Run("return an error if the input parameters are invalid", func(t *testing.T) {
		transactionsToInsert := []Transaction{{ExternalID: "external-id-1"}}
		insertedTransactions, err := txModel.BulkInsert(ctx, dbConnectionPool, transactionsToInsert)
		require.Error(t, err)
		assert.EqualError(t, err, "validating transaction for insertion: tenant ID is required")
		assert.Nil(t, insertedTransactions)
	})

	t.Run("🎉 successfully inserts the transactions successfully", func(t *testing.T) {
		incomingTx1 := Transaction{
<<<<<<< HEAD
			ExternalID:      "external-id-1",
			TransactionType: TransactionTypePayment,
			Payment: Payment{
				AssetCode:   "USDC",
				AssetIssuer: keypair.MustRandom().Address(),
				// Lowest number in the Stellar network (ref: https://developers.stellar.org/docs/fundamentals-and-concepts/stellar-data-structures/assets#amount-precision):
				Amount:      decimal.NewFromFloat(0.0000001),
				Destination: keypair.MustRandom().Address(),
			},
			TenantID: uuid.NewString(),
		}
		incomingTx2 := Transaction{
			ExternalID:      "external-id-2",
			TransactionType: TransactionTypePayment,
			Payment: Payment{
				AssetCode:   "USDC",
				AssetIssuer: keypair.MustRandom().Address(),
				// Largest number in the Stellar network (ref: https://developers.stellar.org/docs/fundamentals-and-concepts/stellar-data-structures/assets#amount-precision):
				Amount:      decimal.RequireFromString("922337203685.4775807"),
				Destination: keypair.MustRandom().Address(),
			},
			TenantID: uuid.NewString(),
		}
		incomingTx3 := Transaction{
			ExternalID:      "external-id-3",
			TransactionType: TransactionTypeWalletCreation,
			WalletCreation: WalletCreation{
				PublicKey: "04f5549c5ef833ab0ade80d9c1f3fb34fb93092503a8ce105773d676288653df384a024a92cc73cb8089c45ed76ed073433b6a72c64a6ed23630b77327beb65f23",
				WasmHash:  "e5da3b9950524b4276ccf2051e6cc8220bb581e869b892a6ff7812d7709c7a50",
			},
			TenantID: uuid.NewString(),
		}
		incomingTx4 := Transaction{
			ExternalID:      "external-id-4",
			TransactionType: TransactionTypeSponsored,
			Sponsored: Sponsored{
				SponsoredAccount:      "CDTY3P6OVY3SMZXR3DZA667NAXFECA6A3AOZXEU33DD2ACBY43CIKDPT",
				SponsoredOperationXDR: "AAAAAAAAAAHXkotywnA8z+r365/0701QSlWouXn8m0UOoshCtNHOYQAAAAh0cmFuc2ZlcgAAAAAAAAAA",
			},
			TenantID: uuid.NewString(),
=======
			ExternalID:  "external-id-1",
			AssetCode:   "USDC",
			AssetIssuer: keypair.MustRandom().Address(),
			// Lowest number in the Stellar network (ref: https://developers.stellar.org/docs/learn/fundamentals/stellar-data-structures/assets#amount-precision):
			Amount:      decimal.NewFromFloat(0.0000001),
			Destination: keypair.MustRandom().Address(),
			TenantID:    uuid.NewString(),
		}
		incomingTx2 := Transaction{
			ExternalID:  "external-id-2",
			AssetCode:   "USDC",
			AssetIssuer: keypair.MustRandom().Address(),
			// Largest number in the Stellar network (ref: https://developers.stellar.org/docs/learn/fundamentals/stellar-data-structures/assets#amount-precision):
			Amount:      decimal.RequireFromString("922337203685.4775807"),
			Destination: keypair.MustRandom().Address(),
			TenantID:    uuid.NewString(),
>>>>>>> 75738cf1
		}
		insertedTransactions, err := txModel.BulkInsert(ctx, dbConnectionPool, []Transaction{incomingTx1, incomingTx2, incomingTx3, incomingTx4})
		require.NoError(t, err)
		assert.NotNil(t, insertedTransactions)
		assert.Len(t, insertedTransactions, 4)

		var insertedTx1, insertedTx2, insertedTx3, insertedTx4 Transaction
		for _, tx := range insertedTransactions {
			switch tx.ExternalID {
			case incomingTx1.ExternalID:
				insertedTx1 = tx
			case incomingTx2.ExternalID:
				insertedTx2 = tx
			case incomingTx3.ExternalID:
				insertedTx3 = tx
			case incomingTx4.ExternalID:
				insertedTx4 = tx
			default:
				require.FailNow(t, "unexpected transaction: %v", tx)
			}
		}

		assert.Equal(t, incomingTx1.ExternalID, insertedTx1.ExternalID)
		assert.Equal(t, incomingTx1.TransactionType, insertedTx1.TransactionType)
		assert.Equal(t, incomingTx1.AssetCode, insertedTx1.AssetCode)
		assert.Equal(t, incomingTx1.AssetIssuer, insertedTx1.AssetIssuer)
		assert.Equal(t, incomingTx1.Amount, insertedTx1.Amount)
		assert.Equal(t, incomingTx1.Destination, insertedTx1.Destination)
		assert.Equal(t, TransactionStatusPending, insertedTx1.Status)

		assert.Equal(t, incomingTx2.ExternalID, insertedTx2.ExternalID)
		assert.Equal(t, incomingTx2.TransactionType, insertedTx2.TransactionType)
		assert.Equal(t, incomingTx2.AssetCode, insertedTx2.AssetCode)
		assert.Equal(t, incomingTx2.AssetIssuer, insertedTx2.AssetIssuer)
		assert.Equal(t, incomingTx2.Amount, insertedTx2.Amount)
		assert.Equal(t, incomingTx2.Destination, insertedTx2.Destination)
		assert.Equal(t, TransactionStatusPending, insertedTx2.Status)

		assert.Equal(t, incomingTx3.ExternalID, insertedTx3.ExternalID)
		assert.Equal(t, incomingTx3.TransactionType, insertedTx3.TransactionType)
		assert.Equal(t, incomingTx3.PublicKey, insertedTx3.PublicKey)
		assert.Equal(t, incomingTx3.WasmHash, insertedTx3.WasmHash)
		assert.Equal(t, TransactionStatusPending, insertedTx3.Status)

		assert.Equal(t, incomingTx4.ExternalID, insertedTx4.ExternalID)
		assert.Equal(t, incomingTx4.TransactionType, insertedTx4.TransactionType)
		assert.Equal(t, incomingTx4.SponsoredAccount, insertedTx4.SponsoredAccount)
		assert.Equal(t, incomingTx4.SponsoredOperationXDR, insertedTx4.SponsoredOperationXDR)
		assert.Equal(t, TransactionStatusPending, insertedTx4.Status)
	})
}

func Test_TransactionModel_UpdateStatusToSuccess(t *testing.T) {
	dbt := dbtest.OpenWithTSSMigrationsOnly(t)
	defer dbt.Close()
	dbConnectionPool, err := db.OpenDBConnectionPool(dbt.DSN)
	require.NoError(t, err)
	defer dbConnectionPool.Close()

	ctx := context.Background()
	txModel := NewTransactionModel(dbConnectionPool)

	testCases := []struct {
		name              string
		transactionStatus TransactionStatus
		wantErrContains   string
	}{
		{
			name:              "cannot transition PENDING->SUCCESS",
			transactionStatus: TransactionStatusPending,
			wantErrContains:   "attempting to transition transaction status to TransactionStatusSuccess: cannot transition from PENDING to SUCCESS",
		},
		{
			name:              "🎉 successfully transition PROCESSING->SUCCESS",
			transactionStatus: TransactionStatusProcessing,
		},
		{
			name:              "cannot transition SUCCESS->SUCCESS",
			transactionStatus: TransactionStatusSuccess,
			wantErrContains:   "attempting to transition transaction status to TransactionStatusSuccess: cannot transition from SUCCESS to SUCCESS",
		},
		{
			name:              "cannot transition ERROR->SUCCESS",
			transactionStatus: TransactionStatusError,
			wantErrContains:   "attempting to transition transaction status to TransactionStatusSuccess: cannot transition from ERROR to SUCCESS",
		},
	}

	unphazedTx1 := CreateTransactionFixture(t, ctx, dbConnectionPool, TransactionFixture{
		ExternalID:         uuid.NewString(),
		TransactionType:    TransactionTypePayment,
		AssetCode:          "USDC",
		AssetIssuer:        "GCBIRB7Q5T53H4L6P5QSI3O6LPD5MBWGM5GHE7A5NY4XT5OT4VCOEZFX",
		DestinationAddress: "GBBD47IF6LWK7P7MDEVSCWR7DPUWV3NY3DTQEVFL4NAT4AQH3ZLLFLA5",
		Status:             TransactionStatusPending,
		Amount:             decimal.NewFromFloat(1.23),
		TenantID:           uuid.NewString(),
	})

	unphazedTx2 := CreateTransactionFixture(t, ctx, dbConnectionPool, TransactionFixture{
		ExternalID:      uuid.NewString(),
		TransactionType: TransactionTypeWalletCreation,
		PublicKey:       "04f5549c5ef833ab0ade80d9c1f3fb34fb93092503a8ce105773d676288653df384a024a92cc73cb8089c45ed76ed073433b6a72c64a6ed23630b77327beb65f23",
		WasmHash:        "e5da3b9950524b4276ccf2051e6cc8220bb581e869b892a6ff7812d7709c7a50",
		Status:          TransactionStatusPending,
		TenantID:        uuid.NewString(),
	})

	unphazedTx3 := CreateTransactionFixture(t, ctx, dbConnectionPool, TransactionFixture{
		ExternalID:            uuid.NewString(),
		TransactionType:       TransactionTypeSponsored,
		SponsoredAccount:      "CDTY3P6OVY3SMZXR3DZA667NAXFECA6A3AOZXEU33DD2ACBY43CIKDPT",
		SponsoredOperationXDR: "AAAAAAAAAAHXkotywnA8z+r365/0701QSlWouXn8m0UOoshCtNHOYQAAAAh0cmFuc2ZlcgAAAAAAAAAA",
		Status:                TransactionStatusPending,
		TenantID:              uuid.NewString(),
	})

	for _, tc := range testCases {
		t.Run(tc.name, func(t *testing.T) {
			tx := CreateTransactionFixture(t, ctx, dbConnectionPool, TransactionFixture{
				ExternalID:         uuid.NewString(),
				TransactionType:    TransactionTypePayment,
				AssetCode:          "USDC",
				AssetIssuer:        "GCBIRB7Q5T53H4L6P5QSI3O6LPD5MBWGM5GHE7A5NY4XT5OT4VCOEZFX",
				DestinationAddress: "GBBD47IF6LWK7P7MDEVSCWR7DPUWV3NY3DTQEVFL4NAT4AQH3ZLLFLA5",
				Status:             tc.transactionStatus,
				Amount:             decimal.NewFromFloat(1.23),
				TenantID:           uuid.NewString(),
			})
			if (tc.transactionStatus != TransactionStatusSuccess) && (tc.transactionStatus != TransactionStatusError) {
				assert.Empty(t, tx.CompletedAt)
			} else {
				assert.NotEmpty(t, tx.CompletedAt)
			}

			updatedTx, err := txModel.UpdateStatusToSuccess(ctx, *tx)
			if tc.wantErrContains != "" {
				require.Error(t, err)
				assert.ErrorContains(t, err, tc.wantErrContains)
			} else {
				require.NoError(t, err)
				assert.Equal(t, TransactionStatusSuccess, updatedTx.Status)
				assert.NotEmpty(t, updatedTx.CompletedAt)

				// verify that the only fields that changed are updated_at, completed_at, status and status_history:
				tx.UpdatedAt = updatedTx.UpdatedAt
				tx.CompletedAt = updatedTx.CompletedAt
				tx.Status = updatedTx.Status
				tx.StatusHistory = append(TransactionStatusHistory{}, updatedTx.StatusHistory...)
				assert.Equal(t, tx, updatedTx)
			}

			// verify the unphazed payment transaction was not updated
			refreshUnphazedTx1, err := txModel.Get(ctx, unphazedTx1.ID)
			require.NoError(t, err)
			assert.Equal(t, unphazedTx1, refreshUnphazedTx1)

			// verify the unphazed wallet creation transaction was not updated
			refreshedUnphazedTx2, err := txModel.Get(ctx, unphazedTx2.ID)
			require.NoError(t, err)
			assert.Equal(t, unphazedTx2, refreshedUnphazedTx2)

			// verify the unphazed sponsored transaction was not updated
			refreshedUnphazedTx3, err := txModel.Get(ctx, unphazedTx3.ID)
			require.NoError(t, err)
			assert.Equal(t, unphazedTx3, refreshedUnphazedTx3)
		})
	}
}

func Test_TransactionModel_UpdateStatusToError(t *testing.T) {
	dbt := dbtest.OpenWithTSSMigrationsOnly(t)
	defer dbt.Close()
	dbConnectionPool, err := db.OpenDBConnectionPool(dbt.DSN)
	require.NoError(t, err)
	defer dbConnectionPool.Close()

	ctx := context.Background()
	txModel := NewTransactionModel(dbConnectionPool)

	testCases := []struct {
		name              string
		transactionStatus TransactionStatus
		wantErrContains   string
	}{
		{
			name:              "cannot transition PENDING->ERROR",
			transactionStatus: TransactionStatusPending,
			wantErrContains:   "attempting to transition transaction status to TransactionStatusError: cannot transition from PENDING to ERROR",
		},
		{
			name:              "🎉 successfully transition PROCESSING->ERROR",
			transactionStatus: TransactionStatusProcessing,
		},
		{
			name:              "cannot transition SUCCESS->ERROR",
			transactionStatus: TransactionStatusSuccess,
			wantErrContains:   "attempting to transition transaction status to TransactionStatusError: cannot transition from SUCCESS to ERROR",
		},
		{
			name:              "cannot transition ERROR->ERROR",
			transactionStatus: TransactionStatusError,
			wantErrContains:   "attempting to transition transaction status to TransactionStatusError: cannot transition from ERROR to ERROR",
		},
	}

	unphazedTx1 := CreateTransactionFixture(t, ctx, dbConnectionPool, TransactionFixture{
		ExternalID:         uuid.NewString(),
		TransactionType:    TransactionTypePayment,
		AssetCode:          "USDC",
		AssetIssuer:        "GBBD47IF6LWK7P7MDEVSCWR7DPUWV3NY3DTQEVFL4NAT4AQH3ZLLFLA5",
		DestinationAddress: "GBHNIYGWZUAVZX7KTLVSMILBXJMUACVO6XBEKIN6RW7AABDFH6S7GK2Y",
		Status:             TransactionStatusPending,
		Amount:             decimal.NewFromFloat(1.23),
		TenantID:           uuid.NewString(),
	})

	unphazedTx2 := CreateTransactionFixture(t, ctx, dbConnectionPool, TransactionFixture{
		ExternalID:      uuid.NewString(),
		TransactionType: TransactionTypeWalletCreation,
		PublicKey:       "04f5549c5ef833ab0ade80d9c1f3fb34fb93092503a8ce105773d676288653df384a024a92cc73cb8089c45ed76ed073433b6a72c64a6ed23630b77327beb65f23",
		WasmHash:        "e5da3b9950524b4276ccf2051e6cc8220bb581e869b892a6ff7812d7709c7a50",
		Status:          TransactionStatusPending,
		TenantID:        uuid.NewString(),
	})

	unphazedTx3 := CreateTransactionFixture(t, ctx, dbConnectionPool, TransactionFixture{
		ExternalID:            uuid.NewString(),
		TransactionType:       TransactionTypeSponsored,
		SponsoredAccount:      "CDTY3P6OVY3SMZXR3DZA667NAXFECA6A3AOZXEU33DD2ACBY43CIKDPT",
		SponsoredOperationXDR: "AAAAAAAAAAHXkotywnA8z+r365/0701QSlWouXn8m0UOoshCtNHOYQAAAAh0cmFuc2ZlcgAAAAAAAAAA",
		Status:                TransactionStatusPending,
		TenantID:              uuid.NewString(),
	})

	for _, tc := range testCases {
		t.Run(tc.name, func(t *testing.T) {
			tx := CreateTransactionFixture(t, ctx, dbConnectionPool, TransactionFixture{
				ExternalID:         uuid.NewString(),
				TransactionType:    TransactionTypePayment,
				AssetCode:          "USDC",
				AssetIssuer:        "GBBD47IF6LWK7P7MDEVSCWR7DPUWV3NY3DTQEVFL4NAT4AQH3ZLLFLA5",
				DestinationAddress: "GBHNIYGWZUAVZX7KTLVSMILBXJMUACVO6XBEKIN6RW7AABDFH6S7GK2Y",
				Status:             tc.transactionStatus,
				Amount:             decimal.NewFromFloat(1.23),
				TenantID:           uuid.NewString(),
			})
			assert.Empty(t, tx.StatusMessage)
			if (tc.transactionStatus != TransactionStatusSuccess) && (tc.transactionStatus != TransactionStatusError) {
				assert.Empty(t, tx.CompletedAt)
			} else {
				assert.NotEmpty(t, tx.CompletedAt)
			}

			const someErrMessage = "some error message"
			updatedTx, err := txModel.UpdateStatusToError(ctx, *tx, someErrMessage)
			if tc.wantErrContains != "" {
				require.Error(t, err)
				assert.ErrorContains(t, err, tc.wantErrContains)
			} else {
				require.NoError(t, err)
				assert.Equal(t, TransactionStatusError, updatedTx.Status)
				assert.NotEmpty(t, updatedTx.CompletedAt)

				// verify that the only fields that changed are updated_at, completed_at, status, status_message and status history:
				tx.UpdatedAt = updatedTx.UpdatedAt
				tx.CompletedAt = updatedTx.CompletedAt
				tx.Status = updatedTx.Status
				tx.StatusMessage = sql.NullString{String: someErrMessage, Valid: true}
				tx.StatusHistory = append(TransactionStatusHistory{}, updatedTx.StatusHistory...)
				assert.Equal(t, tx, updatedTx)
			}

			// verify the unphazed payment transaction was not updated
			refreshedUnphazedTx1, err := txModel.Get(ctx, unphazedTx1.ID)
			require.NoError(t, err)
			assert.Equal(t, unphazedTx1, refreshedUnphazedTx1)

			// verify the unphazed wallet creation transaction was not updated
			refreshedUnphazedTx2, err := txModel.Get(ctx, unphazedTx2.ID)
			require.NoError(t, err)
			assert.Equal(t, unphazedTx2, refreshedUnphazedTx2)

			// verify the unphazed sponsored transaction was not updated
			refreshedUnphazedTx3, err := txModel.Get(ctx, unphazedTx3.ID)
			require.NoError(t, err)
			assert.Equal(t, unphazedTx3, refreshedUnphazedTx3)
		})
	}
}

func Test_TransactionModel_UpdateStellarTransactionHashXDRSentAndDistributionAccount(t *testing.T) {
	dbt := dbtest.OpenWithTSSMigrationsOnly(t)
	defer dbt.Close()
	dbConnectionPool, err := db.OpenDBConnectionPool(dbt.DSN)
	require.NoError(t, err)
	defer dbConnectionPool.Close()

	ctx := context.Background()
	txModel := NewTransactionModel(dbConnectionPool)

	const txHash = "3389e9f0f1a65f19736cacf544c2e825313e8447f569233bb8db39aa607c8889"
	const envelopeXDR = "AAAAAGL8HQvQkbK2HA3WVjRrKmjX00fG8sLI7m0ERwJW/AX3AAAACgAAAAAAAAABAAAAAAAAAAAAAAABAAAAAAAAAAAAAAAArqN6LeOagjxMaUP96Bzfs9e0corNZXzBWJkFoK7kvkwAAAAAO5rKAAAAAAAAAAABVvwF9wAAAEAKZ7IPj/46PuWU6ZOtyMosctNAkXRNX9WCAI5RnfRk+AyxDLoDZP/9l3NvsxQtWj9juQOuoBlFLnWu8intgxQA"
	const resultXDR = "AAAAAAAAAGQAAAAAAAAAAQAAAAAAAAAOAAAAAAAAAABw2JZZYIt4n/WXKcnDow3mbTBMPrOnldetgvGUlpTSEQAAAAA="

	testCases := []struct {
		name                string
		transaction         Transaction
		txHash              string
		xdrSent             string
		distributionAccount string
		wantErrContains     string
	}{
		{
			name:            "returns an error if the size of the txHash if invalid",
			txHash:          "invalid-tx-hash",
			wantErrContains: `invalid transaction hash "invalid-tx-hash"`,
		},
		{
			name:                "returns an error if distribution account is invalid",
			txHash:              txHash,
			xdrSent:             envelopeXDR,
			distributionAccount: "invalid-account",
			wantErrContains:     `distribution account "invalid-account" is not a valid ed25519 public key`,
		},
		{
			name:            "returns an error if XDR is empty",
			txHash:          txHash,
			wantErrContains: "invalid XDR envelope: decoding EnvelopeType: decoding EnvelopeType: xdr:DecodeInt: EOF while decoding 4 bytes - read: '[]'",
		},
		{
			name:            "returns an error if XDR is not a valid base64 encoded",
			txHash:          txHash,
			xdrSent:         "not-base-64-encoded",
			wantErrContains: "invalid XDR envelope: decoding EnvelopeType: decoding EnvelopeType: xdr:DecodeInt: illegal base64 data at input byte",
		},
		{
			name:            "returns an error if XDR is not a transaction envelope",
			txHash:          txHash,
			xdrSent:         resultXDR,
			wantErrContains: "invalid XDR envelope: decoding TransactionV0Envelope: decoding TransactionV0: decoding TimeBounds",
		},
		{
			name:                "🎉 successfully validate the tx hash, XDR envelope, distribution account and save them to the DB",
			txHash:              txHash,
			xdrSent:             envelopeXDR,
			distributionAccount: "GCLWGQPMKXQSPF776IU33AH4PZNOOWNAWGGKVTBQMIC5IMKUNP3E6NVU",
		},
	}
	for _, tc := range testCases {
		t.Run(tc.name, func(t *testing.T) {
			// create a new transaction
			tx, err := txModel.Insert(ctx, Transaction{
				ExternalID:      uuid.NewString(),
				TransactionType: TransactionTypePayment,
				Payment: Payment{
					AssetCode:   "USDC",
					AssetIssuer: "GCBIRB7Q5T53H4L6P5QSI3O6LPD5MBWGM5GHE7A5NY4XT5OT4VCOEZFX",
					Amount:      decimal.NewFromInt(1),
					Destination: "GBHNIYGWZUAVZX7KTLVSMILBXJMUACVO6XBEKIN6RW7AABDFH6S7GK2Y",
				},
				TenantID: uuid.NewString(),
			})
			require.NoError(t, err)
			require.NotNil(t, tx)

			// verify the transaction was created
			originalTx, err := txModel.Get(ctx, tx.ID)
			require.NoError(t, err)

			assert.False(t, originalTx.XDRSent.Valid)
			assert.Equal(t, "", originalTx.XDRSent.String)
			assert.False(t, originalTx.StellarTransactionHash.Valid)
			assert.Equal(t, "", originalTx.StellarTransactionHash.String)
			assert.Nil(t, originalTx.SentAt)
			assert.Len(t, originalTx.StatusHistory, 1)
			initialStatusHistory := originalTx.StatusHistory[0]

			distributionAccount := tc.distributionAccount
			if distributionAccount == "" {
				distributionAccount = "GCLWGQPMKXQSPF776IU33AH4PZNOOWNAWGGKVTBQMIC5IMKUNP3E6NVU"
			}
			updatedTx, err := txModel.UpdateStellarTransactionHashXDRSentAndDistributionAccount(ctx, tx.ID, tc.txHash, tc.xdrSent, distributionAccount)
			if tc.wantErrContains != "" {
				require.Error(t, err)
				assert.ErrorContains(t, err, tc.wantErrContains)
				assert.Nil(t, updatedTx)
			} else {
				// check if object has been updated correctly
				require.NoError(t, err)
				assert.True(t, updatedTx.XDRSent.Valid)
				assert.Equal(t, envelopeXDR, updatedTx.XDRSent.String)
				assert.True(t, updatedTx.StellarTransactionHash.Valid)
				assert.Equal(t, txHash, updatedTx.StellarTransactionHash.String)
				assert.True(t, updatedTx.DistributionAccount.Valid)
				assert.Equal(t, distributionAccount, updatedTx.DistributionAccount.String)
				assert.NotNil(t, updatedTx.SentAt)
				assert.Equal(t, originalTx.AttemptsCount+1, updatedTx.AttemptsCount)

				// assert new status history info:
				assert.Len(t, updatedTx.StatusHistory, 2)
				newStatusHist := updatedTx.StatusHistory[1]
				assert.Equal(t, string(updatedTx.Status), newStatusHist.Status)
				assert.Equal(t, updatedTx.StellarTransactionHash.String, newStatusHist.StellarTransactionHash)
				assert.Equal(t, updatedTx.XDRSent.String, newStatusHist.XDRSent)
				assert.Empty(t, updatedTx.XDRReceived)
				wantStatusHistory := TransactionStatusHistory{initialStatusHistory, newStatusHist}

				// retrieve the transaction from the database and check if values are updated
				refreshedTx, err := txModel.Get(ctx, tx.ID)
				require.NoError(t, err)
				assert.Equal(t, updatedTx, refreshedTx)

				// make sure only the expected fields were updated:
				originalTx.XDRSent = refreshedTx.XDRSent
				originalTx.StellarTransactionHash = refreshedTx.StellarTransactionHash
				originalTx.DistributionAccount = refreshedTx.DistributionAccount
				originalTx.SentAt = refreshedTx.SentAt
				originalTx.UpdatedAt = refreshedTx.UpdatedAt
				originalTx.StatusHistory = wantStatusHistory
				originalTx.AttemptsCount += 1
				assert.Equal(t, refreshedTx, originalTx)
			}
		})
	}
}

func Test_TransactionModel_UpdateStellarTransactionXDRReceived(t *testing.T) {
	dbt := dbtest.OpenWithTSSMigrationsOnly(t)
	defer dbt.Close()
	dbConnectionPool, err := db.OpenDBConnectionPool(dbt.DSN)
	require.NoError(t, err)
	defer dbConnectionPool.Close()

	ctx := context.Background()
	txModel := NewTransactionModel(dbConnectionPool)

	const envelopeXDR = "AAAAAGL8HQvQkbK2HA3WVjRrKmjX00fG8sLI7m0ERwJW/AX3AAAACgAAAAAAAAABAAAAAAAAAAAAAAABAAAAAAAAAAAAAAAArqN6LeOagjxMaUP96Bzfs9e0corNZXzBWJkFoK7kvkwAAAAAO5rKAAAAAAAAAAABVvwF9wAAAEAKZ7IPj/46PuWU6ZOtyMosctNAkXRNX9WCAI5RnfRk+AyxDLoDZP/9l3NvsxQtWj9juQOuoBlFLnWu8intgxQA"
	const resultXDR = "AAAAAAAAAGQAAAAAAAAAAQAAAAAAAAAOAAAAAAAAAABw2JZZYIt4n/WXKcnDow3mbTBMPrOnldetgvGUlpTSEQAAAAA="

	testCases := []struct {
		name            string
		transaction     Transaction
		xdrReceived     string
		wantErrContains string
	}{
		{
			name:            "returns an error if XDR is empty",
			xdrReceived:     "",
			wantErrContains: "invalid XDR result: decoding Int64: decoding Hyper: xdr:DecodeHyper: EOF while decoding 8 bytes - read: '[]'",
		},
		{
			name:            "returns an error if XDR is not a valid base64 encoded",
			xdrReceived:     "not-base-64-encoded",
			wantErrContains: "invalid XDR result: decoding Int64: decoding Hyper: xdr:DecodeHyper: illegal base64 data",
		},
		{
			name:            "returns an error if XDR is not a transaction envelope",
			xdrReceived:     envelopeXDR,
			wantErrContains: "invalid XDR result: decoding TransactionResultResult: decoding TransactionResultCode: '-795757898' is not a valid TransactionResultCode enum value",
		},
		{
			name:        "🎉 successfully validate a transaction result and save it in the DB",
			xdrReceived: resultXDR,
		},
	}

	for _, tc := range testCases {
		t.Run(tc.name, func(t *testing.T) {
			// create a new transaction
			tx, err := txModel.Insert(ctx, Transaction{
				ExternalID:      uuid.NewString(),
				TransactionType: TransactionTypePayment,
				Payment: Payment{
					AssetCode:   "USDC",
					AssetIssuer: "GCBIRB7Q5T53H4L6P5QSI3O6LPD5MBWGM5GHE7A5NY4XT5OT4VCOEZFX",
					Amount:      decimal.NewFromInt(1),
					Destination: "GBHNIYGWZUAVZX7KTLVSMILBXJMUACVO6XBEKIN6RW7AABDFH6S7GK2Y",
				},
				TenantID: uuid.NewString(),
			})
			require.NoError(t, err)
			require.NotNil(t, tx)

			assert.Equal(t, false, tx.XDRReceived.Valid)
			assert.Equal(t, "", tx.XDRReceived.String)

			updatedTx, err := txModel.UpdateStellarTransactionXDRReceived(ctx, tx.ID, tc.xdrReceived)
			if tc.wantErrContains != "" {
				require.Error(t, err)
				assert.ErrorContains(t, err, tc.wantErrContains)
			} else {
				// check if object has been updated correctly
				require.NoError(t, err)
				assert.Equal(t, true, updatedTx.XDRReceived.Valid)
				assert.Equal(t, resultXDR, updatedTx.XDRReceived.String)

				// retrieve the transaction from the database and check if values are updated
				refreshedTx, err := txModel.Get(ctx, tx.ID)
				require.NoError(t, err)
				assert.Equal(t, refreshedTx, updatedTx)
			}
		})
	}
}

func Test_Transaction_validate_payment(t *testing.T) {
	dbt := dbtest.OpenWithTSSMigrationsOnly(t)
	defer dbt.Close()
	dbConnectionPool, err := db.OpenDBConnectionPool(dbt.DSN)
	require.NoError(t, err)
	defer dbConnectionPool.Close()
	require.NoError(t, err)

	testCases := []struct {
		name            string
		transaction     Transaction
		wantErrContains string
	}{
		{
			name: "validate ExternalID",
			transaction: Transaction{
				TransactionType: TransactionTypePayment,
			},
			wantErrContains: "external ID is required",
		},
		{
			name: "validate AssetCode (min size)",
			transaction: Transaction{
				ExternalID:      "123",
				TransactionType: TransactionTypePayment,
				TenantID:        "tenant-id",
			},
			wantErrContains: "asset code must have between 1 and 12 characters",
		},
		{
			name: "validate AssetCode (max size)",
			transaction: Transaction{
				ExternalID:      "123",
				TransactionType: TransactionTypePayment,
				Payment: Payment{
					AssetCode: "1234567890123",
				},
				TenantID: "tenant-id",
			},
			wantErrContains: "asset code must have between 1 and 12 characters",
		},
		{
			name: "validate AssetIssuer (cannot be nil)",
			transaction: Transaction{
				ExternalID:      "123",
				TransactionType: TransactionTypePayment,
				Payment: Payment{
					AssetCode: "USDC",
				},
				TenantID: "tenant-id",
			},
			wantErrContains: "asset issuer is required",
		},
		{
			name: "validate AssetIssuer (not a valid public key)",
			transaction: Transaction{
				ExternalID:      "123",
				TransactionType: TransactionTypePayment,
				Payment: Payment{
					AssetCode:   "USDC",
					AssetIssuer: "invalid-issuer",
				},
				TenantID: "tenant-id",
			},
			wantErrContains: `asset issuer "invalid-issuer" is not a valid ed25519 public key`,
		},
		{
			name: "validate Amount",
			transaction: Transaction{
				ExternalID:      "123",
				TransactionType: TransactionTypePayment,
				Payment: Payment{
					AssetCode:   "USDC",
					AssetIssuer: "GBBD47IF6LWK7P7MDEVSCWR7DPUWV3NY3DTQEVFL4NAT4AQH3ZLLFLA5",
				},
				TenantID: "tenant-id",
			},
			wantErrContains: "amount must be positive",
		},
		{
			name: "validate Destination",
			transaction: Transaction{
				ExternalID:      "123",
				TransactionType: TransactionTypePayment,
				Payment: Payment{
					AssetCode:   "USDC",
					AssetIssuer: "GBBD47IF6LWK7P7MDEVSCWR7DPUWV3NY3DTQEVFL4NAT4AQH3ZLLFLA5",
					Amount:      decimal.NewFromFloat(100.0),
					Destination: "invalid-destination",
				},
				TenantID: "tenant-id",
			},
			wantErrContains: `destination "invalid-destination" is not a valid ed25519 public key`,
		},
		{
			name: "validate tenant ID",
			transaction: Transaction{
				ExternalID:      "123",
				TransactionType: TransactionTypePayment,
				Payment: Payment{
					AssetCode:   "USDC",
					AssetIssuer: "GBBD47IF6LWK7P7MDEVSCWR7DPUWV3NY3DTQEVFL4NAT4AQH3ZLLFLA5",
					Amount:      decimal.NewFromFloat(100.0),
					Destination: "GDUCE34WW5Z34GMCEPURYANUCUP47J6NORJLKC6GJNMDLN4ZI4PMI2MG",
				},
				TenantID: "",
			},
			wantErrContains: `tenant ID is required`,
		},
	}
	validAddresses := []string{
		"GBBD47IF6LWK7P7MDEVSCWR7DPUWV3NY3DTQEVFL4NAT4AQH3ZLLFLA5",
		"CAMAMZUOULVWFAB3KRROW5ELPUFHSEKPUALORCFBLFX7XBWWUCUJLR53",
	}

	for _, address := range validAddresses {
		testCases = append(testCases, struct {
			name            string
			transaction     Transaction
			wantErrContains string
		}{
			name: fmt.Sprintf("🎉 successfully validate XLM transaction with (%c) destination", address[0]),
			transaction: Transaction{
				ExternalID:      "123",
				TransactionType: TransactionTypePayment,
				Payment: Payment{
					AssetCode:   "XLM",
					Amount:      decimal.NewFromFloat(100.0),
					Destination: address,
				},
				TenantID: "tenant-id",
			},
		})

		testCases = append(testCases, struct {
			name            string
			transaction     Transaction
			wantErrContains string
		}{
			name: fmt.Sprintf("🎉 successfully validate USDC transaction with (%c) destination", address[0]),
			transaction: Transaction{
				ExternalID:      "123",
				TransactionType: TransactionTypePayment,
				Payment: Payment{
					AssetCode:   "USDC",
					AssetIssuer: "GBBD47IF6LWK7P7MDEVSCWR7DPUWV3NY3DTQEVFL4NAT4AQH3ZLLFLA5",
					Amount:      decimal.NewFromFloat(100.0),
					Destination: address,
				},
				TenantID: "tenant-id",
			},
		})
	}

	for _, tc := range testCases {
		t.Run(tc.name, func(t *testing.T) {
			err := tc.transaction.validate()
			if tc.wantErrContains == "" {
				require.NoError(t, err)
			} else {
				require.Error(t, err)
				assert.ErrorContains(t, err, tc.wantErrContains)
			}
		})
	}
}

func Test_Transaction_validate_wallet_creation(t *testing.T) {
	dbt := dbtest.OpenWithTSSMigrationsOnly(t)
	defer dbt.Close()
	dbConnectionPool, err := db.OpenDBConnectionPool(dbt.DSN)
	require.NoError(t, err)
	defer dbConnectionPool.Close()
	require.NoError(t, err)

	testCases := []struct {
		name            string
		transaction     Transaction
		wantErrContains string
	}{
		{
			name: "validate ExternalID",
			transaction: Transaction{
				TransactionType: TransactionTypeWalletCreation,
			},
			wantErrContains: "external ID is required",
		},
		{
			name: "validate PublicKey",
			transaction: Transaction{
				ExternalID:      "123",
				TransactionType: TransactionTypeWalletCreation,
				TenantID:        "tenant-id",
			},
			wantErrContains: "public key is required",
		},
		{
			name: "validate PublicKey (not a valid public key)",
			transaction: Transaction{
				ExternalID:      "123",
				TransactionType: TransactionTypeWalletCreation,
				WalletCreation: WalletCreation{
					PublicKey: "invalid-public-key",
					WasmHash:  "e5da3b9950524b4276ccf2051e6cc8220bb581e869b892a6ff7812d7709c7a50",
				},
				TenantID: "tenant-id",
			},
			wantErrContains: `public key "invalid-public-key" is not a valid hex string`,
		},
		{
			name: "validate WasmHash",
			transaction: Transaction{
				ExternalID:      "123",
				TransactionType: TransactionTypeWalletCreation,
				WalletCreation: WalletCreation{
					PublicKey: "04f5549c5ef833ab0ade80d9c1f3fb34fb93092503a8ce105773d676288653df384a024a92cc73cb8089c45ed76ed073433b6a72c64a6ed23630b77327beb65f23",
					WasmHash:  "",
				},
				TenantID: "tenant-id",
			},
			wantErrContains: "wasm hash is required",
		},
		{
			name: "validate WasmHash (not a valid hash)",
			transaction: Transaction{
				ExternalID:      "123",
				TransactionType: TransactionTypeWalletCreation,
				WalletCreation: WalletCreation{
					PublicKey: "04f5549c5ef833ab0ade80d9c1f3fb34fb93092503a8ce105773d676288653df384a024a92cc73cb8089c45ed76ed073433b6a72c64a6ed23630b77327beb65f23",
					WasmHash:  "invalid-wasm-hash",
				},
				TenantID: "tenant-id",
			},
			wantErrContains: `wasm hash "invalid-wasm-hash" is not a valid hex string`,
		},
	}

	for _, tc := range testCases {
		t.Run(tc.name, func(t *testing.T) {
			err := tc.transaction.validate()
			if tc.wantErrContains == "" {
				require.NoError(t, err)
			} else {
				require.Error(t, err)
				assert.ErrorContains(t, err, tc.wantErrContains)
			}
		})
	}
}

func Test_Transaction_validate_sponsored(t *testing.T) {
	dbt := dbtest.OpenWithTSSMigrationsOnly(t)
	defer dbt.Close()
	dbConnectionPool, err := db.OpenDBConnectionPool(dbt.DSN)
	require.NoError(t, err)
	defer dbConnectionPool.Close()
	require.NoError(t, err)

	testCases := []struct {
		name            string
		transaction     Transaction
		wantErrContains string
	}{
		{
			name: "validate ExternalID",
			transaction: Transaction{
				TransactionType: TransactionTypeSponsored,
			},
			wantErrContains: "external ID is required",
		},
		{
			name: "validate SponsoredAccount",
			transaction: Transaction{
				ExternalID:      "123",
				TransactionType: TransactionTypeSponsored,
				TenantID:        "tenant-id",
			},
			wantErrContains: "sponsored account is required",
		},
		{
			name: "validate SponsoredAccount (not a contract address)",
			transaction: Transaction{
				ExternalID:      "123",
				TransactionType: TransactionTypeSponsored,
				Sponsored: Sponsored{
					SponsoredAccount: "invalid-account",
				},
				TenantID: "tenant-id",
			},
			wantErrContains: `sponsored account "invalid-account" is not a valid contract address`,
		},
		{
			name: "validate SponsoredOperationXDR",
			transaction: Transaction{
				ExternalID:      "123",
				TransactionType: TransactionTypeSponsored,
				Sponsored: Sponsored{
					SponsoredAccount: "CDTY3P6OVY3SMZXR3DZA667NAXFECA6A3AOZXEU33DD2ACBY43CIKDPT",
				},
				TenantID: "tenant-id",
			},
			wantErrContains: "sponsored operation XDR is required",
		},
		{
			name: "validate TransactionXDR (not a valid hash)",
			transaction: Transaction{
				ExternalID:      "123",
				TransactionType: TransactionTypeSponsored,
				Sponsored: Sponsored{
					SponsoredAccount:      "CDTY3P6OVY3SMZXR3DZA667NAXFECA6A3AOZXEU33DD2ACBY43CIKDPT",
					SponsoredOperationXDR: "invalid-transaction-xdr",
				},
				TenantID: "tenant-id",
			},
			wantErrContains: `invalid sponsored operation XDR "invalid-transaction-xdr"`,
		},
	}

	for _, tc := range testCases {
		t.Run(tc.name, func(t *testing.T) {
			err := tc.transaction.validate()
			if tc.wantErrContains == "" {
				require.NoError(t, err)
			} else {
				require.Error(t, err)
				assert.ErrorContains(t, err, tc.wantErrContains)
			}
		})
	}
}

func Test_TransactionModel_GetTransactionBatchForUpdate(t *testing.T) {
	dbt := dbtest.OpenWithTSSMigrationsOnly(t)
	defer dbt.Close()
	dbConnectionPool, err := db.OpenDBConnectionPool(dbt.DSN)
	require.NoError(t, err)
	defer dbConnectionPool.Close()

	ctx := context.Background()
	txModel := NewTransactionModel(dbConnectionPool)

	testCase := []struct {
		name              string
		transactionStatus TransactionStatus
		shouldBeFound     bool
		batchSize         int
		wantErrContains   string
	}{
		{
			name:              "batchSize must be >= 0",
			transactionStatus: TransactionStatusSuccess,
			batchSize:         0,
			wantErrContains:   "batch size must be greater than 0",
			shouldBeFound:     false,
		},
		{
			name:              "no transactions found (empty database)",
			transactionStatus: "",
			batchSize:         100,
			shouldBeFound:     false,
		},
		{
			name:              "no transactions found (PENDING)",
			transactionStatus: TransactionStatusPending,
			batchSize:         100,
			shouldBeFound:     false,
		},
		{
			name:              "no transactions found (PROCESSING)",
			transactionStatus: TransactionStatusProcessing,
			batchSize:         100,
			shouldBeFound:     false,
		},
		{
			name:              "🎉 transactions successfully found (SUCCESS)",
			transactionStatus: TransactionStatusSuccess,
			batchSize:         100,
			shouldBeFound:     true,
		},
		{
			name:              "🎉 transactions successfully found (ERROR)",
			transactionStatus: TransactionStatusError,
			batchSize:         100,
			shouldBeFound:     true,
		},
	}

	const txCount = 3
	for _, tc := range testCase {
		t.Run(tc.name, func(t *testing.T) {
			dbTx, err := dbConnectionPool.BeginTxx(ctx, nil)
			require.NoError(t, err)
			defer func() {
				err = dbTx.Rollback()
				require.NoError(t, err)
			}()

			tenantID := uuid.NewString()
			var transactions []*Transaction
			if tc.transactionStatus != "" {
				transactions = CreateTransactionFixtures(t, ctx, dbTx, txCount, TransactionFixture{
					TransactionType:    TransactionTypePayment,
					AssetCode:          "USDC",
					AssetIssuer:        "GBBD47IF6LWK7P7MDEVSCWR7DPUWV3NY3DTQEVFL4NAT4AQH3ZLLFLA5",
					DestinationAddress: "GBHNIYGWZUAVZX7KTLVSMILBXJMUACVO6XBEKIN6RW7AABDFH6S7GK2Y",
					Status:             tc.transactionStatus,
					Amount:             decimal.NewFromFloat(1.2),
					TenantID:           tenantID,
				})
			}
			var txIDs []string
			for _, tx := range transactions {
				txIDs = append(txIDs, tx.ID)
			}

			foundTransactions, err := txModel.GetTransactionBatchForUpdate(ctx, dbTx, tc.batchSize, tenantID, TransactionTypePayment)
			if tc.wantErrContains == "" {
				require.NoError(t, err)
			} else {
				require.Error(t, err)
				assert.ErrorContains(t, err, tc.wantErrContains)
			}

			var foundTxIDs []string
			for _, tx := range foundTransactions {
				foundTxIDs = append(foundTxIDs, tx.ID)
			}

			if !tc.shouldBeFound {
				assert.Equal(t, 0, len(foundTransactions))
			} else {
				assert.Equal(t, txCount, len(foundTransactions))
				assert.ElementsMatch(t, txIDs, foundTxIDs)
			}
		})
	}

	DeleteAllTransactionFixtures(t, ctx, dbConnectionPool)
}

func Test_TransactionModel_GetTransactionBatchForUpdate_WithTransactionTypes(t *testing.T) {
	dbt := dbtest.OpenWithTSSMigrationsOnly(t)
	defer dbt.Close()
	dbConnectionPool, err := db.OpenDBConnectionPool(dbt.DSN)
	require.NoError(t, err)
	defer dbConnectionPool.Close()

	ctx := context.Background()
	txModel := NewTransactionModel(dbConnectionPool)

	tenantID := uuid.NewString()

	dbTx, err := dbConnectionPool.BeginTxx(ctx, nil)
	require.NoError(t, err)
	defer func() {
		err = dbTx.Rollback()
		require.NoError(t, err)
	}()

	// Create payment transactions
	paymentTxs := CreateTransactionFixtures(t, ctx, dbTx, 2, TransactionFixture{
		TransactionType:    TransactionTypePayment,
		AssetCode:          "USDC",
		AssetIssuer:        "GBBD47IF6LWK7P7MDEVSCWR7DPUWV3NY3DTQEVFL4NAT4AQH3ZLLFLA5",
		DestinationAddress: "GBHNIYGWZUAVZX7KTLVSMILBXJMUACVO6XBEKIN6RW7AABDFH6S7GK2Y",
		Status:             TransactionStatusSuccess,
		Amount:             decimal.NewFromFloat(1.2),
		TenantID:           tenantID,
	})

	// Create wallet creation transactions
	walletCreationTxs := CreateTransactionFixtures(t, ctx, dbTx, 2, TransactionFixture{
		TransactionType: TransactionTypeWalletCreation,
		PublicKey:       "deadbeef",
		WasmHash:        "cafebabe",
		Status:          TransactionStatusSuccess,
		TenantID:        tenantID,
	})

	t.Run("returns only payment transactions when payment type specified", func(t *testing.T) {
		foundTransactions, err := txModel.GetTransactionBatchForUpdate(ctx, dbTx, 10, tenantID, TransactionTypePayment)
		require.NoError(t, err)
		assert.Equal(t, 2, len(foundTransactions))

		var foundTxIDs []string
		for _, tx := range foundTransactions {
			foundTxIDs = append(foundTxIDs, tx.ID)
			assert.Equal(t, TransactionTypePayment, tx.TransactionType)
		}

		var expectedTxIDs []string
		for _, tx := range paymentTxs {
			expectedTxIDs = append(expectedTxIDs, tx.ID)
		}
		assert.ElementsMatch(t, expectedTxIDs, foundTxIDs)
	})

	t.Run("returns only wallet creation transactions when wallet creation type specified", func(t *testing.T) {
		foundTransactions, err := txModel.GetTransactionBatchForUpdate(ctx, dbTx, 10, tenantID, TransactionTypeWalletCreation)
		require.NoError(t, err)
		assert.Equal(t, 2, len(foundTransactions))

		var foundTxIDs []string
		for _, tx := range foundTransactions {
			foundTxIDs = append(foundTxIDs, tx.ID)
			assert.Equal(t, TransactionTypeWalletCreation, tx.TransactionType)
		}

		var expectedTxIDs []string
		for _, tx := range walletCreationTxs {
			expectedTxIDs = append(expectedTxIDs, tx.ID)
		}
		assert.ElementsMatch(t, expectedTxIDs, foundTxIDs)
	})

	t.Run("returns empty when non-existent transaction type specified", func(t *testing.T) {
		foundTransactions, err := txModel.GetTransactionBatchForUpdate(ctx, dbTx, 10, tenantID, TransactionTypeSponsored)
		require.NoError(t, err)
		assert.Equal(t, 0, len(foundTransactions))
	})

	DeleteAllTransactionFixtures(t, ctx, dbConnectionPool)
}

func Test_TransactionModel_GetTransactionPendingUpdateByID(t *testing.T) {
	dbt := dbtest.OpenWithTSSMigrationsOnly(t)
	defer dbt.Close()
	dbConnectionPool, err := db.OpenDBConnectionPool(dbt.DSN)
	require.NoError(t, err)
	defer dbConnectionPool.Close()

	ctx := context.Background()
	txModel := NewTransactionModel(dbConnectionPool)

	testCase := []struct {
		name              string
		transactionStatus TransactionStatus
		shouldBeFound     bool
		wantErr           error
	}{
		{
			name:              "transaction not found (NOT IN DB)",
			transactionStatus: "",
			shouldBeFound:     false,
			wantErr:           ErrRecordNotFound,
		},
		{
			name:              "transaction not found (PENDING)",
			transactionStatus: TransactionStatusPending,
			shouldBeFound:     false,
			wantErr:           ErrRecordNotFound,
		},
		{
			name:              "transaction not found (PROCESSING)",
			transactionStatus: TransactionStatusProcessing,
			shouldBeFound:     false,
			wantErr:           ErrRecordNotFound,
		},
		{
			name:              "🎉 transactions successfully found (SUCCESS)",
			transactionStatus: TransactionStatusSuccess,
			shouldBeFound:     true,
		},
		{
			name:              "🎉 transactions successfully found (ERROR)",
			transactionStatus: TransactionStatusError,
			shouldBeFound:     true,
		},
	}

	for _, tc := range testCase {
		t.Run(tc.name, func(t *testing.T) {
			dbTx, err := dbConnectionPool.BeginTxx(ctx, nil)
			require.NoError(t, err)
			defer func() {
				err = dbTx.Rollback()
				require.NoError(t, err)
			}()

			var tx Transaction
			if tc.transactionStatus != "" {
				tx = *CreateTransactionFixture(t, ctx, dbTx, TransactionFixture{
					TransactionType:    TransactionTypePayment,
					AssetCode:          "USDC",
					AssetIssuer:        "GBBD47IF6LWK7P7MDEVSCWR7DPUWV3NY3DTQEVFL4NAT4AQH3ZLLFLA5",
					DestinationAddress: "GBHNIYGWZUAVZX7KTLVSMILBXJMUACVO6XBEKIN6RW7AABDFH6S7GK2Y",
					Status:             tc.transactionStatus,
					Amount:             decimal.NewFromFloat(1.2),
					TenantID:           uuid.NewString(),
				})
				defer DeleteAllTransactionFixtures(t, ctx, dbConnectionPool)
			}

			foundTransaction, err := txModel.GetTransactionPendingUpdateByID(ctx, dbTx, tx.ID, TransactionTypePayment)
			if tc.wantErr == nil {
				require.NoError(t, err)
				assert.Equal(t, tx, *foundTransaction)
			} else {
				require.Error(t, err)
				assert.EqualError(t, err, tc.wantErr.Error())
			}
		})
	}
}

func Test_TransactionModel_UpdateSyncedTransactions(t *testing.T) {
	dbt := dbtest.OpenWithTSSMigrationsOnly(t)
	defer dbt.Close()
	dbConnectionPool, err := db.OpenDBConnectionPool(dbt.DSN)
	require.NoError(t, err)
	defer dbConnectionPool.Close()

	ctx := context.Background()
	txModel := NewTransactionModel(dbConnectionPool)

	testCase := []struct {
		name                 string
		shouldSendEmptyIDs   bool
		shouldSendInvalidIDs bool
		transactionStatus    TransactionStatus
		wantErrContains      string
	}{
		{
			name:               "rerturn an error if txIDs is empty",
			shouldSendEmptyIDs: true,
			wantErrContains:    "no transaction IDs provided",
		},
		{
			name:                 "rerturn an error if the IDs sent don't exist",
			shouldSendInvalidIDs: true,
			wantErrContains:      "expected 1 rows to be affected, got 0",
		},
		{
			name:              "rerturn an error if the IDs sent were not ready to be synched (PENDING)",
			transactionStatus: TransactionStatusPending,
			wantErrContains:   "expected 3 rows to be affected, got 0",
		},
		{
			name:              "rerturn an error if the IDs sent were not ready to be synched (PROCESSING)",
			transactionStatus: TransactionStatusProcessing,
			wantErrContains:   "expected 3 rows to be affected, got 0",
		},
		{
			name:              "🎉 successfully set the status of transactions to synched (SUCCESS)",
			transactionStatus: TransactionStatusSuccess,
		},
		{
			name:              "🎉 successfully set the status of transactions to synched (ERROR)",
			transactionStatus: TransactionStatusError,
		},
	}

	const txCount = 3
	for _, tc := range testCase {
		t.Run(tc.name, func(t *testing.T) {
			dbTx, err := dbConnectionPool.BeginTxx(ctx, nil)
			require.NoError(t, err)
			defer func() {
				err = dbTx.Rollback()
				require.NoError(t, err)
			}()

			// create transactions and get their IDs
			var txIDs []string
			if tc.shouldSendEmptyIDs {
				txIDs = []string{}
			} else if tc.shouldSendInvalidIDs {
				txIDs = []string{"invalid-id"}
			} else {
				transactions := CreateTransactionFixtures(t, ctx, dbTx, txCount, TransactionFixture{
					TransactionType:    TransactionTypePayment,
					AssetCode:          "USDC",
					AssetIssuer:        "GBBD47IF6LWK7P7MDEVSCWR7DPUWV3NY3DTQEVFL4NAT4AQH3ZLLFLA5",
					DestinationAddress: "GBHNIYGWZUAVZX7KTLVSMILBXJMUACVO6XBEKIN6RW7AABDFH6S7GK2Y",
					Status:             tc.transactionStatus,
					Amount:             decimal.NewFromFloat(1.2),
					TenantID:           uuid.NewString(),
				})
				for _, tx := range transactions {
					txIDs = append(txIDs, tx.ID)
				}
			}

			err = txModel.UpdateSyncedTransactions(ctx, dbTx, txIDs)

			// count the number of transactions that were synched
			var count int
			countErr := dbTx.GetContext(ctx, &count, "SELECT COUNT(*) FROM submitter_transactions WHERE synced_at IS NOT NULL")
			require.NoError(t, countErr)

			if tc.wantErrContains != "" {
				require.Error(t, err)
				assert.ErrorContains(t, err, tc.wantErrContains)
				assert.Equal(t, 0, count)
			} else {
				require.NoError(t, err)
				assert.Equal(t, txCount, count)
			}
		})
	}

	DeleteAllTransactionFixtures(t, ctx, dbConnectionPool)
}

func Test_TransactionModel_queryFilterForLockedState(t *testing.T) {
	txModel := &TransactionModel{}

	testCases := []struct {
		name         string
		locked       bool
		ledgerNumber int32
		wantFilter   string
	}{
		{
			name:         "locked to ledgerNumber=10",
			locked:       true,
			ledgerNumber: 10,
			wantFilter:   "(locked_until_ledger_number >= 10)",
		},
		{
			name:         "unlocked or expired on ledgerNumber=20",
			locked:       false,
			ledgerNumber: 20,
			wantFilter:   "(locked_until_ledger_number IS NULL OR locked_until_ledger_number < 20)",
		},
	}

	for _, tc := range testCases {
		t.Run(tc.name, func(t *testing.T) {
			gotFilter := txModel.queryFilterForLockedState(tc.locked, tc.ledgerNumber)
			assert.Equal(t, tc.wantFilter, gotFilter)
		})
	}
}

func Test_TransactionModel_Lock(t *testing.T) {
	dbt := dbtest.OpenWithTSSMigrationsOnly(t)
	defer dbt.Close()
	dbConnectionPool, err := db.OpenDBConnectionPool(dbt.DSN)
	require.NoError(t, err)
	defer dbConnectionPool.Close()

	ctx := context.Background()
	transactionModel := TransactionModel{DBConnectionPool: dbConnectionPool}

	const currentLedger int32 = 10
	const nextLedgerLock int32 = 20

	testCases := []struct {
		name                     string
		initialLockedAt          sql.NullTime
		initialSyncedAt          sql.NullTime
		initialStatus            TransactionStatus
		initialLockedUntilLedger sql.NullInt32
		expectedErrContains      string
	}{
		{
			name:          "🎉 successfully locks transaction without any previous lock (PENDING)",
			initialStatus: TransactionStatusPending,
		},
		{
			name:          "🎉 successfully locks transaction without any previous lock (PROCESSING)",
			initialStatus: TransactionStatusProcessing,
		},
		{
			name:                     "🎉 successfully locks transaction with lock expired",
			initialStatus:            TransactionStatusPending,
			initialLockedAt:          sql.NullTime{Time: time.Now().Add(-1 * time.Hour), Valid: true},
			initialLockedUntilLedger: sql.NullInt32{Int32: currentLedger - 1, Valid: true},
		},
		{
			name:                     "🚧 cannot be locked again if still locked",
			initialStatus:            TransactionStatusPending,
			initialLockedAt:          sql.NullTime{Time: time.Now().Add(-1 * time.Hour), Valid: true},
			initialLockedUntilLedger: sql.NullInt32{Int32: currentLedger, Valid: true},
			expectedErrContains:      ErrRecordNotFound.Error(),
		},
		{
			name:                "🚧 cannot be locked if the status is SUCCESS",
			initialStatus:       TransactionStatusSuccess,
			expectedErrContains: ErrRecordNotFound.Error(),
		},
		{
			name:                "🚧 cannot be locked if the status is ERROR",
			initialStatus:       TransactionStatusError,
			expectedErrContains: ErrRecordNotFound.Error(),
		},
		{
			name:                "🚧 cannot be locked if siced_at is not empty",
			initialStatus:       TransactionStatusPending,
			initialSyncedAt:     sql.NullTime{Time: time.Now().Add(-1 * time.Hour), Valid: true},
			expectedErrContains: ErrRecordNotFound.Error(),
		},
	}

	for _, tc := range testCases {
		t.Run(tc.name, func(t *testing.T) {
			tx := CreateTransactionFixture(t, ctx, dbConnectionPool, TransactionFixture{
				AssetCode:          "USDC",
				TransactionType:    TransactionTypePayment,
				AssetIssuer:        "GBBD47IF6LWK7P7MDEVSCWR7DPUWV3NY3DTQEVFL4NAT4AQH3ZLLFLA5",
				DestinationAddress: "GCBIRB7Q5T53H4L6P5QSI3O6LPD5MBWGM5GHE7A5NY4XT5OT4VCOEZFX",
				Status:             tc.initialStatus,
				Amount:             decimal.NewFromInt(1),
				TenantID:           uuid.NewString(),
			})
			q := `UPDATE submitter_transactions SET locked_at = $1, locked_until_ledger_number = $2, synced_at = $3, status = $4 WHERE id = $5`
			_, err := dbConnectionPool.ExecContext(ctx, q, tc.initialLockedAt, tc.initialLockedUntilLedger, tc.initialSyncedAt, tc.initialStatus, tx.ID)
			require.NoError(t, err)

			tx, err = transactionModel.Lock(ctx, dbConnectionPool, tx.ID, currentLedger, nextLedgerLock)

			if tc.expectedErrContains == "" {
				require.NoError(t, err)
				tx, err = transactionModel.Get(ctx, tx.ID)
				require.NoError(t, err)
				assert.NotNil(t, tx.LockedAt)
				assert.True(t, tx.LockedUntilLedgerNumber.Valid)
				assert.Equal(t, nextLedgerLock, tx.LockedUntilLedgerNumber.Int32)
				assert.Equal(t, TransactionStatusProcessing, tx.Status)

				var txRefreshed *Transaction
				txRefreshed, err = transactionModel.Get(ctx, tx.ID)
				require.NoError(t, err)
				require.Equal(t, *txRefreshed, *tx)
			} else {
				require.Error(t, err)
				assert.ErrorContains(t, err, tc.expectedErrContains)
			}

			DeleteAllTransactionFixtures(t, ctx, dbConnectionPool)
		})
	}
}

func Test_TransactionModel_Unlock(t *testing.T) {
	dbt := dbtest.OpenWithTSSMigrationsOnly(t)
	defer dbt.Close()
	dbConnectionPool, err := db.OpenDBConnectionPool(dbt.DSN)
	require.NoError(t, err)
	defer dbConnectionPool.Close()

	ctx := context.Background()
	transactionModel := TransactionModel{DBConnectionPool: dbConnectionPool}

	const currentLedger int32 = 10

	testCases := []struct {
		name                     string
		initialLockedAt          sql.NullTime
		initialSyncedAt          sql.NullTime
		initialStatus            TransactionStatus
		initialLockedUntilLedger sql.NullInt32
	}{
		{
			name:          "🎉 successfully locks transaction without any previous lock",
			initialStatus: TransactionStatusPending,
		},
		{
			name:                     "🎉 successfully locks transaction with lock expired",
			initialStatus:            TransactionStatusPending,
			initialLockedAt:          sql.NullTime{Time: time.Now().Add(-1 * time.Hour), Valid: true},
			initialLockedUntilLedger: sql.NullInt32{Int32: currentLedger - 1, Valid: true},
		},
		{
			name:                     "🎉 successfully unlocks locked transaction",
			initialStatus:            TransactionStatusPending,
			initialLockedAt:          sql.NullTime{Time: time.Now().Add(-1 * time.Hour), Valid: true},
			initialLockedUntilLedger: sql.NullInt32{Int32: currentLedger, Valid: true},
		},
		{
			name:          "🎉 successfully unlocks transaction with status is SUCCESS",
			initialStatus: TransactionStatusSuccess,
		},
		{
			name:          "🎉 successfully unlocks transaction with status is ERROR",
			initialStatus: TransactionStatusError,
		},
		{
			name:            "🎉 successfully unlocks transaction with siced_at not empty",
			initialStatus:   TransactionStatusPending,
			initialSyncedAt: sql.NullTime{Time: time.Now().Add(-1 * time.Hour), Valid: true},
		},
	}

	for _, tc := range testCases {
		t.Run(tc.name, func(t *testing.T) {
			tx := CreateTransactionFixture(t, ctx, dbConnectionPool, TransactionFixture{
				ExternalID:         uuid.NewString(),
				TransactionType:    TransactionTypePayment,
				AssetCode:          "USDC",
				AssetIssuer:        "GBBD47IF6LWK7P7MDEVSCWR7DPUWV3NY3DTQEVFL4NAT4AQH3ZLLFLA5",
				DestinationAddress: "GCBIRB7Q5T53H4L6P5QSI3O6LPD5MBWGM5GHE7A5NY4XT5OT4VCOEZFX",
				Status:             tc.initialStatus,
				Amount:             decimal.NewFromInt(1),
				TenantID:           uuid.NewString(),
			})
			q := `UPDATE submitter_transactions SET locked_at = $1, locked_until_ledger_number = $2, synced_at = $3, status = $4 WHERE id = $5`
			_, err := dbConnectionPool.ExecContext(ctx, q, tc.initialLockedAt, tc.initialLockedUntilLedger, tc.initialSyncedAt, tc.initialStatus, tx.ID)
			require.NoError(t, err)

			tx, err = transactionModel.Unlock(ctx, dbConnectionPool, tx.ID)
			require.NoError(t, err)

			tx, err = transactionModel.Get(ctx, tx.ID)
			require.NoError(t, err)
			assert.Nil(t, tx.LockedAt)
			assert.False(t, tx.LockedUntilLedgerNumber.Valid)

			var txRefreshed *Transaction
			txRefreshed, err = transactionModel.Get(ctx, tx.ID)
			require.NoError(t, err)
			require.Equal(t, *txRefreshed, *tx)

			DeleteAllTransactionFixtures(t, ctx, dbConnectionPool)
		})
	}
}

func Test_TransactionModel_PrepareTransactionForReprocessing(t *testing.T) {
	dbt := dbtest.OpenWithTSSMigrationsOnly(t)
	defer dbt.Close()
	dbConnectionPool, err := db.OpenDBConnectionPool(dbt.DSN)
	require.NoError(t, err)
	defer dbConnectionPool.Close()

	ctx := context.Background()
	transactionModel := NewTransactionModel(dbConnectionPool)

	testCases := []struct {
		name      string
		status    TransactionStatus
		synchedAt sql.NullTime
		wantError error
	}{
		{
			name:      "cannot mark for reporcessing if the status is SUCCESS",
			status:    TransactionStatusSuccess,
			wantError: ErrRecordNotFound,
		},
		{
			name:      "cannot mark for reporcessing if the status is ERROR",
			status:    TransactionStatusError,
			wantError: ErrRecordNotFound,
		},
		{
			name:      "cannot mark for reporcessing if synced_at is not empty",
			status:    TransactionStatusProcessing,
			synchedAt: sql.NullTime{Time: time.Now().Add(-1 * time.Hour), Valid: true},
			wantError: ErrRecordNotFound,
		},
		{
			name:   "🎉 successfully mark as processing if tx is PENDING and not synced transaction",
			status: TransactionStatusPending,
		},
		{
			name:   "🎉 successfully mark as processing if tx is PROCESSING and not synced transaction",
			status: TransactionStatusProcessing,
		},
	}

	for _, tc := range testCases {
		t.Run(tc.name, func(t *testing.T) {
			defer DeleteAllTransactionFixtures(t, ctx, dbConnectionPool)
			const lockedUntilLedger = 2

			// create and prepare the transaction:
			tx := CreateTransactionFixture(t, ctx, dbConnectionPool, TransactionFixture{
				ExternalID:         uuid.NewString(),
				TransactionType:    TransactionTypePayment,
				AssetCode:          "USDC",
				AssetIssuer:        "GBBD47IF6LWK7P7MDEVSCWR7DPUWV3NY3DTQEVFL4NAT4AQH3ZLLFLA5",
				DestinationAddress: "GCBIRB7Q5T53H4L6P5QSI3O6LPD5MBWGM5GHE7A5NY4XT5OT4VCOEZFX",
				Status:             tc.status,
				Amount:             decimal.NewFromInt(1),
				TenantID:           uuid.NewString(),
			})
			q := `UPDATE submitter_transactions SET status = $1, synced_at = $2, locked_at = NOW(), locked_until_ledger_number=$3 WHERE id = $4`
			_, err = dbConnectionPool.ExecContext(ctx, q, tc.status, tc.synchedAt, lockedUntilLedger, tx.ID)
			require.NoError(t, err)

			// mark the transaction for reprocessing:
			updatedTx, err := transactionModel.PrepareTransactionForReprocessing(ctx, dbConnectionPool, tx.ID)

			// check the result:
			if tc.wantError != nil {
				require.Error(t, err)
				assert.Equal(t, tc.wantError, err)
				assert.Nil(t, updatedTx)
			} else {
				require.NoError(t, err)
				assert.Equal(t, tc.status, updatedTx.Status)
				assert.Nil(t, updatedTx.SyncedAt)

				// Check if only the expected fields were updated:
				assert.Nil(t, updatedTx.LockedAt)
				assert.False(t, updatedTx.LockedUntilLedgerNumber.Valid)
				assert.False(t, updatedTx.StellarTransactionHash.Valid)
				assert.False(t, updatedTx.XDRSent.Valid)
				assert.False(t, updatedTx.XDRReceived.Valid)

				// Check if the returned transaction is exactly the same as a fresh one from the DB:
				refreshedTx, err := transactionModel.Get(ctx, tx.ID)
				require.NoError(t, err)
				require.Equal(t, refreshedTx, updatedTx)
			}
		})
	}
}<|MERGE_RESOLUTION|>--- conflicted
+++ resolved
@@ -265,13 +265,12 @@
 
 	t.Run("🎉 successfully inserts the transactions successfully", func(t *testing.T) {
 		incomingTx1 := Transaction{
-<<<<<<< HEAD
 			ExternalID:      "external-id-1",
 			TransactionType: TransactionTypePayment,
 			Payment: Payment{
 				AssetCode:   "USDC",
 				AssetIssuer: keypair.MustRandom().Address(),
-				// Lowest number in the Stellar network (ref: https://developers.stellar.org/docs/fundamentals-and-concepts/stellar-data-structures/assets#amount-precision):
+				// Lowest number in the Stellar network (ref: https://developers.stellar.org/docs/learn/fundamentals/stellar-data-structures/assets#amount-precision):
 				Amount:      decimal.NewFromFloat(0.0000001),
 				Destination: keypair.MustRandom().Address(),
 			},
@@ -283,7 +282,7 @@
 			Payment: Payment{
 				AssetCode:   "USDC",
 				AssetIssuer: keypair.MustRandom().Address(),
-				// Largest number in the Stellar network (ref: https://developers.stellar.org/docs/fundamentals-and-concepts/stellar-data-structures/assets#amount-precision):
+				// Largest number in the Stellar network (ref: https://developers.stellar.org/docs/learn/fundamentals/stellar-data-structures/assets#amount-precision):
 				Amount:      decimal.RequireFromString("922337203685.4775807"),
 				Destination: keypair.MustRandom().Address(),
 			},
@@ -306,24 +305,6 @@
 				SponsoredOperationXDR: "AAAAAAAAAAHXkotywnA8z+r365/0701QSlWouXn8m0UOoshCtNHOYQAAAAh0cmFuc2ZlcgAAAAAAAAAA",
 			},
 			TenantID: uuid.NewString(),
-=======
-			ExternalID:  "external-id-1",
-			AssetCode:   "USDC",
-			AssetIssuer: keypair.MustRandom().Address(),
-			// Lowest number in the Stellar network (ref: https://developers.stellar.org/docs/learn/fundamentals/stellar-data-structures/assets#amount-precision):
-			Amount:      decimal.NewFromFloat(0.0000001),
-			Destination: keypair.MustRandom().Address(),
-			TenantID:    uuid.NewString(),
-		}
-		incomingTx2 := Transaction{
-			ExternalID:  "external-id-2",
-			AssetCode:   "USDC",
-			AssetIssuer: keypair.MustRandom().Address(),
-			// Largest number in the Stellar network (ref: https://developers.stellar.org/docs/learn/fundamentals/stellar-data-structures/assets#amount-precision):
-			Amount:      decimal.RequireFromString("922337203685.4775807"),
-			Destination: keypair.MustRandom().Address(),
-			TenantID:    uuid.NewString(),
->>>>>>> 75738cf1
 		}
 		insertedTransactions, err := txModel.BulkInsert(ctx, dbConnectionPool, []Transaction{incomingTx1, incomingTx2, incomingTx3, incomingTx4})
 		require.NoError(t, err)
