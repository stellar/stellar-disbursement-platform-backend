package store

import (
	"context"
	"database/sql"
	"fmt"
	"testing"
	"time"

	"github.com/google/uuid"
	"github.com/shopspring/decimal"
	"github.com/stellar/go-stellar-sdk/keypair"
	"github.com/stellar/go-stellar-sdk/txnbuild"
	"github.com/stretchr/testify/assert"
	"github.com/stretchr/testify/require"

	"github.com/stellar/stellar-disbursement-platform-backend/db"
	"github.com/stellar/stellar-disbursement-platform-backend/db/dbtest"
	"github.com/stellar/stellar-disbursement-platform-backend/pkg/schema"
)

func Test_Transaction_BuildMemo(t *testing.T) {
	testCases := []struct {
		memoType        schema.MemoType
		memoValue       string
		wantMemo        txnbuild.Memo
		wantErrContains string
	}{
		{
			memoType:  "",
			memoValue: "",
			wantMemo:  nil,
		},
		{
			memoType:        schema.MemoTypeText,
			memoValue:       "This is a very long text that should exceed the 28-byte limit",
			wantErrContains: "text memo must be 28 bytes or less",
		},
		{
			memoType:        schema.MemoTypeText,
			memoValue:       "HelloWorld!",
			wantMemo:        txnbuild.MemoText("HelloWorld!"),
			wantErrContains: "",
		},
		{
			memoType:        schema.MemoTypeID,
			memoValue:       "not-a-valid-uint64",
			wantErrContains: "invalid Memo ID value, must be a uint64",
		},
		{
			memoType:        schema.MemoTypeID,
			memoValue:       "1234567890",
			wantMemo:        txnbuild.MemoID(1234567890),
			wantErrContains: "",
		},
		{
			memoType:        schema.MemoTypeHash,
			memoValue:       "12f37f82eb6708daa0ac372a1a67a0f33efa6a9cd213ed430517e45fefb5157712f37f82eb6708daa0ac372a1a67a0f33efa6a9cd213ed430517e45fefb51577",
			wantErrContains: "hash memo must be 64 hex characters (32 bytes)",
		},
		{
			memoType:        schema.MemoTypeHash,
			memoValue:       "12f37f82eb6708daa0ac372a1a67a0f33efa6a9cd213ed430517e45fefb51577",
			wantMemo:        txnbuild.MemoHash([]byte{0x12, 0xf3, 0x7f, 0x82, 0xeb, 0x67, 0x08, 0xda, 0xa0, 0xac, 0x37, 0x2a, 0x1a, 0x67, 0xa0, 0xf3, 0x3e, 0xfa, 0x6a, 0x9c, 0xd2, 0x13, 0xed, 0x43, 0x05, 0x17, 0xe4, 0x5f, 0xef, 0xb5, 0x15, 0x77}),
			wantErrContains: "",
		},
		{
			memoType:        schema.MemoTypeReturn,
			memoValue:       "12f37f82eb6708daa0ac372a1a67a0f33efa6a9cd213ed430517e45fefb5157712f37f82eb6708daa0ac372a1a67a0f33efa6a9cd213ed430517e45fefb51577",
			wantErrContains: "return memo must be 64 hex characters (32 bytes)",
		},
		{
			memoType:        schema.MemoTypeReturn,
			memoValue:       "12f37f82eb6708daa0ac372a1a67a0f33efa6a9cd213ed430517e45fefb51577",
			wantMemo:        txnbuild.MemoReturn([]byte{0x12, 0xf3, 0x7f, 0x82, 0xeb, 0x67, 0x08, 0xda, 0xa0, 0xac, 0x37, 0x2a, 0x1a, 0x67, 0xa0, 0xf3, 0x3e, 0xfa, 0x6a, 0x9c, 0xd2, 0x13, 0xed, 0x43, 0x05, 0x17, 0xe4, 0x5f, 0xef, 0xb5, 0x15, 0x77}),
			wantErrContains: "",
		},
	}

	for _, tc := range testCases {
		emojiPrefix := "🟢"
		if tc.wantErrContains != "" {
			emojiPrefix = "🔴"
		}
		t.Run(fmt.Sprintf("%s%s(%s)", emojiPrefix, tc.memoType, tc.memoValue), func(t *testing.T) {
			tx := &Transaction{TransactionType: TransactionTypePayment, Payment: Payment{MemoType: tc.memoType, Memo: tc.memoValue}}
			gotMemo, err := tx.BuildMemo()
			if tc.wantErrContains == "" {
				require.NoError(t, err)
				require.Equal(t, tc.wantMemo, gotMemo)
			} else {
				require.ErrorContains(t, err, tc.wantErrContains)
				require.Nil(t, gotMemo)
			}
		})
	}

	t.Run("returns an error if the transaction type is not payment", func(t *testing.T) {
		tx := &Transaction{TransactionType: TransactionTypeWalletCreation, WalletCreation: WalletCreation{}}
		gotMemo, err := tx.BuildMemo()
		require.ErrorContains(t, err, "transaction type \"WALLET_CREATION\" does not support memo")
		require.Nil(t, gotMemo)
	})
}

func Test_Transaction_IsLocked(t *testing.T) {
	const currentLedgerNumber = 10

	testCases := []struct {
		name                    string
		lockedUntilLedgerNumber sql.NullInt32
		wantResult              bool
	}{
		{
			name:                    "returns false if lockedUntilLedgerNumber is null",
			lockedUntilLedgerNumber: sql.NullInt32{},
			wantResult:              false,
		},
		{
			name:                    "returns false if lockedUntilLedgerNumber is lower than currentLedgerNumber",
			lockedUntilLedgerNumber: sql.NullInt32{Int32: currentLedgerNumber - 1, Valid: true},
			wantResult:              false,
		},
		{
			name:                    "returns true if lockedUntilLedgerNumber is equal to currentLedgerNumber",
			lockedUntilLedgerNumber: sql.NullInt32{Int32: currentLedgerNumber, Valid: true},
			wantResult:              true,
		},
	}

	for _, tc := range testCases {
		t.Run(tc.name, func(t *testing.T) {
			tx := &Transaction{LockedUntilLedgerNumber: tc.lockedUntilLedgerNumber}
			assert.Equal(t, tc.wantResult, tx.IsLocked(currentLedgerNumber))
		})
	}
}

func Test_TransactionModel_Insert(t *testing.T) {
	dbt := dbtest.OpenWithTSSMigrationsOnly(t)
	defer dbt.Close()
	dbConnectionPool, err := db.OpenDBConnectionPool(dbt.DSN)
	require.NoError(t, err)
	defer dbConnectionPool.Close()

	ctx := context.Background()
	txModel := NewTransactionModel(dbConnectionPool)

	t.Run("return an error if the input parameters are invalid", func(t *testing.T) {
		tx, err := txModel.Insert(ctx, Transaction{ExternalID: "external-id-1", TransactionType: TransactionTypePayment, TenantID: uuid.NewString()})
		require.Error(t, err)
		assert.EqualError(t, err, "inserting single transaction: validating transaction for insertion: validating payment transaction: asset code must have between 1 and 12 characters")
		assert.Nil(t, tx)
	})

	t.Run("🎉 successfully insert a new Payment Transaction", func(t *testing.T) {
		transaction, err := txModel.Insert(ctx, Transaction{
<<<<<<< HEAD
			ExternalID:      "external-id-1",
			TransactionType: TransactionTypePayment,
			Payment: Payment{
				AssetCode:   "USDC",
				AssetIssuer: "GCBIRB7Q5T53H4L6P5QSI3O6LPD5MBWGM5GHE7A5NY4XT5OT4VCOEZFX",
				Amount:      1,
				Destination: "GBHNIYGWZUAVZX7KTLVSMILBXJMUACVO6XBEKIN6RW7AABDFH6S7GK2Y",
			},
			TenantID: "tenant-id-1",
=======
			ExternalID:  "external-id-1",
			AssetCode:   "USDC",
			AssetIssuer: "GCBIRB7Q5T53H4L6P5QSI3O6LPD5MBWGM5GHE7A5NY4XT5OT4VCOEZFX",
			Amount:      decimal.NewFromInt(1),
			Destination: "GBHNIYGWZUAVZX7KTLVSMILBXJMUACVO6XBEKIN6RW7AABDFH6S7GK2Y",
			TenantID:    "tenant-id-1",
>>>>>>> bef84296
		})
		require.NoError(t, err)
		require.NotNil(t, transaction)

		refreshedTx, err := txModel.Get(ctx, transaction.ID)
		require.NoError(t, err)
		assert.Equal(t, transaction, refreshedTx)

		assert.Equal(t, "external-id-1", refreshedTx.ExternalID)
		assert.Equal(t, TransactionTypePayment, refreshedTx.TransactionType)
		assert.Equal(t, "USDC", refreshedTx.AssetCode)
		assert.Equal(t, "GCBIRB7Q5T53H4L6P5QSI3O6LPD5MBWGM5GHE7A5NY4XT5OT4VCOEZFX", refreshedTx.AssetIssuer)
		assert.True(t, decimal.NewFromInt(1).Equal(refreshedTx.Amount))
		assert.Equal(t, "GBHNIYGWZUAVZX7KTLVSMILBXJMUACVO6XBEKIN6RW7AABDFH6S7GK2Y", refreshedTx.Destination)
		assert.Equal(t, TransactionStatusPending, refreshedTx.Status)
		assert.Equal(t, "tenant-id-1", refreshedTx.TenantID)
	})

	t.Run("🎉 successfully insert a new Wallet Creation Transaction", func(t *testing.T) {
		transaction, err := txModel.Insert(ctx, Transaction{
			ExternalID:      "external-id-2",
			TransactionType: TransactionTypeWalletCreation,
			WalletCreation: WalletCreation{
				PublicKey: "04f5549c5ef833ab0ade80d9c1f3fb34fb93092503a8ce105773d676288653df384a024a92cc73cb8089c45ed76ed073433b6a72c64a6ed23630b77327beb65f23",
				WasmHash:  "e5da3b9950524b4276ccf2051e6cc8220bb581e869b892a6ff7812d7709c7a50",
			},
			TenantID: "tenant-id-2",
		})
		require.NoError(t, err)
		require.NotNil(t, transaction)

		refreshedTx, err := txModel.Get(ctx, transaction.ID)
		require.NoError(t, err)
		assert.Equal(t, transaction, refreshedTx)

		assert.Equal(t, "external-id-2", refreshedTx.ExternalID)
		assert.Equal(t, TransactionTypeWalletCreation, refreshedTx.TransactionType)
		assert.Equal(t, "04f5549c5ef833ab0ade80d9c1f3fb34fb93092503a8ce105773d676288653df384a024a92cc73cb8089c45ed76ed073433b6a72c64a6ed23630b77327beb65f23", refreshedTx.PublicKey)
		assert.Equal(t, "e5da3b9950524b4276ccf2051e6cc8220bb581e869b892a6ff7812d7709c7a50", refreshedTx.WasmHash)
		assert.Equal(t, TransactionStatusPending, refreshedTx.Status)
		assert.Equal(t, "tenant-id-2", refreshedTx.TenantID)
	})

	t.Run("successfully insert a new Sponsored Transaction", func(t *testing.T) {
		transaction, err := txModel.Insert(ctx, Transaction{
			ExternalID:      "external-id-3",
			TransactionType: TransactionTypeSponsored,
			Sponsored: Sponsored{
				SponsoredAccount:      "CDTY3P6OVY3SMZXR3DZA667NAXFECA6A3AOZXEU33DD2ACBY43CIKDPT",
				SponsoredOperationXDR: "AAAAAAAAAAHXkotywnA8z+r365/0701QSlWouXn8m0UOoshCtNHOYQAAAAh0cmFuc2ZlcgAAAAAAAAAA",
			},
			TenantID: "tenant-id-3",
		})
		require.NoError(t, err)
		require.NotNil(t, transaction)

		refreshedTx, err := txModel.Get(ctx, transaction.ID)
		require.NoError(t, err)
		assert.Equal(t, transaction, refreshedTx)

		assert.Equal(t, "external-id-3", refreshedTx.ExternalID)
		assert.Equal(t, TransactionTypeSponsored, refreshedTx.TransactionType)
		assert.Equal(t, "CDTY3P6OVY3SMZXR3DZA667NAXFECA6A3AOZXEU33DD2ACBY43CIKDPT", refreshedTx.Sponsored.SponsoredAccount)
		assert.Equal(t, "AAAAAAAAAAHXkotywnA8z+r365/0701QSlWouXn8m0UOoshCtNHOYQAAAAh0cmFuc2ZlcgAAAAAAAAAA", refreshedTx.Sponsored.SponsoredOperationXDR)
		assert.Equal(t, TransactionStatusPending, refreshedTx.Status)
		assert.Equal(t, "tenant-id-3", refreshedTx.TenantID)
	})
}

func Test_TransactionModel_BulkInsert(t *testing.T) {
	dbt := dbtest.OpenWithTSSMigrationsOnly(t)
	defer dbt.Close()
	dbConnectionPool, err := db.OpenDBConnectionPool(dbt.DSN)
	require.NoError(t, err)
	defer dbConnectionPool.Close()

	ctx := context.Background()
	txModel := NewTransactionModel(dbConnectionPool)
	defer DeleteAllTransactionFixtures(t, ctx, dbConnectionPool)

	t.Run("return nil with no error if the input slice is nil", func(t *testing.T) {
		insertedTransactions, err := txModel.BulkInsert(ctx, dbConnectionPool, nil)
		require.NoError(t, err)
		assert.Nil(t, insertedTransactions)
	})

	t.Run("return nil with no error if the input slice is empty", func(t *testing.T) {
		insertedTransactions, err := txModel.BulkInsert(ctx, dbConnectionPool, []Transaction{})
		require.NoError(t, err)
		assert.Nil(t, insertedTransactions)
	})

	t.Run("return an error if the input parameters are invalid", func(t *testing.T) {
		transactionsToInsert := []Transaction{{ExternalID: "external-id-1"}}
		insertedTransactions, err := txModel.BulkInsert(ctx, dbConnectionPool, transactionsToInsert)
		require.Error(t, err)
		assert.EqualError(t, err, "validating transaction for insertion: tenant ID is required")
		assert.Nil(t, insertedTransactions)
	})

	t.Run("🎉 successfully inserts the transactions successfully", func(t *testing.T) {
		incomingTx1 := Transaction{
<<<<<<< HEAD
			ExternalID:      "external-id-1",
			TransactionType: TransactionTypePayment,
			Payment: Payment{
				AssetCode:   "USDC",
				AssetIssuer: keypair.MustRandom().Address(),
				// Lowest number in the Stellar network (ref: https://developers.stellar.org/docs/fundamentals-and-concepts/stellar-data-structures/assets#amount-precision):
				Amount:      0.0000001,
				Destination: keypair.MustRandom().Address(),
			},
			TenantID: uuid.NewString(),
		}
		incomingTx2 := Transaction{
			ExternalID:      "external-id-2",
			TransactionType: TransactionTypePayment,
			Payment: Payment{
				AssetCode:   "USDC",
				AssetIssuer: keypair.MustRandom().Address(),
				// Largest number in the Stellar network (ref: https://developers.stellar.org/docs/fundamentals-and-concepts/stellar-data-structures/assets#amount-precision):
				Amount:      922337203685.4775807,
				Destination: keypair.MustRandom().Address(),
			},
			TenantID: uuid.NewString(),
		}
		incomingTx3 := Transaction{
			ExternalID:      "external-id-3",
			TransactionType: TransactionTypeWalletCreation,
			WalletCreation: WalletCreation{
				PublicKey: "04f5549c5ef833ab0ade80d9c1f3fb34fb93092503a8ce105773d676288653df384a024a92cc73cb8089c45ed76ed073433b6a72c64a6ed23630b77327beb65f23",
				WasmHash:  "e5da3b9950524b4276ccf2051e6cc8220bb581e869b892a6ff7812d7709c7a50",
			},
			TenantID: uuid.NewString(),
=======
			ExternalID:  "external-id-1",
			AssetCode:   "USDC",
			AssetIssuer: keypair.MustRandom().Address(),
			// Lowest number in the Stellar network (ref: https://developers.stellar.org/docs/fundamentals-and-concepts/stellar-data-structures/assets#amount-precision):
			Amount:      decimal.NewFromFloat(0.0000001),
			Destination: keypair.MustRandom().Address(),
			TenantID:    uuid.NewString(),
		}
		incomingTx2 := Transaction{
			ExternalID:  "external-id-2",
			AssetCode:   "USDC",
			AssetIssuer: keypair.MustRandom().Address(),
			// Largest number in the Stellar network (ref: https://developers.stellar.org/docs/fundamentals-and-concepts/stellar-data-structures/assets#amount-precision):
			Amount:      decimal.RequireFromString("922337203685.4775807"),
			Destination: keypair.MustRandom().Address(),
			TenantID:    uuid.NewString(),
>>>>>>> bef84296
		}
		incomingTx4 := Transaction{
			ExternalID:      "external-id-4",
			TransactionType: TransactionTypeSponsored,
			Sponsored: Sponsored{
				SponsoredAccount:      "CDTY3P6OVY3SMZXR3DZA667NAXFECA6A3AOZXEU33DD2ACBY43CIKDPT",
				SponsoredOperationXDR: "AAAAAAAAAAHXkotywnA8z+r365/0701QSlWouXn8m0UOoshCtNHOYQAAAAh0cmFuc2ZlcgAAAAAAAAAA",
			},
			TenantID: uuid.NewString(),
		}
		insertedTransactions, err := txModel.BulkInsert(ctx, dbConnectionPool, []Transaction{incomingTx1, incomingTx2, incomingTx3, incomingTx4})
		require.NoError(t, err)
		assert.NotNil(t, insertedTransactions)
		assert.Len(t, insertedTransactions, 4)

		var insertedTx1, insertedTx2, insertedTx3, insertedTx4 Transaction
		for _, tx := range insertedTransactions {
			switch tx.ExternalID {
			case incomingTx1.ExternalID:
				insertedTx1 = tx
			case incomingTx2.ExternalID:
				insertedTx2 = tx
			case incomingTx3.ExternalID:
				insertedTx3 = tx
			case incomingTx4.ExternalID:
				insertedTx4 = tx
			default:
				require.FailNow(t, "unexpected transaction: %v", tx)
			}
		}

		assert.Equal(t, incomingTx1.ExternalID, insertedTx1.ExternalID)
		assert.Equal(t, incomingTx1.TransactionType, insertedTx1.TransactionType)
		assert.Equal(t, incomingTx1.AssetCode, insertedTx1.AssetCode)
		assert.Equal(t, incomingTx1.AssetIssuer, insertedTx1.AssetIssuer)
		assert.Equal(t, incomingTx1.Amount, insertedTx1.Amount)
		assert.Equal(t, incomingTx1.Destination, insertedTx1.Destination)
		assert.Equal(t, TransactionStatusPending, insertedTx1.Status)

		assert.Equal(t, incomingTx2.ExternalID, insertedTx2.ExternalID)
		assert.Equal(t, incomingTx2.TransactionType, insertedTx2.TransactionType)
		assert.Equal(t, incomingTx2.AssetCode, insertedTx2.AssetCode)
		assert.Equal(t, incomingTx2.AssetIssuer, insertedTx2.AssetIssuer)
		assert.Equal(t, incomingTx2.Amount, insertedTx2.Amount)
		assert.Equal(t, incomingTx2.Destination, insertedTx2.Destination)
		assert.Equal(t, TransactionStatusPending, insertedTx2.Status)

		assert.Equal(t, incomingTx3.ExternalID, insertedTx3.ExternalID)
		assert.Equal(t, incomingTx3.TransactionType, insertedTx3.TransactionType)
		assert.Equal(t, incomingTx3.PublicKey, insertedTx3.PublicKey)
		assert.Equal(t, incomingTx3.WasmHash, insertedTx3.WasmHash)
		assert.Equal(t, TransactionStatusPending, insertedTx3.Status)

		assert.Equal(t, incomingTx4.ExternalID, insertedTx4.ExternalID)
		assert.Equal(t, incomingTx4.TransactionType, insertedTx4.TransactionType)
		assert.Equal(t, incomingTx4.SponsoredAccount, insertedTx4.SponsoredAccount)
		assert.Equal(t, incomingTx4.SponsoredOperationXDR, insertedTx4.SponsoredOperationXDR)
		assert.Equal(t, TransactionStatusPending, insertedTx4.Status)
	})
}

func Test_TransactionModel_UpdateStatusToSuccess(t *testing.T) {
	dbt := dbtest.OpenWithTSSMigrationsOnly(t)
	defer dbt.Close()
	dbConnectionPool, err := db.OpenDBConnectionPool(dbt.DSN)
	require.NoError(t, err)
	defer dbConnectionPool.Close()

	ctx := context.Background()
	txModel := NewTransactionModel(dbConnectionPool)

	testCases := []struct {
		name              string
		transactionStatus TransactionStatus
		wantErrContains   string
	}{
		{
			name:              "cannot transition PENDING->SUCCESS",
			transactionStatus: TransactionStatusPending,
			wantErrContains:   "attempting to transition transaction status to TransactionStatusSuccess: cannot transition from PENDING to SUCCESS",
		},
		{
			name:              "🎉 successfully transition PROCESSING->SUCCESS",
			transactionStatus: TransactionStatusProcessing,
		},
		{
			name:              "cannot transition SUCCESS->SUCCESS",
			transactionStatus: TransactionStatusSuccess,
			wantErrContains:   "attempting to transition transaction status to TransactionStatusSuccess: cannot transition from SUCCESS to SUCCESS",
		},
		{
			name:              "cannot transition ERROR->SUCCESS",
			transactionStatus: TransactionStatusError,
			wantErrContains:   "attempting to transition transaction status to TransactionStatusSuccess: cannot transition from ERROR to SUCCESS",
		},
	}

	unphazedTx1 := CreateTransactionFixture(t, ctx, dbConnectionPool, TransactionFixture{
		ExternalID:         uuid.NewString(),
		TransactionType:    TransactionTypePayment,
		AssetCode:          "USDC",
		AssetIssuer:        "GCBIRB7Q5T53H4L6P5QSI3O6LPD5MBWGM5GHE7A5NY4XT5OT4VCOEZFX",
		DestinationAddress: "GBBD47IF6LWK7P7MDEVSCWR7DPUWV3NY3DTQEVFL4NAT4AQH3ZLLFLA5",
		Status:             TransactionStatusPending,
		Amount:             decimal.NewFromFloat(1.23),
		TenantID:           uuid.NewString(),
	})

	unphazedTx2 := CreateTransactionFixture(t, ctx, dbConnectionPool, TransactionFixture{
		ExternalID:      uuid.NewString(),
		TransactionType: TransactionTypeWalletCreation,
		PublicKey:       "04f5549c5ef833ab0ade80d9c1f3fb34fb93092503a8ce105773d676288653df384a024a92cc73cb8089c45ed76ed073433b6a72c64a6ed23630b77327beb65f23",
		WasmHash:        "e5da3b9950524b4276ccf2051e6cc8220bb581e869b892a6ff7812d7709c7a50",
		Status:          TransactionStatusPending,
		TenantID:        uuid.NewString(),
	})

	unphazedTx3 := CreateTransactionFixture(t, ctx, dbConnectionPool, TransactionFixture{
		ExternalID:            uuid.NewString(),
		TransactionType:       TransactionTypeSponsored,
		SponsoredAccount:      "CDTY3P6OVY3SMZXR3DZA667NAXFECA6A3AOZXEU33DD2ACBY43CIKDPT",
		SponsoredOperationXDR: "AAAAAAAAAAHXkotywnA8z+r365/0701QSlWouXn8m0UOoshCtNHOYQAAAAh0cmFuc2ZlcgAAAAAAAAAA",
		Status:                TransactionStatusPending,
		TenantID:              uuid.NewString(),
	})

	for _, tc := range testCases {
		t.Run(tc.name, func(t *testing.T) {
			tx := CreateTransactionFixture(t, ctx, dbConnectionPool, TransactionFixture{
				ExternalID:         uuid.NewString(),
				TransactionType:    TransactionTypePayment,
				AssetCode:          "USDC",
				AssetIssuer:        "GCBIRB7Q5T53H4L6P5QSI3O6LPD5MBWGM5GHE7A5NY4XT5OT4VCOEZFX",
				DestinationAddress: "GBBD47IF6LWK7P7MDEVSCWR7DPUWV3NY3DTQEVFL4NAT4AQH3ZLLFLA5",
				Status:             tc.transactionStatus,
				Amount:             decimal.NewFromFloat(1.23),
				TenantID:           uuid.NewString(),
			})
			if (tc.transactionStatus != TransactionStatusSuccess) && (tc.transactionStatus != TransactionStatusError) {
				assert.Empty(t, tx.CompletedAt)
			} else {
				assert.NotEmpty(t, tx.CompletedAt)
			}

			updatedTx, err := txModel.UpdateStatusToSuccess(ctx, *tx)
			if tc.wantErrContains != "" {
				require.Error(t, err)
				assert.ErrorContains(t, err, tc.wantErrContains)
			} else {
				require.NoError(t, err)
				assert.Equal(t, TransactionStatusSuccess, updatedTx.Status)
				assert.NotEmpty(t, updatedTx.CompletedAt)

				// verify that the only fields that changed are updated_at, completed_at, status and status_history:
				tx.UpdatedAt = updatedTx.UpdatedAt
				tx.CompletedAt = updatedTx.CompletedAt
				tx.Status = updatedTx.Status
				tx.StatusHistory = append(TransactionStatusHistory{}, updatedTx.StatusHistory...)
				assert.Equal(t, tx, updatedTx)
			}

			// verify the unphazed payment transaction was not updated
			refreshUnphazedTx1, err := txModel.Get(ctx, unphazedTx1.ID)
			require.NoError(t, err)
			assert.Equal(t, unphazedTx1, refreshUnphazedTx1)

			// verify the unphazed wallet creation transaction was not updated
			refreshedUnphazedTx2, err := txModel.Get(ctx, unphazedTx2.ID)
			require.NoError(t, err)
			assert.Equal(t, unphazedTx2, refreshedUnphazedTx2)

			// verify the unphazed sponsored transaction was not updated
			refreshedUnphazedTx3, err := txModel.Get(ctx, unphazedTx3.ID)
			require.NoError(t, err)
			assert.Equal(t, unphazedTx3, refreshedUnphazedTx3)
		})
	}
}

func Test_TransactionModel_UpdateStatusToError(t *testing.T) {
	dbt := dbtest.OpenWithTSSMigrationsOnly(t)
	defer dbt.Close()
	dbConnectionPool, err := db.OpenDBConnectionPool(dbt.DSN)
	require.NoError(t, err)
	defer dbConnectionPool.Close()

	ctx := context.Background()
	txModel := NewTransactionModel(dbConnectionPool)

	testCases := []struct {
		name              string
		transactionStatus TransactionStatus
		wantErrContains   string
	}{
		{
			name:              "cannot transition PENDING->ERROR",
			transactionStatus: TransactionStatusPending,
			wantErrContains:   "attempting to transition transaction status to TransactionStatusError: cannot transition from PENDING to ERROR",
		},
		{
			name:              "🎉 successfully transition PROCESSING->ERROR",
			transactionStatus: TransactionStatusProcessing,
		},
		{
			name:              "cannot transition SUCCESS->ERROR",
			transactionStatus: TransactionStatusSuccess,
			wantErrContains:   "attempting to transition transaction status to TransactionStatusError: cannot transition from SUCCESS to ERROR",
		},
		{
			name:              "cannot transition ERROR->ERROR",
			transactionStatus: TransactionStatusError,
			wantErrContains:   "attempting to transition transaction status to TransactionStatusError: cannot transition from ERROR to ERROR",
		},
	}

	unphazedTx1 := CreateTransactionFixture(t, ctx, dbConnectionPool, TransactionFixture{
		ExternalID:         uuid.NewString(),
		TransactionType:    TransactionTypePayment,
		AssetCode:          "USDC",
		AssetIssuer:        "GBBD47IF6LWK7P7MDEVSCWR7DPUWV3NY3DTQEVFL4NAT4AQH3ZLLFLA5",
		DestinationAddress: "GBHNIYGWZUAVZX7KTLVSMILBXJMUACVO6XBEKIN6RW7AABDFH6S7GK2Y",
		Status:             TransactionStatusPending,
		Amount:             decimal.NewFromFloat(1.23),
		TenantID:           uuid.NewString(),
	})

	unphazedTx2 := CreateTransactionFixture(t, ctx, dbConnectionPool, TransactionFixture{
		ExternalID:      uuid.NewString(),
		TransactionType: TransactionTypeWalletCreation,
		PublicKey:       "04f5549c5ef833ab0ade80d9c1f3fb34fb93092503a8ce105773d676288653df384a024a92cc73cb8089c45ed76ed073433b6a72c64a6ed23630b77327beb65f23",
		WasmHash:        "e5da3b9950524b4276ccf2051e6cc8220bb581e869b892a6ff7812d7709c7a50",
		Status:          TransactionStatusPending,
		TenantID:        uuid.NewString(),
	})

	unphazedTx3 := CreateTransactionFixture(t, ctx, dbConnectionPool, TransactionFixture{
		ExternalID:            uuid.NewString(),
		TransactionType:       TransactionTypeSponsored,
		SponsoredAccount:      "CDTY3P6OVY3SMZXR3DZA667NAXFECA6A3AOZXEU33DD2ACBY43CIKDPT",
		SponsoredOperationXDR: "AAAAAAAAAAHXkotywnA8z+r365/0701QSlWouXn8m0UOoshCtNHOYQAAAAh0cmFuc2ZlcgAAAAAAAAAA",
		Status:                TransactionStatusPending,
		TenantID:              uuid.NewString(),
	})

	for _, tc := range testCases {
		t.Run(tc.name, func(t *testing.T) {
			tx := CreateTransactionFixture(t, ctx, dbConnectionPool, TransactionFixture{
				ExternalID:         uuid.NewString(),
				TransactionType:    TransactionTypePayment,
				AssetCode:          "USDC",
				AssetIssuer:        "GBBD47IF6LWK7P7MDEVSCWR7DPUWV3NY3DTQEVFL4NAT4AQH3ZLLFLA5",
				DestinationAddress: "GBHNIYGWZUAVZX7KTLVSMILBXJMUACVO6XBEKIN6RW7AABDFH6S7GK2Y",
				Status:             tc.transactionStatus,
				Amount:             decimal.NewFromFloat(1.23),
				TenantID:           uuid.NewString(),
			})
			assert.Empty(t, tx.StatusMessage)
			if (tc.transactionStatus != TransactionStatusSuccess) && (tc.transactionStatus != TransactionStatusError) {
				assert.Empty(t, tx.CompletedAt)
			} else {
				assert.NotEmpty(t, tx.CompletedAt)
			}

			const someErrMessage = "some error message"
			updatedTx, err := txModel.UpdateStatusToError(ctx, *tx, someErrMessage)
			if tc.wantErrContains != "" {
				require.Error(t, err)
				assert.ErrorContains(t, err, tc.wantErrContains)
			} else {
				require.NoError(t, err)
				assert.Equal(t, TransactionStatusError, updatedTx.Status)
				assert.NotEmpty(t, updatedTx.CompletedAt)

				// verify that the only fields that changed are updated_at, completed_at, status, status_message and status history:
				tx.UpdatedAt = updatedTx.UpdatedAt
				tx.CompletedAt = updatedTx.CompletedAt
				tx.Status = updatedTx.Status
				tx.StatusMessage = sql.NullString{String: someErrMessage, Valid: true}
				tx.StatusHistory = append(TransactionStatusHistory{}, updatedTx.StatusHistory...)
				assert.Equal(t, tx, updatedTx)
			}

			// verify the unphazed payment transaction was not updated
			refreshedUnphazedTx1, err := txModel.Get(ctx, unphazedTx1.ID)
			require.NoError(t, err)
			assert.Equal(t, unphazedTx1, refreshedUnphazedTx1)

			// verify the unphazed wallet creation transaction was not updated
			refreshedUnphazedTx2, err := txModel.Get(ctx, unphazedTx2.ID)
			require.NoError(t, err)
			assert.Equal(t, unphazedTx2, refreshedUnphazedTx2)

			// verify the unphazed sponsored transaction was not updated
			refreshedUnphazedTx3, err := txModel.Get(ctx, unphazedTx3.ID)
			require.NoError(t, err)
			assert.Equal(t, unphazedTx3, refreshedUnphazedTx3)
		})
	}
}

func Test_TransactionModel_UpdateStellarTransactionHashXDRSentAndDistributionAccount(t *testing.T) {
	dbt := dbtest.OpenWithTSSMigrationsOnly(t)
	defer dbt.Close()
	dbConnectionPool, err := db.OpenDBConnectionPool(dbt.DSN)
	require.NoError(t, err)
	defer dbConnectionPool.Close()

	ctx := context.Background()
	txModel := NewTransactionModel(dbConnectionPool)

	const txHash = "3389e9f0f1a65f19736cacf544c2e825313e8447f569233bb8db39aa607c8889"
	const envelopeXDR = "AAAAAGL8HQvQkbK2HA3WVjRrKmjX00fG8sLI7m0ERwJW/AX3AAAACgAAAAAAAAABAAAAAAAAAAAAAAABAAAAAAAAAAAAAAAArqN6LeOagjxMaUP96Bzfs9e0corNZXzBWJkFoK7kvkwAAAAAO5rKAAAAAAAAAAABVvwF9wAAAEAKZ7IPj/46PuWU6ZOtyMosctNAkXRNX9WCAI5RnfRk+AyxDLoDZP/9l3NvsxQtWj9juQOuoBlFLnWu8intgxQA"
	const resultXDR = "AAAAAAAAAGQAAAAAAAAAAQAAAAAAAAAOAAAAAAAAAABw2JZZYIt4n/WXKcnDow3mbTBMPrOnldetgvGUlpTSEQAAAAA="

	testCases := []struct {
		name                string
		transaction         Transaction
		txHash              string
		xdrSent             string
		distributionAccount string
		wantErrContains     string
	}{
		{
			name:            "returns an error if the size of the txHash if invalid",
			txHash:          "invalid-tx-hash",
			wantErrContains: `invalid transaction hash "invalid-tx-hash"`,
		},
		{
			name:                "returns an error if distribution account is invalid",
			txHash:              txHash,
			xdrSent:             envelopeXDR,
			distributionAccount: "invalid-account",
			wantErrContains:     `distribution account "invalid-account" is not a valid ed25519 public key`,
		},
		{
			name:            "returns an error if XDR is empty",
			txHash:          txHash,
			wantErrContains: "invalid XDR envelope: decoding EnvelopeType: decoding EnvelopeType: xdr:DecodeInt: EOF while decoding 4 bytes - read: '[]'",
		},
		{
			name:            "returns an error if XDR is not a valid base64 encoded",
			txHash:          txHash,
			xdrSent:         "not-base-64-encoded",
			wantErrContains: "invalid XDR envelope: decoding EnvelopeType: decoding EnvelopeType: xdr:DecodeInt: illegal base64 data at input byte",
		},
		{
			name:            "returns an error if XDR is not a transaction envelope",
			txHash:          txHash,
			xdrSent:         resultXDR,
			wantErrContains: "invalid XDR envelope: decoding TransactionV0Envelope: decoding TransactionV0: decoding TimeBounds",
		},
		{
			name:                "🎉 successfully validate the tx hash, XDR envelope, distribution account and save them to the DB",
			txHash:              txHash,
			xdrSent:             envelopeXDR,
			distributionAccount: "GCLWGQPMKXQSPF776IU33AH4PZNOOWNAWGGKVTBQMIC5IMKUNP3E6NVU",
		},
	}

	for _, tc := range testCases {
		t.Run(tc.name, func(t *testing.T) {
			// create a new transaction
			tx, err := txModel.Insert(ctx, Transaction{
<<<<<<< HEAD
				ExternalID:      uuid.NewString(),
				TransactionType: TransactionTypePayment,
				Payment: Payment{
					AssetCode:   "USDC",
					AssetIssuer: "GCBIRB7Q5T53H4L6P5QSI3O6LPD5MBWGM5GHE7A5NY4XT5OT4VCOEZFX",
					Amount:      1,
					Destination: "GBHNIYGWZUAVZX7KTLVSMILBXJMUACVO6XBEKIN6RW7AABDFH6S7GK2Y",
				},
				TenantID: uuid.NewString(),
=======
				ExternalID:  uuid.NewString(),
				AssetCode:   "USDC",
				AssetIssuer: "GCBIRB7Q5T53H4L6P5QSI3O6LPD5MBWGM5GHE7A5NY4XT5OT4VCOEZFX",
				Amount:      decimal.NewFromInt(1),
				Destination: "GBHNIYGWZUAVZX7KTLVSMILBXJMUACVO6XBEKIN6RW7AABDFH6S7GK2Y",
				TenantID:    uuid.NewString(),
>>>>>>> bef84296
			})
			require.NoError(t, err)
			require.NotNil(t, tx)

			// verify the transaction was created
			originalTx, err := txModel.Get(ctx, tx.ID)
			require.NoError(t, err)

			assert.False(t, originalTx.XDRSent.Valid)
			assert.Equal(t, "", originalTx.XDRSent.String)
			assert.False(t, originalTx.StellarTransactionHash.Valid)
			assert.Equal(t, "", originalTx.StellarTransactionHash.String)
			assert.Nil(t, originalTx.SentAt)
			assert.Len(t, originalTx.StatusHistory, 1)
			initialStatusHistory := originalTx.StatusHistory[0]

			distributionAccount := tc.distributionAccount
			if distributionAccount == "" {
				distributionAccount = "GCLWGQPMKXQSPF776IU33AH4PZNOOWNAWGGKVTBQMIC5IMKUNP3E6NVU"
			}
			updatedTx, err := txModel.UpdateStellarTransactionHashXDRSentAndDistributionAccount(ctx, tx.ID, tc.txHash, tc.xdrSent, distributionAccount)
			if tc.wantErrContains != "" {
				require.Error(t, err)
				assert.ErrorContains(t, err, tc.wantErrContains)
				assert.Nil(t, updatedTx)
			} else {
				// check if object has been updated correctly
				require.NoError(t, err)
				assert.True(t, updatedTx.XDRSent.Valid)
				assert.Equal(t, envelopeXDR, updatedTx.XDRSent.String)
				assert.True(t, updatedTx.StellarTransactionHash.Valid)
				assert.Equal(t, txHash, updatedTx.StellarTransactionHash.String)
				assert.True(t, updatedTx.DistributionAccount.Valid)
				assert.Equal(t, distributionAccount, updatedTx.DistributionAccount.String)
				assert.NotNil(t, updatedTx.SentAt)
				assert.Equal(t, originalTx.AttemptsCount+1, updatedTx.AttemptsCount)

				// assert new status history info:
				assert.Len(t, updatedTx.StatusHistory, 2)
				newStatusHist := updatedTx.StatusHistory[1]
				assert.Equal(t, string(updatedTx.Status), newStatusHist.Status)
				assert.Equal(t, updatedTx.StellarTransactionHash.String, newStatusHist.StellarTransactionHash)
				assert.Equal(t, updatedTx.XDRSent.String, newStatusHist.XDRSent)
				assert.Empty(t, updatedTx.XDRReceived)
				wantStatusHistory := TransactionStatusHistory{initialStatusHistory, newStatusHist}

				// retrieve the transaction from the database and check if values are updated
				refreshedTx, err := txModel.Get(ctx, tx.ID)
				require.NoError(t, err)
				assert.Equal(t, updatedTx, refreshedTx)

				// make sure only the expected fields were updated:
				originalTx.XDRSent = refreshedTx.XDRSent
				originalTx.StellarTransactionHash = refreshedTx.StellarTransactionHash
				originalTx.DistributionAccount = refreshedTx.DistributionAccount
				originalTx.SentAt = refreshedTx.SentAt
				originalTx.UpdatedAt = refreshedTx.UpdatedAt
				originalTx.StatusHistory = wantStatusHistory
				originalTx.AttemptsCount += 1
				assert.Equal(t, refreshedTx, originalTx)
			}
		})
	}
}

func Test_TransactionModel_UpdateStellarTransactionXDRReceived(t *testing.T) {
	dbt := dbtest.OpenWithTSSMigrationsOnly(t)
	defer dbt.Close()
	dbConnectionPool, err := db.OpenDBConnectionPool(dbt.DSN)
	require.NoError(t, err)
	defer dbConnectionPool.Close()

	ctx := context.Background()
	txModel := NewTransactionModel(dbConnectionPool)

	const envelopeXDR = "AAAAAGL8HQvQkbK2HA3WVjRrKmjX00fG8sLI7m0ERwJW/AX3AAAACgAAAAAAAAABAAAAAAAAAAAAAAABAAAAAAAAAAAAAAAArqN6LeOagjxMaUP96Bzfs9e0corNZXzBWJkFoK7kvkwAAAAAO5rKAAAAAAAAAAABVvwF9wAAAEAKZ7IPj/46PuWU6ZOtyMosctNAkXRNX9WCAI5RnfRk+AyxDLoDZP/9l3NvsxQtWj9juQOuoBlFLnWu8intgxQA"
	const resultXDR = "AAAAAAAAAGQAAAAAAAAAAQAAAAAAAAAOAAAAAAAAAABw2JZZYIt4n/WXKcnDow3mbTBMPrOnldetgvGUlpTSEQAAAAA="

	testCases := []struct {
		name            string
		transaction     Transaction
		xdrReceived     string
		wantErrContains string
	}{
		{
			name:            "returns an error if XDR is empty",
			xdrReceived:     "",
			wantErrContains: "invalid XDR result: decoding Int64: decoding Hyper: xdr:DecodeHyper: EOF while decoding 8 bytes - read: '[]'",
		},
		{
			name:            "returns an error if XDR is not a valid base64 encoded",
			xdrReceived:     "not-base-64-encoded",
			wantErrContains: "invalid XDR result: decoding Int64: decoding Hyper: xdr:DecodeHyper: illegal base64 data",
		},
		{
			name:            "returns an error if XDR is not a transaction envelope",
			xdrReceived:     envelopeXDR,
			wantErrContains: "invalid XDR result: decoding TransactionResultResult: decoding TransactionResultCode: '-795757898' is not a valid TransactionResultCode enum value",
		},
		{
			name:        "🎉 successfully validate a transaction result and save it in the DB",
			xdrReceived: resultXDR,
		},
	}

	for _, tc := range testCases {
		t.Run(tc.name, func(t *testing.T) {
			// create a new transaction
			tx, err := txModel.Insert(ctx, Transaction{
<<<<<<< HEAD
				ExternalID:      uuid.NewString(),
				TransactionType: TransactionTypePayment,
				Payment: Payment{
					AssetCode:   "USDC",
					AssetIssuer: "GCBIRB7Q5T53H4L6P5QSI3O6LPD5MBWGM5GHE7A5NY4XT5OT4VCOEZFX",
					Amount:      1,
					Destination: "GBHNIYGWZUAVZX7KTLVSMILBXJMUACVO6XBEKIN6RW7AABDFH6S7GK2Y",
				},
				TenantID: uuid.NewString(),
=======
				ExternalID:  uuid.NewString(),
				AssetCode:   "USDC",
				AssetIssuer: "GCBIRB7Q5T53H4L6P5QSI3O6LPD5MBWGM5GHE7A5NY4XT5OT4VCOEZFX",
				Amount:      decimal.NewFromInt(1),
				Destination: "GBHNIYGWZUAVZX7KTLVSMILBXJMUACVO6XBEKIN6RW7AABDFH6S7GK2Y",
				TenantID:    uuid.NewString(),
>>>>>>> bef84296
			})
			require.NoError(t, err)
			require.NotNil(t, tx)

			assert.Equal(t, false, tx.XDRReceived.Valid)
			assert.Equal(t, "", tx.XDRReceived.String)

			updatedTx, err := txModel.UpdateStellarTransactionXDRReceived(ctx, tx.ID, tc.xdrReceived)
			if tc.wantErrContains != "" {
				require.Error(t, err)
				assert.ErrorContains(t, err, tc.wantErrContains)
			} else {
				// check if object has been updated correctly
				require.NoError(t, err)
				assert.Equal(t, true, updatedTx.XDRReceived.Valid)
				assert.Equal(t, resultXDR, updatedTx.XDRReceived.String)

				// retrieve the transaction from the database and check if values are updated
				refreshedTx, err := txModel.Get(ctx, tx.ID)
				require.NoError(t, err)
				assert.Equal(t, refreshedTx, updatedTx)
			}
		})
	}
}

func Test_Transaction_validate_payment(t *testing.T) {
	dbt := dbtest.OpenWithTSSMigrationsOnly(t)
	defer dbt.Close()
	dbConnectionPool, err := db.OpenDBConnectionPool(dbt.DSN)
	require.NoError(t, err)
	defer dbConnectionPool.Close()
	require.NoError(t, err)

	testCases := []struct {
		name            string
		transaction     Transaction
		wantErrContains string
	}{
		{
			name: "validate ExternalID",
			transaction: Transaction{
				TransactionType: TransactionTypePayment,
			},
			wantErrContains: "external ID is required",
		},
		{
			name: "validate AssetCode (min size)",
			transaction: Transaction{
				ExternalID:      "123",
				TransactionType: TransactionTypePayment,
				TenantID:        "tenant-id",
			},
			wantErrContains: "asset code must have between 1 and 12 characters",
		},
		{
			name: "validate AssetCode (max size)",
			transaction: Transaction{
				ExternalID:      "123",
				TransactionType: TransactionTypePayment,
				Payment: Payment{
					AssetCode: "1234567890123",
				},
				TenantID: "tenant-id",
			},
			wantErrContains: "asset code must have between 1 and 12 characters",
		},
		{
			name: "validate AssetIssuer (cannot be nil)",
			transaction: Transaction{
				ExternalID:      "123",
				TransactionType: TransactionTypePayment,
				Payment: Payment{
					AssetCode: "USDC",
				},
				TenantID: "tenant-id",
			},
			wantErrContains: "asset issuer is required",
		},
		{
			name: "validate AssetIssuer (not a valid public key)",
			transaction: Transaction{
				ExternalID:      "123",
				TransactionType: TransactionTypePayment,
				Payment: Payment{
					AssetCode:   "USDC",
					AssetIssuer: "invalid-issuer",
				},
				TenantID: "tenant-id",
			},
			wantErrContains: `asset issuer "invalid-issuer" is not a valid ed25519 public key`,
		},
		{
			name: "validate Amount",
			transaction: Transaction{
				ExternalID:      "123",
				TransactionType: TransactionTypePayment,
				Payment: Payment{
					AssetCode:   "USDC",
					AssetIssuer: "GBBD47IF6LWK7P7MDEVSCWR7DPUWV3NY3DTQEVFL4NAT4AQH3ZLLFLA5",
				},
				TenantID: "tenant-id",
			},
			wantErrContains: "amount must be positive",
		},
		{
			name: "validate Destination",
			transaction: Transaction{
<<<<<<< HEAD
				ExternalID:      "123",
				TransactionType: TransactionTypePayment,
				Payment: Payment{
					AssetCode:   "USDC",
					AssetIssuer: "GBBD47IF6LWK7P7MDEVSCWR7DPUWV3NY3DTQEVFL4NAT4AQH3ZLLFLA5",
					Amount:      100.0,
					Destination: "invalid-destination",
				},
				TenantID: "tenant-id",
=======
				ExternalID:  "123",
				AssetCode:   "USDC",
				AssetIssuer: "GBBD47IF6LWK7P7MDEVSCWR7DPUWV3NY3DTQEVFL4NAT4AQH3ZLLFLA5",
				Amount:      decimal.NewFromFloat(100.0),
				Destination: "invalid-destination",
>>>>>>> bef84296
			},
			wantErrContains: `destination "invalid-destination" is not a valid ed25519 public key`,
		},
		{
			name: "validate tenant ID",
			transaction: Transaction{
<<<<<<< HEAD
				ExternalID:      "123",
				TransactionType: TransactionTypePayment,
				Payment: Payment{
					AssetCode:   "USDC",
					AssetIssuer: "GBBD47IF6LWK7P7MDEVSCWR7DPUWV3NY3DTQEVFL4NAT4AQH3ZLLFLA5",
					Amount:      100.0,
					Destination: "GDUCE34WW5Z34GMCEPURYANUCUP47J6NORJLKC6GJNMDLN4ZI4PMI2MG",
				},
				TenantID: "",
=======
				ExternalID:  "123",
				AssetCode:   "USDC",
				AssetIssuer: "GBBD47IF6LWK7P7MDEVSCWR7DPUWV3NY3DTQEVFL4NAT4AQH3ZLLFLA5",
				Amount:      decimal.NewFromFloat(100.0),
				Destination: "GDUCE34WW5Z34GMCEPURYANUCUP47J6NORJLKC6GJNMDLN4ZI4PMI2MG",
				TenantID:    "",
>>>>>>> bef84296
			},
			wantErrContains: `tenant ID is required`,
		},
	}

	validAddresses := []string{
		"GBBD47IF6LWK7P7MDEVSCWR7DPUWV3NY3DTQEVFL4NAT4AQH3ZLLFLA5",
		"CAMAMZUOULVWFAB3KRROW5ELPUFHSEKPUALORCFBLFX7XBWWUCUJLR53",
	}

	for _, address := range validAddresses {
		testCases = append(testCases, struct {
			name            string
			transaction     Transaction
			wantErrContains string
		}{
			name: fmt.Sprintf("🎉 successfully validate XLM transaction with (%c) destination", address[0]),
<<<<<<< HEAD
			transaction: Transaction{
				ExternalID:      "123",
				TransactionType: TransactionTypePayment,
				Payment: Payment{
					AssetCode:   "XLM",
					Amount:      100.0,
					Destination: address,
				},
				TenantID: "tenant-id",
			},
		})

		testCases = append(testCases, struct {
			name            string
			transaction     Transaction
			wantErrContains string
		}{
			name: fmt.Sprintf("🎉 successfully validate USDC transaction with (%c) destination", address[0]),
			transaction: Transaction{
				ExternalID:      "123",
				TransactionType: TransactionTypePayment,
				Payment: Payment{
					AssetCode:   "USDC",
					AssetIssuer: "GBBD47IF6LWK7P7MDEVSCWR7DPUWV3NY3DTQEVFL4NAT4AQH3ZLLFLA5",
					Amount:      100.0,
					Destination: address,
				},
				TenantID: "tenant-id",
			},
		})
	}

	for _, tc := range testCases {
		t.Run(tc.name, func(t *testing.T) {
			err := tc.transaction.validate()
			if tc.wantErrContains == "" {
				require.NoError(t, err)
			} else {
				require.Error(t, err)
				assert.ErrorContains(t, err, tc.wantErrContains)
			}
		})
	}
}

func Test_Transaction_validate_wallet_creation(t *testing.T) {
	dbt := dbtest.OpenWithTSSMigrationsOnly(t)
	defer dbt.Close()
	dbConnectionPool, err := db.OpenDBConnectionPool(dbt.DSN)
	require.NoError(t, err)
	defer dbConnectionPool.Close()
	require.NoError(t, err)

	testCases := []struct {
		name            string
		transaction     Transaction
		wantErrContains string
	}{
		{
			name: "validate ExternalID",
			transaction: Transaction{
				TransactionType: TransactionTypeWalletCreation,
			},
			wantErrContains: "external ID is required",
		},
		{
			name: "validate PublicKey",
			transaction: Transaction{
				ExternalID:      "123",
				TransactionType: TransactionTypeWalletCreation,
				TenantID:        "tenant-id",
			},
			wantErrContains: "public key is required",
		},
		{
			name: "validate PublicKey (not a valid public key)",
			transaction: Transaction{
				ExternalID:      "123",
				TransactionType: TransactionTypeWalletCreation,
				WalletCreation: WalletCreation{
					PublicKey: "invalid-public-key",
					WasmHash:  "e5da3b9950524b4276ccf2051e6cc8220bb581e869b892a6ff7812d7709c7a50",
				},
				TenantID: "tenant-id",
			},
			wantErrContains: `public key "invalid-public-key" is not a valid hex string`,
		},
		{
			name: "validate WasmHash",
			transaction: Transaction{
				ExternalID:      "123",
				TransactionType: TransactionTypeWalletCreation,
				WalletCreation: WalletCreation{
					PublicKey: "04f5549c5ef833ab0ade80d9c1f3fb34fb93092503a8ce105773d676288653df384a024a92cc73cb8089c45ed76ed073433b6a72c64a6ed23630b77327beb65f23",
					WasmHash:  "",
				},
				TenantID: "tenant-id",
			},
			wantErrContains: "wasm hash is required",
		},
		{
			name: "validate WasmHash (not a valid hash)",
			transaction: Transaction{
				ExternalID:      "123",
				TransactionType: TransactionTypeWalletCreation,
				WalletCreation: WalletCreation{
					PublicKey: "04f5549c5ef833ab0ade80d9c1f3fb34fb93092503a8ce105773d676288653df384a024a92cc73cb8089c45ed76ed073433b6a72c64a6ed23630b77327beb65f23",
					WasmHash:  "invalid-wasm-hash",
				},
				TenantID: "tenant-id",
			},
			wantErrContains: `wasm hash "invalid-wasm-hash" is not a valid hex string`,
		},
	}

	for _, tc := range testCases {
		t.Run(tc.name, func(t *testing.T) {
			err := tc.transaction.validate()
			if tc.wantErrContains == "" {
				require.NoError(t, err)
			} else {
				require.Error(t, err)
				assert.ErrorContains(t, err, tc.wantErrContains)
			}
		})
	}
}

func Test_Transaction_validate_sponsored(t *testing.T) {
	dbt := dbtest.OpenWithTSSMigrationsOnly(t)
	defer dbt.Close()
	dbConnectionPool, err := db.OpenDBConnectionPool(dbt.DSN)
	require.NoError(t, err)
	defer dbConnectionPool.Close()
	require.NoError(t, err)

	testCases := []struct {
		name            string
		transaction     Transaction
		wantErrContains string
	}{
		{
			name: "validate ExternalID",
			transaction: Transaction{
				TransactionType: TransactionTypeSponsored,
			},
			wantErrContains: "external ID is required",
		},
		{
			name: "validate SponsoredAccount",
			transaction: Transaction{
				ExternalID:      "123",
				TransactionType: TransactionTypeSponsored,
				TenantID:        "tenant-id",
			},
			wantErrContains: "sponsored account is required",
		},
		{
			name: "validate SponsoredAccount (not a contract address)",
			transaction: Transaction{
				ExternalID:      "123",
				TransactionType: TransactionTypeSponsored,
				Sponsored: Sponsored{
					SponsoredAccount: "invalid-account",
				},
				TenantID: "tenant-id",
			},
			wantErrContains: `sponsored account "invalid-account" is not a valid contract address`,
		},
		{
			name: "validate SponsoredOperationXDR",
			transaction: Transaction{
				ExternalID:      "123",
				TransactionType: TransactionTypeSponsored,
				Sponsored: Sponsored{
					SponsoredAccount: "CDTY3P6OVY3SMZXR3DZA667NAXFECA6A3AOZXEU33DD2ACBY43CIKDPT",
				},
				TenantID: "tenant-id",
			},
			wantErrContains: "sponsored operation XDR is required",
		},
		{
			name: "validate TransactionXDR (not a valid hash)",
			transaction: Transaction{
				ExternalID:      "123",
				TransactionType: TransactionTypeSponsored,
				Sponsored: Sponsored{
					SponsoredAccount:      "CDTY3P6OVY3SMZXR3DZA667NAXFECA6A3AOZXEU33DD2ACBY43CIKDPT",
					SponsoredOperationXDR: "invalid-transaction-xdr",
				},
				TenantID: "tenant-id",
			},
			wantErrContains: `invalid sponsored operation XDR "invalid-transaction-xdr"`,
		},
=======
			transaction: Transaction{
				ExternalID:  "123",
				AssetCode:   "XLM",
				Amount:      decimal.NewFromFloat(100.0),
				Destination: address,
				TenantID:    "tenant-id",
			},
		})

		testCases = append(testCases, struct {
			name            string
			transaction     Transaction
			wantErrContains string
		}{
			name: fmt.Sprintf("🎉 successfully validate USDC transaction with (%c) destination", address[0]),
			transaction: Transaction{
				ExternalID:  "123",
				AssetCode:   "USDC",
				AssetIssuer: "GBBD47IF6LWK7P7MDEVSCWR7DPUWV3NY3DTQEVFL4NAT4AQH3ZLLFLA5",
				Amount:      decimal.NewFromFloat(100.0),
				Destination: address,
				TenantID:    "tenant-id",
			},
		})
>>>>>>> bef84296
	}

	for _, tc := range testCases {
		t.Run(tc.name, func(t *testing.T) {
			err := tc.transaction.validate()
			if tc.wantErrContains == "" {
				require.NoError(t, err)
			} else {
				require.Error(t, err)
				assert.ErrorContains(t, err, tc.wantErrContains)
			}
		})
	}
}

func Test_TransactionModel_GetTransactionBatchForUpdate(t *testing.T) {
	dbt := dbtest.OpenWithTSSMigrationsOnly(t)
	defer dbt.Close()
	dbConnectionPool, err := db.OpenDBConnectionPool(dbt.DSN)
	require.NoError(t, err)
	defer dbConnectionPool.Close()

	ctx := context.Background()
	txModel := NewTransactionModel(dbConnectionPool)

	testCase := []struct {
		name              string
		transactionStatus TransactionStatus
		shouldBeFound     bool
		batchSize         int
		wantErrContains   string
	}{
		{
			name:              "batchSize must be >= 0",
			transactionStatus: TransactionStatusSuccess,
			batchSize:         0,
			wantErrContains:   "batch size must be greater than 0",
			shouldBeFound:     false,
		},
		{
			name:              "no transactions found (empty database)",
			transactionStatus: "",
			batchSize:         100,
			shouldBeFound:     false,
		},
		{
			name:              "no transactions found (PENDING)",
			transactionStatus: TransactionStatusPending,
			batchSize:         100,
			shouldBeFound:     false,
		},
		{
			name:              "no transactions found (PROCESSING)",
			transactionStatus: TransactionStatusProcessing,
			batchSize:         100,
			shouldBeFound:     false,
		},
		{
			name:              "🎉 transactions successfully found (SUCCESS)",
			transactionStatus: TransactionStatusSuccess,
			batchSize:         100,
			shouldBeFound:     true,
		},
		{
			name:              "🎉 transactions successfully found (ERROR)",
			transactionStatus: TransactionStatusError,
			batchSize:         100,
			shouldBeFound:     true,
		},
	}

	const txCount = 3
	for _, tc := range testCase {
		t.Run(tc.name, func(t *testing.T) {
			dbTx, err := dbConnectionPool.BeginTxx(ctx, nil)
			require.NoError(t, err)
			defer func() {
				err = dbTx.Rollback()
				require.NoError(t, err)
			}()

			tenantID := uuid.NewString()
			var transactions []*Transaction
			if tc.transactionStatus != "" {
				transactions = CreateTransactionFixtures(t, ctx, dbTx, txCount, TransactionFixture{
					TransactionType:    TransactionTypePayment,
					AssetCode:          "USDC",
					AssetIssuer:        "GBBD47IF6LWK7P7MDEVSCWR7DPUWV3NY3DTQEVFL4NAT4AQH3ZLLFLA5",
					DestinationAddress: "GBHNIYGWZUAVZX7KTLVSMILBXJMUACVO6XBEKIN6RW7AABDFH6S7GK2Y",
					Status:             tc.transactionStatus,
					Amount:             decimal.NewFromFloat(1.2),
					TenantID:           tenantID,
				})
			}
			var txIDs []string
			for _, tx := range transactions {
				txIDs = append(txIDs, tx.ID)
			}

			foundTransactions, err := txModel.GetTransactionBatchForUpdate(ctx, dbTx, tc.batchSize, tenantID, TransactionTypePayment)
			if tc.wantErrContains == "" {
				require.NoError(t, err)
			} else {
				require.Error(t, err)
				assert.ErrorContains(t, err, tc.wantErrContains)
			}

			var foundTxIDs []string
			for _, tx := range foundTransactions {
				foundTxIDs = append(foundTxIDs, tx.ID)
			}

			if !tc.shouldBeFound {
				assert.Equal(t, 0, len(foundTransactions))
			} else {
				assert.Equal(t, txCount, len(foundTransactions))
				assert.ElementsMatch(t, txIDs, foundTxIDs)
			}
		})
	}

	DeleteAllTransactionFixtures(t, ctx, dbConnectionPool)
}

func Test_TransactionModel_GetTransactionBatchForUpdate_WithTransactionTypes(t *testing.T) {
	dbt := dbtest.OpenWithTSSMigrationsOnly(t)
	defer dbt.Close()
	dbConnectionPool, err := db.OpenDBConnectionPool(dbt.DSN)
	require.NoError(t, err)
	defer dbConnectionPool.Close()

	ctx := context.Background()
	txModel := NewTransactionModel(dbConnectionPool)

	tenantID := uuid.NewString()

	dbTx, err := dbConnectionPool.BeginTxx(ctx, nil)
	require.NoError(t, err)
	defer func() {
		err = dbTx.Rollback()
		require.NoError(t, err)
	}()

	// Create payment transactions
	paymentTxs := CreateTransactionFixtures(t, ctx, dbTx, 2, TransactionFixture{
		TransactionType:    TransactionTypePayment,
		AssetCode:          "USDC",
		AssetIssuer:        "GBBD47IF6LWK7P7MDEVSCWR7DPUWV3NY3DTQEVFL4NAT4AQH3ZLLFLA5",
		DestinationAddress: "GBHNIYGWZUAVZX7KTLVSMILBXJMUACVO6XBEKIN6RW7AABDFH6S7GK2Y",
		Status:             TransactionStatusSuccess,
		Amount:             1.2,
		TenantID:           tenantID,
	})

	// Create wallet creation transactions
	walletCreationTxs := CreateTransactionFixtures(t, ctx, dbTx, 2, TransactionFixture{
		TransactionType: TransactionTypeWalletCreation,
		PublicKey:       "deadbeef",
		WasmHash:        "cafebabe",
		Status:          TransactionStatusSuccess,
		TenantID:        tenantID,
	})

	t.Run("returns only payment transactions when payment type specified", func(t *testing.T) {
		foundTransactions, err := txModel.GetTransactionBatchForUpdate(ctx, dbTx, 10, tenantID, TransactionTypePayment)
		require.NoError(t, err)
		assert.Equal(t, 2, len(foundTransactions))

		var foundTxIDs []string
		for _, tx := range foundTransactions {
			foundTxIDs = append(foundTxIDs, tx.ID)
			assert.Equal(t, TransactionTypePayment, tx.TransactionType)
		}

		var expectedTxIDs []string
		for _, tx := range paymentTxs {
			expectedTxIDs = append(expectedTxIDs, tx.ID)
		}
		assert.ElementsMatch(t, expectedTxIDs, foundTxIDs)
	})

	t.Run("returns only wallet creation transactions when wallet creation type specified", func(t *testing.T) {
		foundTransactions, err := txModel.GetTransactionBatchForUpdate(ctx, dbTx, 10, tenantID, TransactionTypeWalletCreation)
		require.NoError(t, err)
		assert.Equal(t, 2, len(foundTransactions))

		var foundTxIDs []string
		for _, tx := range foundTransactions {
			foundTxIDs = append(foundTxIDs, tx.ID)
			assert.Equal(t, TransactionTypeWalletCreation, tx.TransactionType)
		}

		var expectedTxIDs []string
		for _, tx := range walletCreationTxs {
			expectedTxIDs = append(expectedTxIDs, tx.ID)
		}
		assert.ElementsMatch(t, expectedTxIDs, foundTxIDs)
	})

	t.Run("returns empty when non-existent transaction type specified", func(t *testing.T) {
		foundTransactions, err := txModel.GetTransactionBatchForUpdate(ctx, dbTx, 10, tenantID, TransactionTypeSponsored)
		require.NoError(t, err)
		assert.Equal(t, 0, len(foundTransactions))
	})

	DeleteAllTransactionFixtures(t, ctx, dbConnectionPool)
}

func Test_TransactionModel_GetTransactionPendingUpdateByID(t *testing.T) {
	dbt := dbtest.OpenWithTSSMigrationsOnly(t)
	defer dbt.Close()
	dbConnectionPool, err := db.OpenDBConnectionPool(dbt.DSN)
	require.NoError(t, err)
	defer dbConnectionPool.Close()

	ctx := context.Background()
	txModel := NewTransactionModel(dbConnectionPool)

	testCase := []struct {
		name              string
		transactionStatus TransactionStatus
		shouldBeFound     bool
		wantErr           error
	}{
		{
			name:              "transaction not found (NOT IN DB)",
			transactionStatus: "",
			shouldBeFound:     false,
			wantErr:           ErrRecordNotFound,
		},
		{
			name:              "transaction not found (PENDING)",
			transactionStatus: TransactionStatusPending,
			shouldBeFound:     false,
			wantErr:           ErrRecordNotFound,
		},
		{
			name:              "transaction not found (PROCESSING)",
			transactionStatus: TransactionStatusProcessing,
			shouldBeFound:     false,
			wantErr:           ErrRecordNotFound,
		},
		{
			name:              "🎉 transactions successfully found (SUCCESS)",
			transactionStatus: TransactionStatusSuccess,
			shouldBeFound:     true,
		},
		{
			name:              "🎉 transactions successfully found (ERROR)",
			transactionStatus: TransactionStatusError,
			shouldBeFound:     true,
		},
	}

	for _, tc := range testCase {
		t.Run(tc.name, func(t *testing.T) {
			dbTx, err := dbConnectionPool.BeginTxx(ctx, nil)
			require.NoError(t, err)
			defer func() {
				err = dbTx.Rollback()
				require.NoError(t, err)
			}()

			var tx Transaction
			if tc.transactionStatus != "" {
				tx = *CreateTransactionFixture(t, ctx, dbTx, TransactionFixture{
					TransactionType:    TransactionTypePayment,
					AssetCode:          "USDC",
					AssetIssuer:        "GBBD47IF6LWK7P7MDEVSCWR7DPUWV3NY3DTQEVFL4NAT4AQH3ZLLFLA5",
					DestinationAddress: "GBHNIYGWZUAVZX7KTLVSMILBXJMUACVO6XBEKIN6RW7AABDFH6S7GK2Y",
					Status:             tc.transactionStatus,
					Amount:             decimal.NewFromFloat(1.2),
					TenantID:           uuid.NewString(),
				})
				defer DeleteAllTransactionFixtures(t, ctx, dbConnectionPool)
			}

			foundTransaction, err := txModel.GetTransactionPendingUpdateByID(ctx, dbTx, tx.ID, TransactionTypePayment)
			if tc.wantErr == nil {
				require.NoError(t, err)
				assert.Equal(t, tx, *foundTransaction)
			} else {
				require.Error(t, err)
				assert.EqualError(t, err, tc.wantErr.Error())
			}
		})
	}
}

func Test_TransactionModel_UpdateSyncedTransactions(t *testing.T) {
	dbt := dbtest.OpenWithTSSMigrationsOnly(t)
	defer dbt.Close()
	dbConnectionPool, err := db.OpenDBConnectionPool(dbt.DSN)
	require.NoError(t, err)
	defer dbConnectionPool.Close()

	ctx := context.Background()
	txModel := NewTransactionModel(dbConnectionPool)

	testCase := []struct {
		name                 string
		shouldSendEmptyIDs   bool
		shouldSendInvalidIDs bool
		transactionStatus    TransactionStatus
		wantErrContains      string
	}{
		{
			name:               "rerturn an error if txIDs is empty",
			shouldSendEmptyIDs: true,
			wantErrContains:    "no transaction IDs provided",
		},
		{
			name:                 "rerturn an error if the IDs sent don't exist",
			shouldSendInvalidIDs: true,
			wantErrContains:      "expected 1 rows to be affected, got 0",
		},
		{
			name:              "rerturn an error if the IDs sent were not ready to be synched (PENDING)",
			transactionStatus: TransactionStatusPending,
			wantErrContains:   "expected 3 rows to be affected, got 0",
		},
		{
			name:              "rerturn an error if the IDs sent were not ready to be synched (PROCESSING)",
			transactionStatus: TransactionStatusProcessing,
			wantErrContains:   "expected 3 rows to be affected, got 0",
		},
		{
			name:              "🎉 successfully set the status of transactions to synched (SUCCESS)",
			transactionStatus: TransactionStatusSuccess,
		},
		{
			name:              "🎉 successfully set the status of transactions to synched (ERROR)",
			transactionStatus: TransactionStatusError,
		},
	}

	const txCount = 3
	for _, tc := range testCase {
		t.Run(tc.name, func(t *testing.T) {
			dbTx, err := dbConnectionPool.BeginTxx(ctx, nil)
			require.NoError(t, err)
			defer func() {
				err = dbTx.Rollback()
				require.NoError(t, err)
			}()

			// create transactions and get their IDs
			var txIDs []string
			if tc.shouldSendEmptyIDs {
				txIDs = []string{}
			} else if tc.shouldSendInvalidIDs {
				txIDs = []string{"invalid-id"}
			} else {
				transactions := CreateTransactionFixtures(t, ctx, dbTx, txCount, TransactionFixture{
					TransactionType:    TransactionTypePayment,
					AssetCode:          "USDC",
					AssetIssuer:        "GBBD47IF6LWK7P7MDEVSCWR7DPUWV3NY3DTQEVFL4NAT4AQH3ZLLFLA5",
					DestinationAddress: "GBHNIYGWZUAVZX7KTLVSMILBXJMUACVO6XBEKIN6RW7AABDFH6S7GK2Y",
					Status:             tc.transactionStatus,
					Amount:             decimal.NewFromFloat(1.2),
					TenantID:           uuid.NewString(),
				})
				for _, tx := range transactions {
					txIDs = append(txIDs, tx.ID)
				}
			}

			err = txModel.UpdateSyncedTransactions(ctx, dbTx, txIDs)

			// count the number of transactions that were synched
			var count int
			countErr := dbTx.GetContext(ctx, &count, "SELECT COUNT(*) FROM submitter_transactions WHERE synced_at IS NOT NULL")
			require.NoError(t, countErr)

			if tc.wantErrContains != "" {
				require.Error(t, err)
				assert.ErrorContains(t, err, tc.wantErrContains)
				assert.Equal(t, 0, count)
			} else {
				require.NoError(t, err)
				assert.Equal(t, txCount, count)
			}
		})
	}

	DeleteAllTransactionFixtures(t, ctx, dbConnectionPool)
}

func Test_TransactionModel_queryFilterForLockedState(t *testing.T) {
	txModel := &TransactionModel{}

	testCases := []struct {
		name         string
		locked       bool
		ledgerNumber int32
		wantFilter   string
	}{
		{
			name:         "locked to ledgerNumber=10",
			locked:       true,
			ledgerNumber: 10,
			wantFilter:   "(locked_until_ledger_number >= 10)",
		},
		{
			name:         "unlocked or expired on ledgerNumber=20",
			locked:       false,
			ledgerNumber: 20,
			wantFilter:   "(locked_until_ledger_number IS NULL OR locked_until_ledger_number < 20)",
		},
	}

	for _, tc := range testCases {
		t.Run(tc.name, func(t *testing.T) {
			gotFilter := txModel.queryFilterForLockedState(tc.locked, tc.ledgerNumber)
			assert.Equal(t, tc.wantFilter, gotFilter)
		})
	}
}

func Test_TransactionModel_Lock(t *testing.T) {
	dbt := dbtest.OpenWithTSSMigrationsOnly(t)
	defer dbt.Close()
	dbConnectionPool, err := db.OpenDBConnectionPool(dbt.DSN)
	require.NoError(t, err)
	defer dbConnectionPool.Close()

	ctx := context.Background()
	transactionModel := TransactionModel{DBConnectionPool: dbConnectionPool}

	const currentLedger int32 = 10
	const nextLedgerLock int32 = 20

	testCases := []struct {
		name                     string
		initialLockedAt          sql.NullTime
		initialSyncedAt          sql.NullTime
		initialStatus            TransactionStatus
		initialLockedUntilLedger sql.NullInt32
		expectedErrContains      string
	}{
		{
			name:          "🎉 successfully locks transaction without any previous lock (PENDING)",
			initialStatus: TransactionStatusPending,
		},
		{
			name:          "🎉 successfully locks transaction without any previous lock (PROCESSING)",
			initialStatus: TransactionStatusProcessing,
		},
		{
			name:                     "🎉 successfully locks transaction with lock expired",
			initialStatus:            TransactionStatusPending,
			initialLockedAt:          sql.NullTime{Time: time.Now().Add(-1 * time.Hour), Valid: true},
			initialLockedUntilLedger: sql.NullInt32{Int32: currentLedger - 1, Valid: true},
		},
		{
			name:                     "🚧 cannot be locked again if still locked",
			initialStatus:            TransactionStatusPending,
			initialLockedAt:          sql.NullTime{Time: time.Now().Add(-1 * time.Hour), Valid: true},
			initialLockedUntilLedger: sql.NullInt32{Int32: currentLedger, Valid: true},
			expectedErrContains:      ErrRecordNotFound.Error(),
		},
		{
			name:                "🚧 cannot be locked if the status is SUCCESS",
			initialStatus:       TransactionStatusSuccess,
			expectedErrContains: ErrRecordNotFound.Error(),
		},
		{
			name:                "🚧 cannot be locked if the status is ERROR",
			initialStatus:       TransactionStatusError,
			expectedErrContains: ErrRecordNotFound.Error(),
		},
		{
			name:                "🚧 cannot be locked if siced_at is not empty",
			initialStatus:       TransactionStatusPending,
			initialSyncedAt:     sql.NullTime{Time: time.Now().Add(-1 * time.Hour), Valid: true},
			expectedErrContains: ErrRecordNotFound.Error(),
		},
	}

	for _, tc := range testCases {
		t.Run(tc.name, func(t *testing.T) {
			tx := CreateTransactionFixture(t, ctx, dbConnectionPool, TransactionFixture{
				AssetCode:          "USDC",
				TransactionType:    TransactionTypePayment,
				AssetIssuer:        "GBBD47IF6LWK7P7MDEVSCWR7DPUWV3NY3DTQEVFL4NAT4AQH3ZLLFLA5",
				DestinationAddress: "GCBIRB7Q5T53H4L6P5QSI3O6LPD5MBWGM5GHE7A5NY4XT5OT4VCOEZFX",
				Status:             tc.initialStatus,
				Amount:             decimal.NewFromInt(1),
				TenantID:           uuid.NewString(),
			})
			q := `UPDATE submitter_transactions SET locked_at = $1, locked_until_ledger_number = $2, synced_at = $3, status = $4 WHERE id = $5`
			_, err := dbConnectionPool.ExecContext(ctx, q, tc.initialLockedAt, tc.initialLockedUntilLedger, tc.initialSyncedAt, tc.initialStatus, tx.ID)
			require.NoError(t, err)

			tx, err = transactionModel.Lock(ctx, dbConnectionPool, tx.ID, currentLedger, nextLedgerLock)

			if tc.expectedErrContains == "" {
				require.NoError(t, err)
				tx, err = transactionModel.Get(ctx, tx.ID)
				require.NoError(t, err)
				assert.NotNil(t, tx.LockedAt)
				assert.True(t, tx.LockedUntilLedgerNumber.Valid)
				assert.Equal(t, nextLedgerLock, tx.LockedUntilLedgerNumber.Int32)
				assert.Equal(t, TransactionStatusProcessing, tx.Status)

				var txRefreshed *Transaction
				txRefreshed, err = transactionModel.Get(ctx, tx.ID)
				require.NoError(t, err)
				require.Equal(t, *txRefreshed, *tx)
			} else {
				require.Error(t, err)
				assert.ErrorContains(t, err, tc.expectedErrContains)
			}

			DeleteAllTransactionFixtures(t, ctx, dbConnectionPool)
		})
	}
}

func Test_TransactionModel_Unlock(t *testing.T) {
	dbt := dbtest.OpenWithTSSMigrationsOnly(t)
	defer dbt.Close()
	dbConnectionPool, err := db.OpenDBConnectionPool(dbt.DSN)
	require.NoError(t, err)
	defer dbConnectionPool.Close()

	ctx := context.Background()
	transactionModel := TransactionModel{DBConnectionPool: dbConnectionPool}

	const currentLedger int32 = 10

	testCases := []struct {
		name                     string
		initialLockedAt          sql.NullTime
		initialSyncedAt          sql.NullTime
		initialStatus            TransactionStatus
		initialLockedUntilLedger sql.NullInt32
	}{
		{
			name:          "🎉 successfully locks transaction without any previous lock",
			initialStatus: TransactionStatusPending,
		},
		{
			name:                     "🎉 successfully locks transaction with lock expired",
			initialStatus:            TransactionStatusPending,
			initialLockedAt:          sql.NullTime{Time: time.Now().Add(-1 * time.Hour), Valid: true},
			initialLockedUntilLedger: sql.NullInt32{Int32: currentLedger - 1, Valid: true},
		},
		{
			name:                     "🎉 successfully unlocks locked transaction",
			initialStatus:            TransactionStatusPending,
			initialLockedAt:          sql.NullTime{Time: time.Now().Add(-1 * time.Hour), Valid: true},
			initialLockedUntilLedger: sql.NullInt32{Int32: currentLedger, Valid: true},
		},
		{
			name:          "🎉 successfully unlocks transaction with status is SUCCESS",
			initialStatus: TransactionStatusSuccess,
		},
		{
			name:          "🎉 successfully unlocks transaction with status is ERROR",
			initialStatus: TransactionStatusError,
		},
		{
			name:            "🎉 successfully unlocks transaction with siced_at not empty",
			initialStatus:   TransactionStatusPending,
			initialSyncedAt: sql.NullTime{Time: time.Now().Add(-1 * time.Hour), Valid: true},
		},
	}

	for _, tc := range testCases {
		t.Run(tc.name, func(t *testing.T) {
			tx := CreateTransactionFixture(t, ctx, dbConnectionPool, TransactionFixture{
				ExternalID:         uuid.NewString(),
				TransactionType:    TransactionTypePayment,
				AssetCode:          "USDC",
				AssetIssuer:        "GBBD47IF6LWK7P7MDEVSCWR7DPUWV3NY3DTQEVFL4NAT4AQH3ZLLFLA5",
				DestinationAddress: "GCBIRB7Q5T53H4L6P5QSI3O6LPD5MBWGM5GHE7A5NY4XT5OT4VCOEZFX",
				Status:             tc.initialStatus,
				Amount:             decimal.NewFromInt(1),
				TenantID:           uuid.NewString(),
			})
			q := `UPDATE submitter_transactions SET locked_at = $1, locked_until_ledger_number = $2, synced_at = $3, status = $4 WHERE id = $5`
			_, err := dbConnectionPool.ExecContext(ctx, q, tc.initialLockedAt, tc.initialLockedUntilLedger, tc.initialSyncedAt, tc.initialStatus, tx.ID)
			require.NoError(t, err)

			tx, err = transactionModel.Unlock(ctx, dbConnectionPool, tx.ID)
			require.NoError(t, err)

			tx, err = transactionModel.Get(ctx, tx.ID)
			require.NoError(t, err)
			assert.Nil(t, tx.LockedAt)
			assert.False(t, tx.LockedUntilLedgerNumber.Valid)

			var txRefreshed *Transaction
			txRefreshed, err = transactionModel.Get(ctx, tx.ID)
			require.NoError(t, err)
			require.Equal(t, *txRefreshed, *tx)

			DeleteAllTransactionFixtures(t, ctx, dbConnectionPool)
		})
	}
}

func Test_TransactionModel_PrepareTransactionForReprocessing(t *testing.T) {
	dbt := dbtest.OpenWithTSSMigrationsOnly(t)
	defer dbt.Close()
	dbConnectionPool, err := db.OpenDBConnectionPool(dbt.DSN)
	require.NoError(t, err)
	defer dbConnectionPool.Close()

	ctx := context.Background()
	transactionModel := NewTransactionModel(dbConnectionPool)

	testCases := []struct {
		name      string
		status    TransactionStatus
		synchedAt sql.NullTime
		wantError error
	}{
		{
			name:      "cannot mark for reporcessing if the status is SUCCESS",
			status:    TransactionStatusSuccess,
			wantError: ErrRecordNotFound,
		},
		{
			name:      "cannot mark for reporcessing if the status is ERROR",
			status:    TransactionStatusError,
			wantError: ErrRecordNotFound,
		},
		{
			name:      "cannot mark for reporcessing if synced_at is not empty",
			status:    TransactionStatusProcessing,
			synchedAt: sql.NullTime{Time: time.Now().Add(-1 * time.Hour), Valid: true},
			wantError: ErrRecordNotFound,
		},
		{
			name:   "🎉 successfully mark as processing if tx is PENDING and not synced transaction",
			status: TransactionStatusPending,
		},
		{
			name:   "🎉 successfully mark as processing if tx is PROCESSING and not synced transaction",
			status: TransactionStatusProcessing,
		},
	}

	for _, tc := range testCases {
		t.Run(tc.name, func(t *testing.T) {
			defer DeleteAllTransactionFixtures(t, ctx, dbConnectionPool)
			const lockedUntilLedger = 2

			// create and prepare the transaction:
			tx := CreateTransactionFixture(t, ctx, dbConnectionPool, TransactionFixture{
				ExternalID:         uuid.NewString(),
				TransactionType:    TransactionTypePayment,
				AssetCode:          "USDC",
				AssetIssuer:        "GBBD47IF6LWK7P7MDEVSCWR7DPUWV3NY3DTQEVFL4NAT4AQH3ZLLFLA5",
				DestinationAddress: "GCBIRB7Q5T53H4L6P5QSI3O6LPD5MBWGM5GHE7A5NY4XT5OT4VCOEZFX",
				Status:             tc.status,
				Amount:             decimal.NewFromInt(1),
				TenantID:           uuid.NewString(),
			})
			q := `UPDATE submitter_transactions SET status = $1, synced_at = $2, locked_at = NOW(), locked_until_ledger_number=$3 WHERE id = $4`
			_, err = dbConnectionPool.ExecContext(ctx, q, tc.status, tc.synchedAt, lockedUntilLedger, tx.ID)
			require.NoError(t, err)

			// mark the transaction for reprocessing:
			updatedTx, err := transactionModel.PrepareTransactionForReprocessing(ctx, dbConnectionPool, tx.ID)

			// check the result:
			if tc.wantError != nil {
				require.Error(t, err)
				assert.Equal(t, tc.wantError, err)
				assert.Nil(t, updatedTx)
			} else {
				require.NoError(t, err)
				assert.Equal(t, tc.status, updatedTx.Status)
				assert.Nil(t, updatedTx.SyncedAt)

				// Check if only the expected fields were updated:
				assert.Nil(t, updatedTx.LockedAt)
				assert.False(t, updatedTx.LockedUntilLedgerNumber.Valid)
				assert.False(t, updatedTx.StellarTransactionHash.Valid)
				assert.False(t, updatedTx.XDRSent.Valid)
				assert.False(t, updatedTx.XDRReceived.Valid)

				// Check if the returned transaction is exactly the same as a fresh one from the DB:
				refreshedTx, err := transactionModel.Get(ctx, tx.ID)
				require.NoError(t, err)
				require.Equal(t, refreshedTx, updatedTx)
			}
		})
	}
}<|MERGE_RESOLUTION|>--- conflicted
+++ resolved
@@ -127,7 +127,6 @@
 			wantResult:              true,
 		},
 	}
-
 	for _, tc := range testCases {
 		t.Run(tc.name, func(t *testing.T) {
 			tx := &Transaction{LockedUntilLedgerNumber: tc.lockedUntilLedgerNumber}
@@ -155,24 +154,15 @@
 
 	t.Run("🎉 successfully insert a new Payment Transaction", func(t *testing.T) {
 		transaction, err := txModel.Insert(ctx, Transaction{
-<<<<<<< HEAD
 			ExternalID:      "external-id-1",
 			TransactionType: TransactionTypePayment,
 			Payment: Payment{
 				AssetCode:   "USDC",
 				AssetIssuer: "GCBIRB7Q5T53H4L6P5QSI3O6LPD5MBWGM5GHE7A5NY4XT5OT4VCOEZFX",
-				Amount:      1,
+				Amount:      decimal.NewFromInt(1),
 				Destination: "GBHNIYGWZUAVZX7KTLVSMILBXJMUACVO6XBEKIN6RW7AABDFH6S7GK2Y",
 			},
 			TenantID: "tenant-id-1",
-=======
-			ExternalID:  "external-id-1",
-			AssetCode:   "USDC",
-			AssetIssuer: "GCBIRB7Q5T53H4L6P5QSI3O6LPD5MBWGM5GHE7A5NY4XT5OT4VCOEZFX",
-			Amount:      decimal.NewFromInt(1),
-			Destination: "GBHNIYGWZUAVZX7KTLVSMILBXJMUACVO6XBEKIN6RW7AABDFH6S7GK2Y",
-			TenantID:    "tenant-id-1",
->>>>>>> bef84296
 		})
 		require.NoError(t, err)
 		require.NotNil(t, transaction)
@@ -275,14 +265,13 @@
 
 	t.Run("🎉 successfully inserts the transactions successfully", func(t *testing.T) {
 		incomingTx1 := Transaction{
-<<<<<<< HEAD
 			ExternalID:      "external-id-1",
 			TransactionType: TransactionTypePayment,
 			Payment: Payment{
 				AssetCode:   "USDC",
 				AssetIssuer: keypair.MustRandom().Address(),
 				// Lowest number in the Stellar network (ref: https://developers.stellar.org/docs/fundamentals-and-concepts/stellar-data-structures/assets#amount-precision):
-				Amount:      0.0000001,
+				Amount:      decimal.NewFromFloat(0.0000001),
 				Destination: keypair.MustRandom().Address(),
 			},
 			TenantID: uuid.NewString(),
@@ -294,7 +283,7 @@
 				AssetCode:   "USDC",
 				AssetIssuer: keypair.MustRandom().Address(),
 				// Largest number in the Stellar network (ref: https://developers.stellar.org/docs/fundamentals-and-concepts/stellar-data-structures/assets#amount-precision):
-				Amount:      922337203685.4775807,
+				Amount:      decimal.RequireFromString("922337203685.4775807"),
 				Destination: keypair.MustRandom().Address(),
 			},
 			TenantID: uuid.NewString(),
@@ -307,24 +296,6 @@
 				WasmHash:  "e5da3b9950524b4276ccf2051e6cc8220bb581e869b892a6ff7812d7709c7a50",
 			},
 			TenantID: uuid.NewString(),
-=======
-			ExternalID:  "external-id-1",
-			AssetCode:   "USDC",
-			AssetIssuer: keypair.MustRandom().Address(),
-			// Lowest number in the Stellar network (ref: https://developers.stellar.org/docs/fundamentals-and-concepts/stellar-data-structures/assets#amount-precision):
-			Amount:      decimal.NewFromFloat(0.0000001),
-			Destination: keypair.MustRandom().Address(),
-			TenantID:    uuid.NewString(),
-		}
-		incomingTx2 := Transaction{
-			ExternalID:  "external-id-2",
-			AssetCode:   "USDC",
-			AssetIssuer: keypair.MustRandom().Address(),
-			// Largest number in the Stellar network (ref: https://developers.stellar.org/docs/fundamentals-and-concepts/stellar-data-structures/assets#amount-precision):
-			Amount:      decimal.RequireFromString("922337203685.4775807"),
-			Destination: keypair.MustRandom().Address(),
-			TenantID:    uuid.NewString(),
->>>>>>> bef84296
 		}
 		incomingTx4 := Transaction{
 			ExternalID:      "external-id-4",
@@ -683,29 +654,19 @@
 			distributionAccount: "GCLWGQPMKXQSPF776IU33AH4PZNOOWNAWGGKVTBQMIC5IMKUNP3E6NVU",
 		},
 	}
-
 	for _, tc := range testCases {
 		t.Run(tc.name, func(t *testing.T) {
 			// create a new transaction
 			tx, err := txModel.Insert(ctx, Transaction{
-<<<<<<< HEAD
 				ExternalID:      uuid.NewString(),
 				TransactionType: TransactionTypePayment,
 				Payment: Payment{
 					AssetCode:   "USDC",
 					AssetIssuer: "GCBIRB7Q5T53H4L6P5QSI3O6LPD5MBWGM5GHE7A5NY4XT5OT4VCOEZFX",
-					Amount:      1,
+					Amount:      decimal.NewFromInt(1),
 					Destination: "GBHNIYGWZUAVZX7KTLVSMILBXJMUACVO6XBEKIN6RW7AABDFH6S7GK2Y",
 				},
 				TenantID: uuid.NewString(),
-=======
-				ExternalID:  uuid.NewString(),
-				AssetCode:   "USDC",
-				AssetIssuer: "GCBIRB7Q5T53H4L6P5QSI3O6LPD5MBWGM5GHE7A5NY4XT5OT4VCOEZFX",
-				Amount:      decimal.NewFromInt(1),
-				Destination: "GBHNIYGWZUAVZX7KTLVSMILBXJMUACVO6XBEKIN6RW7AABDFH6S7GK2Y",
-				TenantID:    uuid.NewString(),
->>>>>>> bef84296
 			})
 			require.NoError(t, err)
 			require.NotNil(t, tx)
@@ -815,24 +776,15 @@
 		t.Run(tc.name, func(t *testing.T) {
 			// create a new transaction
 			tx, err := txModel.Insert(ctx, Transaction{
-<<<<<<< HEAD
 				ExternalID:      uuid.NewString(),
 				TransactionType: TransactionTypePayment,
 				Payment: Payment{
 					AssetCode:   "USDC",
 					AssetIssuer: "GCBIRB7Q5T53H4L6P5QSI3O6LPD5MBWGM5GHE7A5NY4XT5OT4VCOEZFX",
-					Amount:      1,
+					Amount:      decimal.NewFromInt(1),
 					Destination: "GBHNIYGWZUAVZX7KTLVSMILBXJMUACVO6XBEKIN6RW7AABDFH6S7GK2Y",
 				},
 				TenantID: uuid.NewString(),
-=======
-				ExternalID:  uuid.NewString(),
-				AssetCode:   "USDC",
-				AssetIssuer: "GCBIRB7Q5T53H4L6P5QSI3O6LPD5MBWGM5GHE7A5NY4XT5OT4VCOEZFX",
-				Amount:      decimal.NewFromInt(1),
-				Destination: "GBHNIYGWZUAVZX7KTLVSMILBXJMUACVO6XBEKIN6RW7AABDFH6S7GK2Y",
-				TenantID:    uuid.NewString(),
->>>>>>> bef84296
 			})
 			require.NoError(t, err)
 			require.NotNil(t, tx)
@@ -941,52 +893,34 @@
 		{
 			name: "validate Destination",
 			transaction: Transaction{
-<<<<<<< HEAD
 				ExternalID:      "123",
 				TransactionType: TransactionTypePayment,
 				Payment: Payment{
 					AssetCode:   "USDC",
 					AssetIssuer: "GBBD47IF6LWK7P7MDEVSCWR7DPUWV3NY3DTQEVFL4NAT4AQH3ZLLFLA5",
-					Amount:      100.0,
+					Amount:      decimal.NewFromFloat(100.0),
 					Destination: "invalid-destination",
 				},
 				TenantID: "tenant-id",
-=======
-				ExternalID:  "123",
-				AssetCode:   "USDC",
-				AssetIssuer: "GBBD47IF6LWK7P7MDEVSCWR7DPUWV3NY3DTQEVFL4NAT4AQH3ZLLFLA5",
-				Amount:      decimal.NewFromFloat(100.0),
-				Destination: "invalid-destination",
->>>>>>> bef84296
 			},
 			wantErrContains: `destination "invalid-destination" is not a valid ed25519 public key`,
 		},
 		{
 			name: "validate tenant ID",
 			transaction: Transaction{
-<<<<<<< HEAD
 				ExternalID:      "123",
 				TransactionType: TransactionTypePayment,
 				Payment: Payment{
 					AssetCode:   "USDC",
 					AssetIssuer: "GBBD47IF6LWK7P7MDEVSCWR7DPUWV3NY3DTQEVFL4NAT4AQH3ZLLFLA5",
-					Amount:      100.0,
+					Amount:      decimal.NewFromFloat(100.0),
 					Destination: "GDUCE34WW5Z34GMCEPURYANUCUP47J6NORJLKC6GJNMDLN4ZI4PMI2MG",
 				},
 				TenantID: "",
-=======
-				ExternalID:  "123",
-				AssetCode:   "USDC",
-				AssetIssuer: "GBBD47IF6LWK7P7MDEVSCWR7DPUWV3NY3DTQEVFL4NAT4AQH3ZLLFLA5",
-				Amount:      decimal.NewFromFloat(100.0),
-				Destination: "GDUCE34WW5Z34GMCEPURYANUCUP47J6NORJLKC6GJNMDLN4ZI4PMI2MG",
-				TenantID:    "",
->>>>>>> bef84296
 			},
 			wantErrContains: `tenant ID is required`,
 		},
 	}
-
 	validAddresses := []string{
 		"GBBD47IF6LWK7P7MDEVSCWR7DPUWV3NY3DTQEVFL4NAT4AQH3ZLLFLA5",
 		"CAMAMZUOULVWFAB3KRROW5ELPUFHSEKPUALORCFBLFX7XBWWUCUJLR53",
@@ -999,13 +933,12 @@
 			wantErrContains string
 		}{
 			name: fmt.Sprintf("🎉 successfully validate XLM transaction with (%c) destination", address[0]),
-<<<<<<< HEAD
 			transaction: Transaction{
 				ExternalID:      "123",
 				TransactionType: TransactionTypePayment,
 				Payment: Payment{
 					AssetCode:   "XLM",
-					Amount:      100.0,
+					Amount:      decimal.NewFromFloat(100.0),
 					Destination: address,
 				},
 				TenantID: "tenant-id",
@@ -1024,7 +957,7 @@
 				Payment: Payment{
 					AssetCode:   "USDC",
 					AssetIssuer: "GBBD47IF6LWK7P7MDEVSCWR7DPUWV3NY3DTQEVFL4NAT4AQH3ZLLFLA5",
-					Amount:      100.0,
+					Amount:      decimal.NewFromFloat(100.0),
 					Destination: address,
 				},
 				TenantID: "tenant-id",
@@ -1194,32 +1127,6 @@
 			},
 			wantErrContains: `invalid sponsored operation XDR "invalid-transaction-xdr"`,
 		},
-=======
-			transaction: Transaction{
-				ExternalID:  "123",
-				AssetCode:   "XLM",
-				Amount:      decimal.NewFromFloat(100.0),
-				Destination: address,
-				TenantID:    "tenant-id",
-			},
-		})
-
-		testCases = append(testCases, struct {
-			name            string
-			transaction     Transaction
-			wantErrContains string
-		}{
-			name: fmt.Sprintf("🎉 successfully validate USDC transaction with (%c) destination", address[0]),
-			transaction: Transaction{
-				ExternalID:  "123",
-				AssetCode:   "USDC",
-				AssetIssuer: "GBBD47IF6LWK7P7MDEVSCWR7DPUWV3NY3DTQEVFL4NAT4AQH3ZLLFLA5",
-				Amount:      decimal.NewFromFloat(100.0),
-				Destination: address,
-				TenantID:    "tenant-id",
-			},
-		})
->>>>>>> bef84296
 	}
 
 	for _, tc := range testCases {
@@ -1370,7 +1277,7 @@
 		AssetIssuer:        "GBBD47IF6LWK7P7MDEVSCWR7DPUWV3NY3DTQEVFL4NAT4AQH3ZLLFLA5",
 		DestinationAddress: "GBHNIYGWZUAVZX7KTLVSMILBXJMUACVO6XBEKIN6RW7AABDFH6S7GK2Y",
 		Status:             TransactionStatusSuccess,
-		Amount:             1.2,
+		Amount:             decimal.NewFromFloat(1.2),
 		TenantID:           tenantID,
 	})
 
