package store

import (
	"context"
	"database/sql"
	"fmt"
	"testing"
	"time"

	"github.com/google/uuid"
	"github.com/stellar/go/keypair"
	"github.com/stellar/go/txnbuild"
	"github.com/stretchr/testify/assert"
	"github.com/stretchr/testify/require"

	"github.com/stellar/stellar-disbursement-platform-backend/db"
	"github.com/stellar/stellar-disbursement-platform-backend/db/dbtest"
	"github.com/stellar/stellar-disbursement-platform-backend/pkg/schema"
)

func Test_Transaction_BuildMemo(t *testing.T) {
	testCases := []struct {
		memoType        schema.MemoType
		memoValue       string
		wantMemo        txnbuild.Memo
		wantErrContains string
	}{
		{
			memoType:  "",
			memoValue: "",
			wantMemo:  nil,
		},
		{
			memoType:        schema.MemoTypeText,
			memoValue:       "This is a very long text that should exceed the 28-byte limit",
			wantErrContains: "text memo must be 28 bytes or less",
		},
		{
			memoType:        schema.MemoTypeText,
			memoValue:       "HelloWorld!",
			wantMemo:        txnbuild.MemoText("HelloWorld!"),
			wantErrContains: "",
		},
		{
			memoType:        schema.MemoTypeID,
			memoValue:       "not-a-valid-uint64",
			wantErrContains: "invalid Memo ID value, must be a uint64",
		},
		{
			memoType:        schema.MemoTypeID,
			memoValue:       "1234567890",
			wantMemo:        txnbuild.MemoID(1234567890),
			wantErrContains: "",
		},
		{
			memoType:        schema.MemoTypeHash,
			memoValue:       "12f37f82eb6708daa0ac372a1a67a0f33efa6a9cd213ed430517e45fefb5157712f37f82eb6708daa0ac372a1a67a0f33efa6a9cd213ed430517e45fefb51577",
			wantErrContains: "hash memo must be 64 hex characters (32 bytes)",
		},
		{
			memoType:        schema.MemoTypeHash,
			memoValue:       "12f37f82eb6708daa0ac372a1a67a0f33efa6a9cd213ed430517e45fefb51577",
			wantMemo:        txnbuild.MemoHash([]byte{0x12, 0xf3, 0x7f, 0x82, 0xeb, 0x67, 0x08, 0xda, 0xa0, 0xac, 0x37, 0x2a, 0x1a, 0x67, 0xa0, 0xf3, 0x3e, 0xfa, 0x6a, 0x9c, 0xd2, 0x13, 0xed, 0x43, 0x05, 0x17, 0xe4, 0x5f, 0xef, 0xb5, 0x15, 0x77}),
			wantErrContains: "",
		},
		{
			memoType:        schema.MemoTypeReturn,
			memoValue:       "12f37f82eb6708daa0ac372a1a67a0f33efa6a9cd213ed430517e45fefb5157712f37f82eb6708daa0ac372a1a67a0f33efa6a9cd213ed430517e45fefb51577",
			wantErrContains: "return memo must be 64 hex characters (32 bytes)",
		},
		{
			memoType:        schema.MemoTypeReturn,
			memoValue:       "12f37f82eb6708daa0ac372a1a67a0f33efa6a9cd213ed430517e45fefb51577",
			wantMemo:        txnbuild.MemoReturn([]byte{0x12, 0xf3, 0x7f, 0x82, 0xeb, 0x67, 0x08, 0xda, 0xa0, 0xac, 0x37, 0x2a, 0x1a, 0x67, 0xa0, 0xf3, 0x3e, 0xfa, 0x6a, 0x9c, 0xd2, 0x13, 0xed, 0x43, 0x05, 0x17, 0xe4, 0x5f, 0xef, 0xb5, 0x15, 0x77}),
			wantErrContains: "",
		},
	}

	for _, tc := range testCases {
		emojiPrefix := "🟢"
		if tc.wantErrContains != "" {
			emojiPrefix = "🔴"
		}
		t.Run(fmt.Sprintf("%s%s(%s)", emojiPrefix, tc.memoType, tc.memoValue), func(t *testing.T) {
			tx := &Transaction{TransactionType: TransactionTypePayment, Payment: Payment{MemoType: tc.memoType, Memo: tc.memoValue}}
			gotMemo, err := tx.BuildMemo()
			if tc.wantErrContains == "" {
				require.NoError(t, err)
				require.Equal(t, tc.wantMemo, gotMemo)
			} else {
				require.ErrorContains(t, err, tc.wantErrContains)
				require.Nil(t, gotMemo)
			}
		})
	}

	t.Run("returns an error if the transaction type is not payment", func(t *testing.T) {
		tx := &Transaction{TransactionType: TransactionTypeWalletCreation, WalletCreation: WalletCreation{}}
		gotMemo, err := tx.BuildMemo()
		require.ErrorContains(t, err, "transaction type \"WALLET_CREATION\" does not support memo")
		require.Nil(t, gotMemo)
	})
}

func Test_Transaction_IsLocked(t *testing.T) {
	const currentLedgerNumber = 10

	testCases := []struct {
		name                    string
		lockedUntilLedgerNumber sql.NullInt32
		wantResult              bool
	}{
		{
			name:                    "returns false if lockedUntilLedgerNumber is null",
			lockedUntilLedgerNumber: sql.NullInt32{},
			wantResult:              false,
		},
		{
			name:                    "returns false if lockedUntilLedgerNumber is lower than currentLedgerNumber",
			lockedUntilLedgerNumber: sql.NullInt32{Int32: currentLedgerNumber - 1, Valid: true},
			wantResult:              false,
		},
		{
			name:                    "returns true if lockedUntilLedgerNumber is equal to currentLedgerNumber",
			lockedUntilLedgerNumber: sql.NullInt32{Int32: currentLedgerNumber, Valid: true},
			wantResult:              true,
		},
	}

	for _, tc := range testCases {
		t.Run(tc.name, func(t *testing.T) {
			tx := &Transaction{LockedUntilLedgerNumber: tc.lockedUntilLedgerNumber}
			assert.Equal(t, tc.wantResult, tx.IsLocked(currentLedgerNumber))
		})
	}
}

func Test_TransactionModel_Insert(t *testing.T) {
	dbt := dbtest.OpenWithTSSMigrationsOnly(t)
	defer dbt.Close()
	dbConnectionPool, err := db.OpenDBConnectionPool(dbt.DSN)
	require.NoError(t, err)
	defer dbConnectionPool.Close()

	ctx := context.Background()
	txModel := NewTransactionModel(dbConnectionPool)

	t.Run("return an error if the input parameters are invalid", func(t *testing.T) {
		tx, err := txModel.Insert(ctx, Transaction{ExternalID: "external-id-1", TransactionType: TransactionTypePayment, TenantID: uuid.NewString()})
		require.Error(t, err)
		assert.EqualError(t, err, "inserting single transaction: validating transaction for insertion: validating payment transaction: asset code must have between 1 and 12 characters")
		assert.Nil(t, tx)
	})

	t.Run("🎉 successfully insert a new Payment Transaction", func(t *testing.T) {
		transaction, err := txModel.Insert(ctx, Transaction{
			ExternalID:      "external-id-1",
			TransactionType: TransactionTypePayment,
			Payment: Payment{
				AssetCode:   "USDC",
				AssetIssuer: "GCBIRB7Q5T53H4L6P5QSI3O6LPD5MBWGM5GHE7A5NY4XT5OT4VCOEZFX",
				Amount:      1,
				Destination: "GBHNIYGWZUAVZX7KTLVSMILBXJMUACVO6XBEKIN6RW7AABDFH6S7GK2Y",
			},
			TenantID: "tenant-id-1",
		})
		require.NoError(t, err)
		require.NotNil(t, transaction)

		refreshedTx, err := txModel.Get(ctx, transaction.ID)
		require.NoError(t, err)
		assert.Equal(t, transaction, refreshedTx)

		assert.Equal(t, "external-id-1", refreshedTx.ExternalID)
		assert.Equal(t, TransactionTypePayment, refreshedTx.TransactionType)
		assert.Equal(t, "USDC", refreshedTx.AssetCode)
		assert.Equal(t, "GCBIRB7Q5T53H4L6P5QSI3O6LPD5MBWGM5GHE7A5NY4XT5OT4VCOEZFX", refreshedTx.AssetIssuer)
		assert.Equal(t, float64(1), refreshedTx.Amount)
		assert.Equal(t, "GBHNIYGWZUAVZX7KTLVSMILBXJMUACVO6XBEKIN6RW7AABDFH6S7GK2Y", refreshedTx.Destination)
		assert.Equal(t, TransactionStatusPending, refreshedTx.Status)
		assert.Equal(t, "tenant-id-1", refreshedTx.TenantID)
	})

	t.Run("🎉 successfully insert a new Wallet Creation Transaction", func(t *testing.T) {
		transaction, err := txModel.Insert(ctx, Transaction{
			ExternalID:      "external-id-2",
			TransactionType: TransactionTypeWalletCreation,
			WalletCreation: WalletCreation{
				PublicKey: "04f5549c5ef833ab0ade80d9c1f3fb34fb93092503a8ce105773d676288653df384a024a92cc73cb8089c45ed76ed073433b6a72c64a6ed23630b77327beb65f23",
				WasmHash:  "e5da3b9950524b4276ccf2051e6cc8220bb581e869b892a6ff7812d7709c7a50",
			},
			TenantID: "tenant-id-2",
		})
		require.NoError(t, err)
		require.NotNil(t, transaction)

		refreshedTx, err := txModel.Get(ctx, transaction.ID)
		require.NoError(t, err)
		assert.Equal(t, transaction, refreshedTx)

		assert.Equal(t, "external-id-2", refreshedTx.ExternalID)
		assert.Equal(t, TransactionTypeWalletCreation, refreshedTx.TransactionType)
		assert.Equal(t, "04f5549c5ef833ab0ade80d9c1f3fb34fb93092503a8ce105773d676288653df384a024a92cc73cb8089c45ed76ed073433b6a72c64a6ed23630b77327beb65f23", refreshedTx.PublicKey)
		assert.Equal(t, "e5da3b9950524b4276ccf2051e6cc8220bb581e869b892a6ff7812d7709c7a50", refreshedTx.WasmHash)
		assert.Equal(t, TransactionStatusPending, refreshedTx.Status)
		assert.Equal(t, "tenant-id-2", refreshedTx.TenantID)
	})

	t.Run("successfully insert a new Sponsored Transaction", func(t *testing.T) {
		transaction, err := txModel.Insert(ctx, Transaction{
			ExternalID:      "external-id-3",
			TransactionType: TransactionTypeSponsored,
			Sponsored: Sponsored{
				SponsoredAccount:      "CDTY3P6OVY3SMZXR3DZA667NAXFECA6A3AOZXEU33DD2ACBY43CIKDPT",
				SponsoredOperationXDR: "AAAAAAAAAAHXkotywnA8z+r365/0701QSlWouXn8m0UOoshCtNHOYQAAAAh0cmFuc2ZlcgAAAAAAAAAA",
			},
			TenantID: "tenant-id-3",
		})
		require.NoError(t, err)
		require.NotNil(t, transaction)

		refreshedTx, err := txModel.Get(ctx, transaction.ID)
		require.NoError(t, err)
		assert.Equal(t, transaction, refreshedTx)

		assert.Equal(t, "external-id-3", refreshedTx.ExternalID)
		assert.Equal(t, TransactionTypeSponsored, refreshedTx.TransactionType)
		assert.Equal(t, "CDTY3P6OVY3SMZXR3DZA667NAXFECA6A3AOZXEU33DD2ACBY43CIKDPT", refreshedTx.Sponsored.SponsoredAccount)
		assert.Equal(t, "AAAAAAAAAAHXkotywnA8z+r365/0701QSlWouXn8m0UOoshCtNHOYQAAAAh0cmFuc2ZlcgAAAAAAAAAA", refreshedTx.Sponsored.SponsoredOperationXDR)
		assert.Equal(t, TransactionStatusPending, refreshedTx.Status)
		assert.Equal(t, "tenant-id-3", refreshedTx.TenantID)
	})
}

func Test_TransactionModel_BulkInsert(t *testing.T) {
	dbt := dbtest.OpenWithTSSMigrationsOnly(t)
	defer dbt.Close()
	dbConnectionPool, err := db.OpenDBConnectionPool(dbt.DSN)
	require.NoError(t, err)
	defer dbConnectionPool.Close()

	ctx := context.Background()
	txModel := NewTransactionModel(dbConnectionPool)
	defer DeleteAllTransactionFixtures(t, ctx, dbConnectionPool)

	t.Run("return nil with no error if the input slice is nil", func(t *testing.T) {
		insertedTransactions, err := txModel.BulkInsert(ctx, dbConnectionPool, nil)
		require.NoError(t, err)
		assert.Nil(t, insertedTransactions)
	})

	t.Run("return nil with no error if the input slice is empty", func(t *testing.T) {
		insertedTransactions, err := txModel.BulkInsert(ctx, dbConnectionPool, []Transaction{})
		require.NoError(t, err)
		assert.Nil(t, insertedTransactions)
	})

	t.Run("return an error if the input parameters are invalid", func(t *testing.T) {
		transactionsToInsert := []Transaction{{ExternalID: "external-id-1"}}
		insertedTransactions, err := txModel.BulkInsert(ctx, dbConnectionPool, transactionsToInsert)
		require.Error(t, err)
		assert.EqualError(t, err, "validating transaction for insertion: tenant ID is required")
		assert.Nil(t, insertedTransactions)
	})

	t.Run("🎉 successfully inserts the transactions successfully", func(t *testing.T) {
		incomingTx1 := Transaction{
			ExternalID:      "external-id-1",
			TransactionType: TransactionTypePayment,
			Payment: Payment{
				AssetCode:   "USDC",
				AssetIssuer: keypair.MustRandom().Address(),
				// Lowest number in the Stellar network (ref: https://developers.stellar.org/docs/fundamentals-and-concepts/stellar-data-structures/assets#amount-precision):
				Amount:      0.0000001,
				Destination: keypair.MustRandom().Address(),
			},
			TenantID: uuid.NewString(),
		}
		incomingTx2 := Transaction{
			ExternalID:      "external-id-2",
			TransactionType: TransactionTypePayment,
			Payment: Payment{
				AssetCode:   "USDC",
				AssetIssuer: keypair.MustRandom().Address(),
				// Largest number in the Stellar network (ref: https://developers.stellar.org/docs/fundamentals-and-concepts/stellar-data-structures/assets#amount-precision):
				Amount:      922337203685.4775807,
				Destination: keypair.MustRandom().Address(),
			},
			TenantID: uuid.NewString(),
		}
		incomingTx3 := Transaction{
			ExternalID:      "external-id-3",
			TransactionType: TransactionTypeWalletCreation,
			WalletCreation: WalletCreation{
				PublicKey: "04f5549c5ef833ab0ade80d9c1f3fb34fb93092503a8ce105773d676288653df384a024a92cc73cb8089c45ed76ed073433b6a72c64a6ed23630b77327beb65f23",
				WasmHash:  "e5da3b9950524b4276ccf2051e6cc8220bb581e869b892a6ff7812d7709c7a50",
			},
			TenantID: uuid.NewString(),
		}
		incomingTx4 := Transaction{
			ExternalID:      "external-id-4",
			TransactionType: TransactionTypeSponsored,
			Sponsored: Sponsored{
				SponsoredAccount:      "CDTY3P6OVY3SMZXR3DZA667NAXFECA6A3AOZXEU33DD2ACBY43CIKDPT",
				SponsoredOperationXDR: "AAAAAAAAAAHXkotywnA8z+r365/0701QSlWouXn8m0UOoshCtNHOYQAAAAh0cmFuc2ZlcgAAAAAAAAAA",
			},
			TenantID: uuid.NewString(),
		}
		insertedTransactions, err := txModel.BulkInsert(ctx, dbConnectionPool, []Transaction{incomingTx1, incomingTx2, incomingTx3, incomingTx4})
		require.NoError(t, err)
		assert.NotNil(t, insertedTransactions)
		assert.Len(t, insertedTransactions, 4)

		var insertedTx1, insertedTx2, insertedTx3, insertedTx4 Transaction
		for _, tx := range insertedTransactions {
			switch tx.ExternalID {
			case incomingTx1.ExternalID:
				insertedTx1 = tx
			case incomingTx2.ExternalID:
				insertedTx2 = tx
<<<<<<< HEAD
			} else if tx.ExternalID == incomingTx3.ExternalID {
				insertedTx3 = tx
			} else if tx.ExternalID == incomingTx4.ExternalID {
				insertedTx4 = tx
			} else {
=======
			default:
>>>>>>> 22466004
				require.FailNow(t, "unexpected transaction: %v", tx)
			}
		}

		assert.Equal(t, incomingTx1.ExternalID, insertedTx1.ExternalID)
		assert.Equal(t, incomingTx1.TransactionType, insertedTx1.TransactionType)
		assert.Equal(t, incomingTx1.AssetCode, insertedTx1.AssetCode)
		assert.Equal(t, incomingTx1.AssetIssuer, insertedTx1.AssetIssuer)
		assert.Equal(t, incomingTx1.Amount, insertedTx1.Amount)
		assert.Equal(t, incomingTx1.Destination, insertedTx1.Destination)
		assert.Equal(t, TransactionStatusPending, insertedTx1.Status)

		assert.Equal(t, incomingTx2.ExternalID, insertedTx2.ExternalID)
		assert.Equal(t, incomingTx2.TransactionType, insertedTx2.TransactionType)
		assert.Equal(t, incomingTx2.AssetCode, insertedTx2.AssetCode)
		assert.Equal(t, incomingTx2.AssetIssuer, insertedTx2.AssetIssuer)
		assert.Equal(t, incomingTx2.Amount, insertedTx2.Amount)
		assert.Equal(t, incomingTx2.Destination, insertedTx2.Destination)
		assert.Equal(t, TransactionStatusPending, insertedTx2.Status)

		assert.Equal(t, incomingTx3.ExternalID, insertedTx3.ExternalID)
		assert.Equal(t, incomingTx3.TransactionType, insertedTx3.TransactionType)
		assert.Equal(t, incomingTx3.PublicKey, insertedTx3.PublicKey)
		assert.Equal(t, incomingTx3.WasmHash, insertedTx3.WasmHash)
		assert.Equal(t, TransactionStatusPending, insertedTx3.Status)

		assert.Equal(t, incomingTx4.ExternalID, insertedTx4.ExternalID)
		assert.Equal(t, incomingTx4.TransactionType, insertedTx4.TransactionType)
		assert.Equal(t, incomingTx4.SponsoredAccount, insertedTx4.SponsoredAccount)
		assert.Equal(t, incomingTx4.SponsoredOperationXDR, insertedTx4.SponsoredOperationXDR)
		assert.Equal(t, TransactionStatusPending, insertedTx4.Status)
	})
}

func Test_TransactionModel_UpdateStatusToSuccess(t *testing.T) {
	dbt := dbtest.OpenWithTSSMigrationsOnly(t)
	defer dbt.Close()
	dbConnectionPool, err := db.OpenDBConnectionPool(dbt.DSN)
	require.NoError(t, err)
	defer dbConnectionPool.Close()

	ctx := context.Background()
	txModel := NewTransactionModel(dbConnectionPool)

	testCases := []struct {
		name              string
		transactionStatus TransactionStatus
		wantErrContains   string
	}{
		{
			name:              "cannot transition PENDING->SUCCESS",
			transactionStatus: TransactionStatusPending,
			wantErrContains:   "attempting to transition transaction status to TransactionStatusSuccess: cannot transition from PENDING to SUCCESS",
		},
		{
			name:              "🎉 successfully transition PROCESSING->SUCCESS",
			transactionStatus: TransactionStatusProcessing,
		},
		{
			name:              "cannot transition SUCCESS->SUCCESS",
			transactionStatus: TransactionStatusSuccess,
			wantErrContains:   "attempting to transition transaction status to TransactionStatusSuccess: cannot transition from SUCCESS to SUCCESS",
		},
		{
			name:              "cannot transition ERROR->SUCCESS",
			transactionStatus: TransactionStatusError,
			wantErrContains:   "attempting to transition transaction status to TransactionStatusSuccess: cannot transition from ERROR to SUCCESS",
		},
	}

<<<<<<< HEAD
	unphazedTx1 := CreateTransactionFixtureNew(t, ctx, dbConnectionPool, TransactionFixture{
=======
	unphazedTx := CreateTransactionFixture(t, ctx, dbConnectionPool, TransactionFixture{
>>>>>>> 22466004
		ExternalID:         uuid.NewString(),
		TransactionType:    TransactionTypePayment,
		AssetCode:          "USDC",
		AssetIssuer:        "GCBIRB7Q5T53H4L6P5QSI3O6LPD5MBWGM5GHE7A5NY4XT5OT4VCOEZFX",
		DestinationAddress: "GBBD47IF6LWK7P7MDEVSCWR7DPUWV3NY3DTQEVFL4NAT4AQH3ZLLFLA5",
		Status:             TransactionStatusPending,
		Amount:             1.23,
		TenantID:           uuid.NewString(),
	})

	unphazedTx2 := CreateTransactionFixtureNew(t, ctx, dbConnectionPool, TransactionFixture{
		ExternalID:      uuid.NewString(),
		TransactionType: TransactionTypeWalletCreation,
		PublicKey:       "04f5549c5ef833ab0ade80d9c1f3fb34fb93092503a8ce105773d676288653df384a024a92cc73cb8089c45ed76ed073433b6a72c64a6ed23630b77327beb65f23",
		WasmHash:        "e5da3b9950524b4276ccf2051e6cc8220bb581e869b892a6ff7812d7709c7a50",
		Status:          TransactionStatusPending,
		TenantID:        uuid.NewString(),
	})

	unphazedTx3 := CreateTransactionFixtureNew(t, ctx, dbConnectionPool, TransactionFixture{
		ExternalID:            uuid.NewString(),
		TransactionType:       TransactionTypeSponsored,
		SponsoredAccount:      "CDTY3P6OVY3SMZXR3DZA667NAXFECA6A3AOZXEU33DD2ACBY43CIKDPT",
		SponsoredOperationXDR: "AAAAAAAAAAHXkotywnA8z+r365/0701QSlWouXn8m0UOoshCtNHOYQAAAAh0cmFuc2ZlcgAAAAAAAAAA",
		Status:                TransactionStatusPending,
		TenantID:              uuid.NewString(),
	})

	for _, tc := range testCases {
		t.Run(tc.name, func(t *testing.T) {
			tx := CreateTransactionFixture(t, ctx, dbConnectionPool, TransactionFixture{
				ExternalID:         uuid.NewString(),
				TransactionType:    TransactionTypePayment,
				AssetCode:          "USDC",
				AssetIssuer:        "GCBIRB7Q5T53H4L6P5QSI3O6LPD5MBWGM5GHE7A5NY4XT5OT4VCOEZFX",
				DestinationAddress: "GBBD47IF6LWK7P7MDEVSCWR7DPUWV3NY3DTQEVFL4NAT4AQH3ZLLFLA5",
				Status:             tc.transactionStatus,
				Amount:             1.23,
				TenantID:           uuid.NewString(),
			})
			if (tc.transactionStatus != TransactionStatusSuccess) && (tc.transactionStatus != TransactionStatusError) {
				assert.Empty(t, tx.CompletedAt)
			} else {
				assert.NotEmpty(t, tx.CompletedAt)
			}

			updatedTx, err := txModel.UpdateStatusToSuccess(ctx, *tx)
			if tc.wantErrContains != "" {
				require.Error(t, err)
				assert.ErrorContains(t, err, tc.wantErrContains)
			} else {
				require.NoError(t, err)
				assert.Equal(t, TransactionStatusSuccess, updatedTx.Status)
				assert.NotEmpty(t, updatedTx.CompletedAt)

				// verify that the only fields that changed are updated_at, completed_at, status and status_history:
				tx.UpdatedAt = updatedTx.UpdatedAt
				tx.CompletedAt = updatedTx.CompletedAt
				tx.Status = updatedTx.Status
				tx.StatusHistory = append(TransactionStatusHistory{}, updatedTx.StatusHistory...)
				assert.Equal(t, tx, updatedTx)
			}

			// verify the unphazed payment transaction was not updated
			refreshUnphazedTx1, err := txModel.Get(ctx, unphazedTx1.ID)
			require.NoError(t, err)
			assert.Equal(t, unphazedTx1, refreshUnphazedTx1)

			// verify the unphazed wallet creation transaction was not updated
			refreshedUnphazedTx2, err := txModel.Get(ctx, unphazedTx2.ID)
			require.NoError(t, err)
			assert.Equal(t, unphazedTx2, refreshedUnphazedTx2)

			// verify the unphazed sponsored transaction was not updated
			refreshedUnphazedTx3, err := txModel.Get(ctx, unphazedTx3.ID)
			require.NoError(t, err)
			assert.Equal(t, unphazedTx3, refreshedUnphazedTx3)
		})
	}
}

func Test_TransactionModel_UpdateStatusToError(t *testing.T) {
	dbt := dbtest.OpenWithTSSMigrationsOnly(t)
	defer dbt.Close()
	dbConnectionPool, err := db.OpenDBConnectionPool(dbt.DSN)
	require.NoError(t, err)
	defer dbConnectionPool.Close()

	ctx := context.Background()
	txModel := NewTransactionModel(dbConnectionPool)

	testCases := []struct {
		name              string
		transactionStatus TransactionStatus
		wantErrContains   string
	}{
		{
			name:              "cannot transition PENDING->ERROR",
			transactionStatus: TransactionStatusPending,
			wantErrContains:   "attempting to transition transaction status to TransactionStatusError: cannot transition from PENDING to ERROR",
		},
		{
			name:              "🎉 successfully transition PROCESSING->ERROR",
			transactionStatus: TransactionStatusProcessing,
		},
		{
			name:              "cannot transition SUCCESS->ERROR",
			transactionStatus: TransactionStatusSuccess,
			wantErrContains:   "attempting to transition transaction status to TransactionStatusError: cannot transition from SUCCESS to ERROR",
		},
		{
			name:              "cannot transition ERROR->ERROR",
			transactionStatus: TransactionStatusError,
			wantErrContains:   "attempting to transition transaction status to TransactionStatusError: cannot transition from ERROR to ERROR",
		},
	}

<<<<<<< HEAD
	unphazedTx1 := CreateTransactionFixtureNew(t, ctx, dbConnectionPool, TransactionFixture{
=======
	unphazedTx := CreateTransactionFixture(t, ctx, dbConnectionPool, TransactionFixture{
>>>>>>> 22466004
		ExternalID:         uuid.NewString(),
		TransactionType:    TransactionTypePayment,
		AssetCode:          "USDC",
		AssetIssuer:        "GBBD47IF6LWK7P7MDEVSCWR7DPUWV3NY3DTQEVFL4NAT4AQH3ZLLFLA5",
		DestinationAddress: "GBHNIYGWZUAVZX7KTLVSMILBXJMUACVO6XBEKIN6RW7AABDFH6S7GK2Y",
		Status:             TransactionStatusPending,
		Amount:             1.23,
		TenantID:           uuid.NewString(),
	})

	unphazedTx2 := CreateTransactionFixtureNew(t, ctx, dbConnectionPool, TransactionFixture{
		ExternalID:      uuid.NewString(),
		TransactionType: TransactionTypeWalletCreation,
		PublicKey:       "04f5549c5ef833ab0ade80d9c1f3fb34fb93092503a8ce105773d676288653df384a024a92cc73cb8089c45ed76ed073433b6a72c64a6ed23630b77327beb65f23",
		WasmHash:        "e5da3b9950524b4276ccf2051e6cc8220bb581e869b892a6ff7812d7709c7a50",
		Status:          TransactionStatusPending,
		TenantID:        uuid.NewString(),
	})

	unphazedTx3 := CreateTransactionFixtureNew(t, ctx, dbConnectionPool, TransactionFixture{
		ExternalID:            uuid.NewString(),
		TransactionType:       TransactionTypeSponsored,
		SponsoredAccount:      "CDTY3P6OVY3SMZXR3DZA667NAXFECA6A3AOZXEU33DD2ACBY43CIKDPT",
		SponsoredOperationXDR: "AAAAAAAAAAHXkotywnA8z+r365/0701QSlWouXn8m0UOoshCtNHOYQAAAAh0cmFuc2ZlcgAAAAAAAAAA",
		Status:                TransactionStatusPending,
		TenantID:              uuid.NewString(),
	})

	for _, tc := range testCases {
		t.Run(tc.name, func(t *testing.T) {
			tx := CreateTransactionFixture(t, ctx, dbConnectionPool, TransactionFixture{
				ExternalID:         uuid.NewString(),
				TransactionType:    TransactionTypePayment,
				AssetCode:          "USDC",
				AssetIssuer:        "GBBD47IF6LWK7P7MDEVSCWR7DPUWV3NY3DTQEVFL4NAT4AQH3ZLLFLA5",
				DestinationAddress: "GBHNIYGWZUAVZX7KTLVSMILBXJMUACVO6XBEKIN6RW7AABDFH6S7GK2Y",
				Status:             tc.transactionStatus,
				Amount:             1.23,
				TenantID:           uuid.NewString(),
			})
			assert.Empty(t, tx.StatusMessage)
			if (tc.transactionStatus != TransactionStatusSuccess) && (tc.transactionStatus != TransactionStatusError) {
				assert.Empty(t, tx.CompletedAt)
			} else {
				assert.NotEmpty(t, tx.CompletedAt)
			}

			const someErrMessage = "some error message"
			updatedTx, err := txModel.UpdateStatusToError(ctx, *tx, someErrMessage)
			if tc.wantErrContains != "" {
				require.Error(t, err)
				assert.ErrorContains(t, err, tc.wantErrContains)
			} else {
				require.NoError(t, err)
				assert.Equal(t, TransactionStatusError, updatedTx.Status)
				assert.NotEmpty(t, updatedTx.CompletedAt)

				// verify that the only fields that changed are updated_at, completed_at, status, status_message and status history:
				tx.UpdatedAt = updatedTx.UpdatedAt
				tx.CompletedAt = updatedTx.CompletedAt
				tx.Status = updatedTx.Status
				tx.StatusMessage = sql.NullString{String: someErrMessage, Valid: true}
				tx.StatusHistory = append(TransactionStatusHistory{}, updatedTx.StatusHistory...)
				assert.Equal(t, tx, updatedTx)
			}

			// verify the unphazed payment transaction was not updated
			refreshedUnphazedTx1, err := txModel.Get(ctx, unphazedTx1.ID)
			require.NoError(t, err)
			assert.Equal(t, unphazedTx1, refreshedUnphazedTx1)

			// verify the unphazed wallet creation transaction was not updated
			refreshedUnphazedTx2, err := txModel.Get(ctx, unphazedTx2.ID)
			require.NoError(t, err)
			assert.Equal(t, unphazedTx2, refreshedUnphazedTx2)

			// verify the unphazed sponsored transaction was not updated
			refreshedUnphazedTx3, err := txModel.Get(ctx, unphazedTx3.ID)
			require.NoError(t, err)
			assert.Equal(t, unphazedTx3, refreshedUnphazedTx3)
		})
	}
}

func Test_TransactionModel_UpdateStellarTransactionHashXDRSentAndDistributionAccount(t *testing.T) {
	dbt := dbtest.OpenWithTSSMigrationsOnly(t)
	defer dbt.Close()
	dbConnectionPool, err := db.OpenDBConnectionPool(dbt.DSN)
	require.NoError(t, err)
	defer dbConnectionPool.Close()

	ctx := context.Background()
	txModel := NewTransactionModel(dbConnectionPool)

	const txHash = "3389e9f0f1a65f19736cacf544c2e825313e8447f569233bb8db39aa607c8889"
	const envelopeXDR = "AAAAAGL8HQvQkbK2HA3WVjRrKmjX00fG8sLI7m0ERwJW/AX3AAAACgAAAAAAAAABAAAAAAAAAAAAAAABAAAAAAAAAAAAAAAArqN6LeOagjxMaUP96Bzfs9e0corNZXzBWJkFoK7kvkwAAAAAO5rKAAAAAAAAAAABVvwF9wAAAEAKZ7IPj/46PuWU6ZOtyMosctNAkXRNX9WCAI5RnfRk+AyxDLoDZP/9l3NvsxQtWj9juQOuoBlFLnWu8intgxQA"
	const resultXDR = "AAAAAAAAAGQAAAAAAAAAAQAAAAAAAAAOAAAAAAAAAABw2JZZYIt4n/WXKcnDow3mbTBMPrOnldetgvGUlpTSEQAAAAA="

	testCases := []struct {
		name                string
		transaction         Transaction
		txHash              string
		xdrSent             string
		distributionAccount string
		wantErrContains     string
	}{
		{
			name:            "returns an error if the size of the txHash if invalid",
			txHash:          "invalid-tx-hash",
			wantErrContains: `invalid transaction hash "invalid-tx-hash"`,
		},
		{
			name:                "returns an error if distribution account is invalid",
			txHash:              txHash,
			xdrSent:             envelopeXDR,
			distributionAccount: "invalid-account",
			wantErrContains:     `distribution account "invalid-account" is not a valid ed25519 public key`,
		},
		{
			name:            "returns an error if XDR is empty",
			txHash:          txHash,
			wantErrContains: "invalid XDR envelope: decoding EnvelopeType: decoding EnvelopeType: xdr:DecodeInt: EOF while decoding 4 bytes - read: '[]'",
		},
		{
			name:            "returns an error if XDR is not a valid base64 encoded",
			txHash:          txHash,
			xdrSent:         "not-base-64-encoded",
			wantErrContains: "invalid XDR envelope: decoding EnvelopeType: decoding EnvelopeType: xdr:DecodeInt: illegal base64 data at input byte",
		},
		{
			name:            "returns an error if XDR is not a transaction envelope",
			txHash:          txHash,
			xdrSent:         resultXDR,
			wantErrContains: "invalid XDR envelope: decoding TransactionV0Envelope: decoding TransactionV0: decoding TimeBounds",
		},
		{
			name:                "🎉 successfully validate the tx hash, XDR envelope, distribution account and save them to the DB",
			txHash:              txHash,
			xdrSent:             envelopeXDR,
			distributionAccount: "GCLWGQPMKXQSPF776IU33AH4PZNOOWNAWGGKVTBQMIC5IMKUNP3E6NVU",
		},
	}

	for _, tc := range testCases {
		t.Run(tc.name, func(t *testing.T) {
			// create a new transaction
			tx, err := txModel.Insert(ctx, Transaction{
				ExternalID:      uuid.NewString(),
				TransactionType: TransactionTypePayment,
				Payment: Payment{
					AssetCode:   "USDC",
					AssetIssuer: "GCBIRB7Q5T53H4L6P5QSI3O6LPD5MBWGM5GHE7A5NY4XT5OT4VCOEZFX",
					Amount:      1,
					Destination: "GBHNIYGWZUAVZX7KTLVSMILBXJMUACVO6XBEKIN6RW7AABDFH6S7GK2Y",
				},
				TenantID: uuid.NewString(),
			})
			require.NoError(t, err)
			require.NotNil(t, tx)

			// verify the transaction was created
			originalTx, err := txModel.Get(ctx, tx.ID)
			require.NoError(t, err)

			assert.False(t, originalTx.XDRSent.Valid)
			assert.Equal(t, "", originalTx.XDRSent.String)
			assert.False(t, originalTx.StellarTransactionHash.Valid)
			assert.Equal(t, "", originalTx.StellarTransactionHash.String)
			assert.Nil(t, originalTx.SentAt)
			assert.Len(t, originalTx.StatusHistory, 1)
			initialStatusHistory := originalTx.StatusHistory[0]

			distributionAccount := tc.distributionAccount
			if distributionAccount == "" {
				distributionAccount = "GCLWGQPMKXQSPF776IU33AH4PZNOOWNAWGGKVTBQMIC5IMKUNP3E6NVU"
			}
			updatedTx, err := txModel.UpdateStellarTransactionHashXDRSentAndDistributionAccount(ctx, tx.ID, tc.txHash, tc.xdrSent, distributionAccount)
			if tc.wantErrContains != "" {
				require.Error(t, err)
				assert.ErrorContains(t, err, tc.wantErrContains)
				assert.Nil(t, updatedTx)
			} else {
				// check if object has been updated correctly
				require.NoError(t, err)
				assert.True(t, updatedTx.XDRSent.Valid)
				assert.Equal(t, envelopeXDR, updatedTx.XDRSent.String)
				assert.True(t, updatedTx.StellarTransactionHash.Valid)
				assert.Equal(t, txHash, updatedTx.StellarTransactionHash.String)
				assert.True(t, updatedTx.DistributionAccount.Valid)
				assert.Equal(t, distributionAccount, updatedTx.DistributionAccount.String)
				assert.NotNil(t, updatedTx.SentAt)
				assert.Equal(t, originalTx.AttemptsCount+1, updatedTx.AttemptsCount)

				// assert new status history info:
				assert.Len(t, updatedTx.StatusHistory, 2)
				newStatusHist := updatedTx.StatusHistory[1]
				assert.Equal(t, string(updatedTx.Status), newStatusHist.Status)
				assert.Equal(t, updatedTx.StellarTransactionHash.String, newStatusHist.StellarTransactionHash)
				assert.Equal(t, updatedTx.XDRSent.String, newStatusHist.XDRSent)
				assert.Empty(t, updatedTx.XDRReceived)
				wantStatusHistory := TransactionStatusHistory{initialStatusHistory, newStatusHist}

				// retrieve the transaction from the database and check if values are updated
				refreshedTx, err := txModel.Get(ctx, tx.ID)
				require.NoError(t, err)
				assert.Equal(t, updatedTx, refreshedTx)

				// make sure only the expected fields were updated:
				originalTx.XDRSent = refreshedTx.XDRSent
				originalTx.StellarTransactionHash = refreshedTx.StellarTransactionHash
				originalTx.DistributionAccount = refreshedTx.DistributionAccount
				originalTx.SentAt = refreshedTx.SentAt
				originalTx.UpdatedAt = refreshedTx.UpdatedAt
				originalTx.StatusHistory = wantStatusHistory
				originalTx.AttemptsCount += 1
				assert.Equal(t, refreshedTx, originalTx)
			}
		})
	}
}

func Test_TransactionModel_UpdateStellarTransactionXDRReceived(t *testing.T) {
	dbt := dbtest.OpenWithTSSMigrationsOnly(t)
	defer dbt.Close()
	dbConnectionPool, err := db.OpenDBConnectionPool(dbt.DSN)
	require.NoError(t, err)
	defer dbConnectionPool.Close()

	ctx := context.Background()
	txModel := NewTransactionModel(dbConnectionPool)

	const envelopeXDR = "AAAAAGL8HQvQkbK2HA3WVjRrKmjX00fG8sLI7m0ERwJW/AX3AAAACgAAAAAAAAABAAAAAAAAAAAAAAABAAAAAAAAAAAAAAAArqN6LeOagjxMaUP96Bzfs9e0corNZXzBWJkFoK7kvkwAAAAAO5rKAAAAAAAAAAABVvwF9wAAAEAKZ7IPj/46PuWU6ZOtyMosctNAkXRNX9WCAI5RnfRk+AyxDLoDZP/9l3NvsxQtWj9juQOuoBlFLnWu8intgxQA"
	const resultXDR = "AAAAAAAAAGQAAAAAAAAAAQAAAAAAAAAOAAAAAAAAAABw2JZZYIt4n/WXKcnDow3mbTBMPrOnldetgvGUlpTSEQAAAAA="

	testCases := []struct {
		name            string
		transaction     Transaction
		xdrReceived     string
		wantErrContains string
	}{
		{
			name:            "returns an error if XDR is empty",
			xdrReceived:     "",
			wantErrContains: "invalid XDR result: decoding Int64: decoding Hyper: xdr:DecodeHyper: EOF while decoding 8 bytes - read: '[]'",
		},
		{
			name:            "returns an error if XDR is not a valid base64 encoded",
			xdrReceived:     "not-base-64-encoded",
			wantErrContains: "invalid XDR result: decoding Int64: decoding Hyper: xdr:DecodeHyper: illegal base64 data",
		},
		{
			name:            "returns an error if XDR is not a transaction envelope",
			xdrReceived:     envelopeXDR,
			wantErrContains: "invalid XDR result: decoding TransactionResultResult: decoding TransactionResultCode: '-795757898' is not a valid TransactionResultCode enum value",
		},
		{
			name:        "🎉 successfully validate a transaction result and save it in the DB",
			xdrReceived: resultXDR,
		},
	}

	for _, tc := range testCases {
		t.Run(tc.name, func(t *testing.T) {
			// create a new transaction
			tx, err := txModel.Insert(ctx, Transaction{
				ExternalID:      uuid.NewString(),
				TransactionType: TransactionTypePayment,
				Payment: Payment{
					AssetCode:   "USDC",
					AssetIssuer: "GCBIRB7Q5T53H4L6P5QSI3O6LPD5MBWGM5GHE7A5NY4XT5OT4VCOEZFX",
					Amount:      1,
					Destination: "GBHNIYGWZUAVZX7KTLVSMILBXJMUACVO6XBEKIN6RW7AABDFH6S7GK2Y",
				},
				TenantID: uuid.NewString(),
			})
			require.NoError(t, err)
			require.NotNil(t, tx)

			assert.Equal(t, false, tx.XDRReceived.Valid)
			assert.Equal(t, "", tx.XDRReceived.String)

			updatedTx, err := txModel.UpdateStellarTransactionXDRReceived(ctx, tx.ID, tc.xdrReceived)
			if tc.wantErrContains != "" {
				require.Error(t, err)
				assert.ErrorContains(t, err, tc.wantErrContains)
			} else {
				// check if object has been updated correctly
				require.NoError(t, err)
				assert.Equal(t, true, updatedTx.XDRReceived.Valid)
				assert.Equal(t, resultXDR, updatedTx.XDRReceived.String)

				// retrieve the transaction from the database and check if values are updated
				refreshedTx, err := txModel.Get(ctx, tx.ID)
				require.NoError(t, err)
				assert.Equal(t, refreshedTx, updatedTx)
			}
		})
	}
}

func Test_Transaction_validate_payment(t *testing.T) {
	dbt := dbtest.OpenWithTSSMigrationsOnly(t)
	defer dbt.Close()
	dbConnectionPool, err := db.OpenDBConnectionPool(dbt.DSN)
	require.NoError(t, err)
	defer dbConnectionPool.Close()
	require.NoError(t, err)

	testCases := []struct {
		name            string
		transaction     Transaction
		wantErrContains string
	}{
		{
			name: "validate ExternalID",
			transaction: Transaction{
				TransactionType: TransactionTypePayment,
			},
			wantErrContains: "external ID is required",
		},
		{
			name: "validate AssetCode (min size)",
			transaction: Transaction{
				ExternalID:      "123",
				TransactionType: TransactionTypePayment,
				TenantID:        "tenant-id",
			},
			wantErrContains: "asset code must have between 1 and 12 characters",
		},
		{
			name: "validate AssetCode (max size)",
			transaction: Transaction{
				ExternalID:      "123",
				TransactionType: TransactionTypePayment,
				Payment: Payment{
					AssetCode: "1234567890123",
				},
				TenantID: "tenant-id",
			},
			wantErrContains: "asset code must have between 1 and 12 characters",
		},
		{
			name: "validate AssetIssuer (cannot be nil)",
			transaction: Transaction{
				ExternalID:      "123",
				TransactionType: TransactionTypePayment,
				Payment: Payment{
					AssetCode: "USDC",
				},
				TenantID: "tenant-id",
			},
			wantErrContains: "asset issuer is required",
		},
		{
			name: "validate AssetIssuer (not a valid public key)",
			transaction: Transaction{
				ExternalID:      "123",
				TransactionType: TransactionTypePayment,
				Payment: Payment{
					AssetCode:   "USDC",
					AssetIssuer: "invalid-issuer",
				},
				TenantID: "tenant-id",
			},
			wantErrContains: `asset issuer "invalid-issuer" is not a valid ed25519 public key`,
		},
		{
			name: "validate Amount",
			transaction: Transaction{
				ExternalID:      "123",
				TransactionType: TransactionTypePayment,
				Payment: Payment{
					AssetCode:   "USDC",
					AssetIssuer: "GBBD47IF6LWK7P7MDEVSCWR7DPUWV3NY3DTQEVFL4NAT4AQH3ZLLFLA5",
				},
				TenantID: "tenant-id",
			},
			wantErrContains: "amount must be positive",
		},
		{
			name: "validate Destination",
			transaction: Transaction{
				ExternalID:      "123",
				TransactionType: TransactionTypePayment,
				Payment: Payment{
					AssetCode:   "USDC",
					AssetIssuer: "GBBD47IF6LWK7P7MDEVSCWR7DPUWV3NY3DTQEVFL4NAT4AQH3ZLLFLA5",
					Amount:      100.0,
					Destination: "invalid-destination",
				},
				TenantID: "tenant-id",
			},
			wantErrContains: `destination "invalid-destination" is not a valid ed25519 public key`,
		},
		{
			name: "validate tenant ID",
			transaction: Transaction{
				ExternalID:      "123",
				TransactionType: TransactionTypePayment,
				Payment: Payment{
					AssetCode:   "USDC",
					AssetIssuer: "GBBD47IF6LWK7P7MDEVSCWR7DPUWV3NY3DTQEVFL4NAT4AQH3ZLLFLA5",
					Amount:      100.0,
					Destination: "GDUCE34WW5Z34GMCEPURYANUCUP47J6NORJLKC6GJNMDLN4ZI4PMI2MG",
				},
				TenantID: "",
			},
			wantErrContains: `tenant ID is required`,
		},
	}

	validAddresses := []string{
		"GBBD47IF6LWK7P7MDEVSCWR7DPUWV3NY3DTQEVFL4NAT4AQH3ZLLFLA5",
		"CAMAMZUOULVWFAB3KRROW5ELPUFHSEKPUALORCFBLFX7XBWWUCUJLR53",
	}

	for _, address := range validAddresses {
		testCases = append(testCases, struct {
			name            string
			transaction     Transaction
			wantErrContains string
		}{
			name: fmt.Sprintf("🎉 successfully validate XLM transaction with (%c) destination", address[0]),
			transaction: Transaction{
				ExternalID:      "123",
				TransactionType: TransactionTypePayment,
				Payment: Payment{
					AssetCode:   "XLM",
					Amount:      100.0,
					Destination: address,
				},
				TenantID: "tenant-id",
			},
		})

		testCases = append(testCases, struct {
			name            string
			transaction     Transaction
			wantErrContains string
		}{
			name: fmt.Sprintf("🎉 successfully validate USDC transaction with (%c) destination", address[0]),
			transaction: Transaction{
				ExternalID:      "123",
				TransactionType: TransactionTypePayment,
				Payment: Payment{
					AssetCode:   "USDC",
					AssetIssuer: "GBBD47IF6LWK7P7MDEVSCWR7DPUWV3NY3DTQEVFL4NAT4AQH3ZLLFLA5",
					Amount:      100.0,
					Destination: address,
				},
				TenantID: "tenant-id",
			},
		})
	}

	for _, tc := range testCases {
		t.Run(tc.name, func(t *testing.T) {
			err := tc.transaction.validate()
			if tc.wantErrContains == "" {
				require.NoError(t, err)
			} else {
				require.Error(t, err)
				assert.ErrorContains(t, err, tc.wantErrContains)
			}
		})
	}
}

func Test_Transaction_validate_wallet_creation(t *testing.T) {
	dbt := dbtest.OpenWithTSSMigrationsOnly(t)
	defer dbt.Close()
	dbConnectionPool, err := db.OpenDBConnectionPool(dbt.DSN)
	require.NoError(t, err)
	defer dbConnectionPool.Close()
	require.NoError(t, err)

	testCases := []struct {
		name            string
		transaction     Transaction
		wantErrContains string
	}{
		{
			name: "validate ExternalID",
			transaction: Transaction{
				TransactionType: TransactionTypeWalletCreation,
			},
			wantErrContains: "external ID is required",
		},
		{
			name: "validate PublicKey",
			transaction: Transaction{
				ExternalID:      "123",
				TransactionType: TransactionTypeWalletCreation,
				TenantID:        "tenant-id",
			},
			wantErrContains: "public key is required",
		},
		{
			name: "validate PublicKey (not a valid public key)",
			transaction: Transaction{
				ExternalID:      "123",
				TransactionType: TransactionTypeWalletCreation,
				WalletCreation: WalletCreation{
					PublicKey: "invalid-public-key",
					WasmHash:  "e5da3b9950524b4276ccf2051e6cc8220bb581e869b892a6ff7812d7709c7a50",
				},
				TenantID: "tenant-id",
			},
			wantErrContains: `public key "invalid-public-key" is not a valid hex string`,
		},
		{
			name: "validate WasmHash",
			transaction: Transaction{
				ExternalID:      "123",
				TransactionType: TransactionTypeWalletCreation,
				WalletCreation: WalletCreation{
					PublicKey: "04f5549c5ef833ab0ade80d9c1f3fb34fb93092503a8ce105773d676288653df384a024a92cc73cb8089c45ed76ed073433b6a72c64a6ed23630b77327beb65f23",
					WasmHash:  "",
				},
				TenantID: "tenant-id",
			},
			wantErrContains: "wasm hash is required",
		},
		{
			name: "validate WasmHash (not a valid hash)",
			transaction: Transaction{
				ExternalID:      "123",
				TransactionType: TransactionTypeWalletCreation,
				WalletCreation: WalletCreation{
					PublicKey: "04f5549c5ef833ab0ade80d9c1f3fb34fb93092503a8ce105773d676288653df384a024a92cc73cb8089c45ed76ed073433b6a72c64a6ed23630b77327beb65f23",
					WasmHash:  "invalid-wasm-hash",
				},
				TenantID: "tenant-id",
			},
			wantErrContains: `wasm hash "invalid-wasm-hash" is not a valid hex string`,
		},
	}

	for _, tc := range testCases {
		t.Run(tc.name, func(t *testing.T) {
			err := tc.transaction.validate()
			if tc.wantErrContains == "" {
				require.NoError(t, err)
			} else {
				require.Error(t, err)
				assert.ErrorContains(t, err, tc.wantErrContains)
			}
		})
	}
}

func Test_Transaction_validate_sponsored(t *testing.T) {
	dbt := dbtest.OpenWithTSSMigrationsOnly(t)
	defer dbt.Close()
	dbConnectionPool, err := db.OpenDBConnectionPool(dbt.DSN)
	require.NoError(t, err)
	defer dbConnectionPool.Close()
	require.NoError(t, err)

	testCases := []struct {
		name            string
		transaction     Transaction
		wantErrContains string
	}{
		{
			name: "validate ExternalID",
			transaction: Transaction{
				TransactionType: TransactionTypeSponsored,
			},
			wantErrContains: "external ID is required",
		},
		{
			name: "validate SponsoredAccount",
			transaction: Transaction{
				ExternalID:      "123",
				TransactionType: TransactionTypeSponsored,
				TenantID:        "tenant-id",
			},
			wantErrContains: "sponsored account is required",
		},
		{
			name: "validate SponsoredAccount (not a contract address)",
			transaction: Transaction{
				ExternalID:      "123",
				TransactionType: TransactionTypeSponsored,
				Sponsored: Sponsored{
					SponsoredAccount: "invalid-account",
				},
				TenantID: "tenant-id",
			},
			wantErrContains: `sponsored account "invalid-account" is not a valid contract address`,
		},
		{
			name: "validate SponsoredOperationXDR",
			transaction: Transaction{
				ExternalID:      "123",
				TransactionType: TransactionTypeSponsored,
				Sponsored: Sponsored{
					SponsoredAccount: "CDTY3P6OVY3SMZXR3DZA667NAXFECA6A3AOZXEU33DD2ACBY43CIKDPT",
				},
				TenantID: "tenant-id",
			},
			wantErrContains: "sponsored operation XDR is required",
		},
		{
			name: "validate TransactionXDR (not a valid hash)",
			transaction: Transaction{
				ExternalID:      "123",
				TransactionType: TransactionTypeSponsored,
				Sponsored: Sponsored{
					SponsoredAccount:      "CDTY3P6OVY3SMZXR3DZA667NAXFECA6A3AOZXEU33DD2ACBY43CIKDPT",
					SponsoredOperationXDR: "invalid-transaction-xdr",
				},
				TenantID: "tenant-id",
			},
			wantErrContains: `invalid sponsored operation XDR "invalid-transaction-xdr"`,
		},
	}

	for _, tc := range testCases {
		t.Run(tc.name, func(t *testing.T) {
			err := tc.transaction.validate()
			if tc.wantErrContains == "" {
				require.NoError(t, err)
			} else {
				require.Error(t, err)
				assert.ErrorContains(t, err, tc.wantErrContains)
			}
		})
	}
}

func Test_TransactionModel_GetTransactionBatchForUpdate(t *testing.T) {
	dbt := dbtest.OpenWithTSSMigrationsOnly(t)
	defer dbt.Close()
	dbConnectionPool, err := db.OpenDBConnectionPool(dbt.DSN)
	require.NoError(t, err)
	defer dbConnectionPool.Close()

	ctx := context.Background()
	txModel := NewTransactionModel(dbConnectionPool)

	testCase := []struct {
		name              string
		transactionStatus TransactionStatus
		shouldBeFound     bool
		batchSize         int
		wantErrContains   string
	}{
		{
			name:              "batchSize must be >= 0",
			transactionStatus: TransactionStatusSuccess,
			batchSize:         0,
			wantErrContains:   "batch size must be greater than 0",
			shouldBeFound:     false,
		},
		{
			name:              "no transactions found (empty database)",
			transactionStatus: "",
			batchSize:         100,
			shouldBeFound:     false,
		},
		{
			name:              "no transactions found (PENDING)",
			transactionStatus: TransactionStatusPending,
			batchSize:         100,
			shouldBeFound:     false,
		},
		{
			name:              "no transactions found (PROCESSING)",
			transactionStatus: TransactionStatusProcessing,
			batchSize:         100,
			shouldBeFound:     false,
		},
		{
			name:              "🎉 transactions successfully found (SUCCESS)",
			transactionStatus: TransactionStatusSuccess,
			batchSize:         100,
			shouldBeFound:     true,
		},
		{
			name:              "🎉 transactions successfully found (ERROR)",
			transactionStatus: TransactionStatusError,
			batchSize:         100,
			shouldBeFound:     true,
		},
	}

	const txCount = 3
	for _, tc := range testCase {
		t.Run(tc.name, func(t *testing.T) {
			dbTx, err := dbConnectionPool.BeginTxx(ctx, nil)
			require.NoError(t, err)
			defer func() {
				err = dbTx.Rollback()
				require.NoError(t, err)
			}()

			tenantID := uuid.NewString()
			var transactions []*Transaction
			if tc.transactionStatus != "" {
<<<<<<< HEAD
				transactions = CreateTransactionFixturesNew(t, ctx, dbTx, txCount, TransactionFixture{
					TransactionType:    TransactionTypePayment,
=======
				transactions = CreateTransactionFixtures(t, ctx, dbTx, txCount, TransactionFixture{
>>>>>>> 22466004
					AssetCode:          "USDC",
					AssetIssuer:        "GBBD47IF6LWK7P7MDEVSCWR7DPUWV3NY3DTQEVFL4NAT4AQH3ZLLFLA5",
					DestinationAddress: "GBHNIYGWZUAVZX7KTLVSMILBXJMUACVO6XBEKIN6RW7AABDFH6S7GK2Y",
					Status:             tc.transactionStatus,
					Amount:             1.2,
					TenantID:           tenantID,
				})
			}
			var txIDs []string
			for _, tx := range transactions {
				txIDs = append(txIDs, tx.ID)
			}

			foundTransactions, err := txModel.GetTransactionBatchForUpdate(ctx, dbTx, tc.batchSize, tenantID, TransactionTypePayment)
			if tc.wantErrContains == "" {
				require.NoError(t, err)
			} else {
				require.Error(t, err)
				assert.ErrorContains(t, err, tc.wantErrContains)
			}

			var foundTxIDs []string
			for _, tx := range foundTransactions {
				foundTxIDs = append(foundTxIDs, tx.ID)
			}

			if !tc.shouldBeFound {
				assert.Equal(t, 0, len(foundTransactions))
			} else {
				assert.Equal(t, txCount, len(foundTransactions))
				assert.ElementsMatch(t, txIDs, foundTxIDs)
			}
		})
	}

	DeleteAllTransactionFixtures(t, ctx, dbConnectionPool)
}

func Test_TransactionModel_GetTransactionBatchForUpdate_WithTransactionTypes(t *testing.T) {
	dbt := dbtest.OpenWithTSSMigrationsOnly(t)
	defer dbt.Close()
	dbConnectionPool, err := db.OpenDBConnectionPool(dbt.DSN)
	require.NoError(t, err)
	defer dbConnectionPool.Close()

	ctx := context.Background()
	txModel := NewTransactionModel(dbConnectionPool)

	tenantID := uuid.NewString()

	dbTx, err := dbConnectionPool.BeginTxx(ctx, nil)
	require.NoError(t, err)
	defer func() {
		err = dbTx.Rollback()
		require.NoError(t, err)
	}()

	// Create payment transactions
	paymentTxs := CreateTransactionFixturesNew(t, ctx, dbTx, 2, TransactionFixture{
		TransactionType:    TransactionTypePayment,
		AssetCode:          "USDC",
		AssetIssuer:        "GBBD47IF6LWK7P7MDEVSCWR7DPUWV3NY3DTQEVFL4NAT4AQH3ZLLFLA5",
		DestinationAddress: "GBHNIYGWZUAVZX7KTLVSMILBXJMUACVO6XBEKIN6RW7AABDFH6S7GK2Y",
		Status:             TransactionStatusSuccess,
		Amount:             1.2,
		TenantID:           tenantID,
	})

	// Create wallet creation transactions
	walletCreationTxs := CreateTransactionFixturesNew(t, ctx, dbTx, 2, TransactionFixture{
		TransactionType: TransactionTypeWalletCreation,
		PublicKey:       "deadbeef",
		WasmHash:        "cafebabe",
		Status:          TransactionStatusSuccess,
		TenantID:        tenantID,
	})

	t.Run("returns only payment transactions when payment type specified", func(t *testing.T) {
		foundTransactions, err := txModel.GetTransactionBatchForUpdate(ctx, dbTx, 10, tenantID, TransactionTypePayment)
		require.NoError(t, err)
		assert.Equal(t, 2, len(foundTransactions))

		var foundTxIDs []string
		for _, tx := range foundTransactions {
			foundTxIDs = append(foundTxIDs, tx.ID)
			assert.Equal(t, TransactionTypePayment, tx.TransactionType)
		}

		var expectedTxIDs []string
		for _, tx := range paymentTxs {
			expectedTxIDs = append(expectedTxIDs, tx.ID)
		}
		assert.ElementsMatch(t, expectedTxIDs, foundTxIDs)
	})

	t.Run("returns only wallet creation transactions when wallet creation type specified", func(t *testing.T) {
		foundTransactions, err := txModel.GetTransactionBatchForUpdate(ctx, dbTx, 10, tenantID, TransactionTypeWalletCreation)
		require.NoError(t, err)
		assert.Equal(t, 2, len(foundTransactions))

		var foundTxIDs []string
		for _, tx := range foundTransactions {
			foundTxIDs = append(foundTxIDs, tx.ID)
			assert.Equal(t, TransactionTypeWalletCreation, tx.TransactionType)
		}

		var expectedTxIDs []string
		for _, tx := range walletCreationTxs {
			expectedTxIDs = append(expectedTxIDs, tx.ID)
		}
		assert.ElementsMatch(t, expectedTxIDs, foundTxIDs)
	})

	t.Run("returns empty when non-existent transaction type specified", func(t *testing.T) {
		foundTransactions, err := txModel.GetTransactionBatchForUpdate(ctx, dbTx, 10, tenantID, TransactionTypeSponsored)
		require.NoError(t, err)
		assert.Equal(t, 0, len(foundTransactions))
	})

	DeleteAllTransactionFixtures(t, ctx, dbConnectionPool)
}

func Test_TransactionModel_GetTransactionPendingUpdateByID(t *testing.T) {
	dbt := dbtest.OpenWithTSSMigrationsOnly(t)
	defer dbt.Close()
	dbConnectionPool, err := db.OpenDBConnectionPool(dbt.DSN)
	require.NoError(t, err)
	defer dbConnectionPool.Close()

	ctx := context.Background()
	txModel := NewTransactionModel(dbConnectionPool)

	testCase := []struct {
		name              string
		transactionStatus TransactionStatus
		shouldBeFound     bool
		wantErr           error
	}{
		{
			name:              "transaction not found (NOT IN DB)",
			transactionStatus: "",
			shouldBeFound:     false,
			wantErr:           ErrRecordNotFound,
		},
		{
			name:              "transaction not found (PENDING)",
			transactionStatus: TransactionStatusPending,
			shouldBeFound:     false,
			wantErr:           ErrRecordNotFound,
		},
		{
			name:              "transaction not found (PROCESSING)",
			transactionStatus: TransactionStatusProcessing,
			shouldBeFound:     false,
			wantErr:           ErrRecordNotFound,
		},
		{
			name:              "🎉 transactions successfully found (SUCCESS)",
			transactionStatus: TransactionStatusSuccess,
			shouldBeFound:     true,
		},
		{
			name:              "🎉 transactions successfully found (ERROR)",
			transactionStatus: TransactionStatusError,
			shouldBeFound:     true,
		},
	}

	for _, tc := range testCase {
		t.Run(tc.name, func(t *testing.T) {
			dbTx, err := dbConnectionPool.BeginTxx(ctx, nil)
			require.NoError(t, err)
			defer func() {
				err = dbTx.Rollback()
				require.NoError(t, err)
			}()

			var tx Transaction
			if tc.transactionStatus != "" {
<<<<<<< HEAD
				tx = *CreateTransactionFixtureNew(t, ctx, dbTx, TransactionFixture{
					TransactionType:    TransactionTypePayment,
=======
				tx = *CreateTransactionFixture(t, ctx, dbTx, TransactionFixture{
>>>>>>> 22466004
					AssetCode:          "USDC",
					AssetIssuer:        "GBBD47IF6LWK7P7MDEVSCWR7DPUWV3NY3DTQEVFL4NAT4AQH3ZLLFLA5",
					DestinationAddress: "GBHNIYGWZUAVZX7KTLVSMILBXJMUACVO6XBEKIN6RW7AABDFH6S7GK2Y",
					Status:             tc.transactionStatus,
					Amount:             1.2,
					TenantID:           uuid.NewString(),
				})
				defer DeleteAllTransactionFixtures(t, ctx, dbConnectionPool)
			}

			foundTransaction, err := txModel.GetTransactionPendingUpdateByID(ctx, dbTx, tx.ID, TransactionTypePayment)
			if tc.wantErr == nil {
				require.NoError(t, err)
				assert.Equal(t, tx, *foundTransaction)
			} else {
				require.Error(t, err)
				assert.EqualError(t, err, tc.wantErr.Error())
			}
		})
	}
}

func Test_TransactionModel_UpdateSyncedTransactions(t *testing.T) {
	dbt := dbtest.OpenWithTSSMigrationsOnly(t)
	defer dbt.Close()
	dbConnectionPool, err := db.OpenDBConnectionPool(dbt.DSN)
	require.NoError(t, err)
	defer dbConnectionPool.Close()

	ctx := context.Background()
	txModel := NewTransactionModel(dbConnectionPool)

	testCase := []struct {
		name                 string
		shouldSendEmptyIDs   bool
		shouldSendInvalidIDs bool
		transactionStatus    TransactionStatus
		wantErrContains      string
	}{
		{
			name:               "rerturn an error if txIDs is empty",
			shouldSendEmptyIDs: true,
			wantErrContains:    "no transaction IDs provided",
		},
		{
			name:                 "rerturn an error if the IDs sent don't exist",
			shouldSendInvalidIDs: true,
			wantErrContains:      "expected 1 rows to be affected, got 0",
		},
		{
			name:              "rerturn an error if the IDs sent were not ready to be synched (PENDING)",
			transactionStatus: TransactionStatusPending,
			wantErrContains:   "expected 3 rows to be affected, got 0",
		},
		{
			name:              "rerturn an error if the IDs sent were not ready to be synched (PROCESSING)",
			transactionStatus: TransactionStatusProcessing,
			wantErrContains:   "expected 3 rows to be affected, got 0",
		},
		{
			name:              "🎉 successfully set the status of transactions to synched (SUCCESS)",
			transactionStatus: TransactionStatusSuccess,
		},
		{
			name:              "🎉 successfully set the status of transactions to synched (ERROR)",
			transactionStatus: TransactionStatusError,
		},
	}

	const txCount = 3
	for _, tc := range testCase {
		t.Run(tc.name, func(t *testing.T) {
			dbTx, err := dbConnectionPool.BeginTxx(ctx, nil)
			require.NoError(t, err)
			defer func() {
				err = dbTx.Rollback()
				require.NoError(t, err)
			}()

			// create transactions and get their IDs
			var txIDs []string
			if tc.shouldSendEmptyIDs {
				txIDs = []string{}
			} else if tc.shouldSendInvalidIDs {
				txIDs = []string{"invalid-id"}
			} else {
<<<<<<< HEAD
				transactions := CreateTransactionFixturesNew(t, ctx, dbTx, txCount, TransactionFixture{
					TransactionType:    TransactionTypePayment,
=======
				transactions := CreateTransactionFixtures(t, ctx, dbTx, txCount, TransactionFixture{
>>>>>>> 22466004
					AssetCode:          "USDC",
					AssetIssuer:        "GBBD47IF6LWK7P7MDEVSCWR7DPUWV3NY3DTQEVFL4NAT4AQH3ZLLFLA5",
					DestinationAddress: "GBHNIYGWZUAVZX7KTLVSMILBXJMUACVO6XBEKIN6RW7AABDFH6S7GK2Y",
					Status:             tc.transactionStatus,
					Amount:             1.2,
					TenantID:           uuid.NewString(),
				})
				for _, tx := range transactions {
					txIDs = append(txIDs, tx.ID)
				}
			}

			err = txModel.UpdateSyncedTransactions(ctx, dbTx, txIDs)

			// count the number of transactions that were synched
			var count int
			countErr := dbTx.GetContext(ctx, &count, "SELECT COUNT(*) FROM submitter_transactions WHERE synced_at IS NOT NULL")
			require.NoError(t, countErr)

			if tc.wantErrContains != "" {
				require.Error(t, err)
				assert.ErrorContains(t, err, tc.wantErrContains)
				assert.Equal(t, 0, count)
			} else {
				require.NoError(t, err)
				assert.Equal(t, txCount, count)
			}
		})
	}

	DeleteAllTransactionFixtures(t, ctx, dbConnectionPool)
}

func Test_TransactionModel_queryFilterForLockedState(t *testing.T) {
	txModel := &TransactionModel{}

	testCases := []struct {
		name         string
		locked       bool
		ledgerNumber int32
		wantFilter   string
	}{
		{
			name:         "locked to ledgerNumber=10",
			locked:       true,
			ledgerNumber: 10,
			wantFilter:   "(locked_until_ledger_number >= 10)",
		},
		{
			name:         "unlocked or expired on ledgerNumber=20",
			locked:       false,
			ledgerNumber: 20,
			wantFilter:   "(locked_until_ledger_number IS NULL OR locked_until_ledger_number < 20)",
		},
	}

	for _, tc := range testCases {
		t.Run(tc.name, func(t *testing.T) {
			gotFilter := txModel.queryFilterForLockedState(tc.locked, tc.ledgerNumber)
			assert.Equal(t, tc.wantFilter, gotFilter)
		})
	}
}

func Test_TransactionModel_Lock(t *testing.T) {
	dbt := dbtest.OpenWithTSSMigrationsOnly(t)
	defer dbt.Close()
	dbConnectionPool, err := db.OpenDBConnectionPool(dbt.DSN)
	require.NoError(t, err)
	defer dbConnectionPool.Close()

	ctx := context.Background()
	transactionModel := TransactionModel{DBConnectionPool: dbConnectionPool}

	const currentLedger int32 = 10
	const nextLedgerLock int32 = 20

	testCases := []struct {
		name                     string
		initialLockedAt          sql.NullTime
		initialSyncedAt          sql.NullTime
		initialStatus            TransactionStatus
		initialLockedUntilLedger sql.NullInt32
		expectedErrContains      string
	}{
		{
			name:          "🎉 successfully locks transaction without any previous lock (PENDING)",
			initialStatus: TransactionStatusPending,
		},
		{
			name:          "🎉 successfully locks transaction without any previous lock (PROCESSING)",
			initialStatus: TransactionStatusProcessing,
		},
		{
			name:                     "🎉 successfully locks transaction with lock expired",
			initialStatus:            TransactionStatusPending,
			initialLockedAt:          sql.NullTime{Time: time.Now().Add(-1 * time.Hour), Valid: true},
			initialLockedUntilLedger: sql.NullInt32{Int32: currentLedger - 1, Valid: true},
		},
		{
			name:                     "🚧 cannot be locked again if still locked",
			initialStatus:            TransactionStatusPending,
			initialLockedAt:          sql.NullTime{Time: time.Now().Add(-1 * time.Hour), Valid: true},
			initialLockedUntilLedger: sql.NullInt32{Int32: currentLedger, Valid: true},
			expectedErrContains:      ErrRecordNotFound.Error(),
		},
		{
			name:                "🚧 cannot be locked if the status is SUCCESS",
			initialStatus:       TransactionStatusSuccess,
			expectedErrContains: ErrRecordNotFound.Error(),
		},
		{
			name:                "🚧 cannot be locked if the status is ERROR",
			initialStatus:       TransactionStatusError,
			expectedErrContains: ErrRecordNotFound.Error(),
		},
		{
			name:                "🚧 cannot be locked if siced_at is not empty",
			initialStatus:       TransactionStatusPending,
			initialSyncedAt:     sql.NullTime{Time: time.Now().Add(-1 * time.Hour), Valid: true},
			expectedErrContains: ErrRecordNotFound.Error(),
		},
	}

	for _, tc := range testCases {
		t.Run(tc.name, func(t *testing.T) {
<<<<<<< HEAD
			tx := CreateTransactionFixtureNew(t, ctx, dbConnectionPool, TransactionFixture{
=======
			tx := CreateTransactionFixture(t, ctx, dbConnectionPool, TransactionFixture{
				ExternalID:         uuid.NewString(),
>>>>>>> 22466004
				AssetCode:          "USDC",
				TransactionType:    TransactionTypePayment,
				AssetIssuer:        "GBBD47IF6LWK7P7MDEVSCWR7DPUWV3NY3DTQEVFL4NAT4AQH3ZLLFLA5",
				DestinationAddress: "GCBIRB7Q5T53H4L6P5QSI3O6LPD5MBWGM5GHE7A5NY4XT5OT4VCOEZFX",
				Status:             tc.initialStatus,
				Amount:             1,
				TenantID:           uuid.NewString(),
			})
			q := `UPDATE submitter_transactions SET locked_at = $1, locked_until_ledger_number = $2, synced_at = $3, status = $4 WHERE id = $5`
			_, err := dbConnectionPool.ExecContext(ctx, q, tc.initialLockedAt, tc.initialLockedUntilLedger, tc.initialSyncedAt, tc.initialStatus, tx.ID)
			require.NoError(t, err)

			tx, err = transactionModel.Lock(ctx, dbConnectionPool, tx.ID, currentLedger, nextLedgerLock)

			if tc.expectedErrContains == "" {
				require.NoError(t, err)
				tx, err = transactionModel.Get(ctx, tx.ID)
				require.NoError(t, err)
				assert.NotNil(t, tx.LockedAt)
				assert.True(t, tx.LockedUntilLedgerNumber.Valid)
				assert.Equal(t, nextLedgerLock, tx.LockedUntilLedgerNumber.Int32)
				assert.Equal(t, TransactionStatusProcessing, tx.Status)

				var txRefreshed *Transaction
				txRefreshed, err = transactionModel.Get(ctx, tx.ID)
				require.NoError(t, err)
				require.Equal(t, *txRefreshed, *tx)
			} else {
				require.Error(t, err)
				assert.ErrorContains(t, err, tc.expectedErrContains)
			}

			DeleteAllTransactionFixtures(t, ctx, dbConnectionPool)
		})
	}
}

func Test_TransactionModel_Unlock(t *testing.T) {
	dbt := dbtest.OpenWithTSSMigrationsOnly(t)
	defer dbt.Close()
	dbConnectionPool, err := db.OpenDBConnectionPool(dbt.DSN)
	require.NoError(t, err)
	defer dbConnectionPool.Close()

	ctx := context.Background()
	transactionModel := TransactionModel{DBConnectionPool: dbConnectionPool}

	const currentLedger int32 = 10

	testCases := []struct {
		name                     string
		initialLockedAt          sql.NullTime
		initialSyncedAt          sql.NullTime
		initialStatus            TransactionStatus
		initialLockedUntilLedger sql.NullInt32
	}{
		{
			name:          "🎉 successfully locks transaction without any previous lock",
			initialStatus: TransactionStatusPending,
		},
		{
			name:                     "🎉 successfully locks transaction with lock expired",
			initialStatus:            TransactionStatusPending,
			initialLockedAt:          sql.NullTime{Time: time.Now().Add(-1 * time.Hour), Valid: true},
			initialLockedUntilLedger: sql.NullInt32{Int32: currentLedger - 1, Valid: true},
		},
		{
			name:                     "🎉 successfully unlocks locked transaction",
			initialStatus:            TransactionStatusPending,
			initialLockedAt:          sql.NullTime{Time: time.Now().Add(-1 * time.Hour), Valid: true},
			initialLockedUntilLedger: sql.NullInt32{Int32: currentLedger, Valid: true},
		},
		{
			name:          "🎉 successfully unlocks transaction with status is SUCCESS",
			initialStatus: TransactionStatusSuccess,
		},
		{
			name:          "🎉 successfully unlocks transaction with status is ERROR",
			initialStatus: TransactionStatusError,
		},
		{
			name:            "🎉 successfully unlocks transaction with siced_at not empty",
			initialStatus:   TransactionStatusPending,
			initialSyncedAt: sql.NullTime{Time: time.Now().Add(-1 * time.Hour), Valid: true},
		},
	}

	for _, tc := range testCases {
		t.Run(tc.name, func(t *testing.T) {
			tx := CreateTransactionFixture(t, ctx, dbConnectionPool, TransactionFixture{
				ExternalID:         uuid.NewString(),
				TransactionType:    TransactionTypePayment,
				AssetCode:          "USDC",
				AssetIssuer:        "GBBD47IF6LWK7P7MDEVSCWR7DPUWV3NY3DTQEVFL4NAT4AQH3ZLLFLA5",
				DestinationAddress: "GCBIRB7Q5T53H4L6P5QSI3O6LPD5MBWGM5GHE7A5NY4XT5OT4VCOEZFX",
				Status:             tc.initialStatus,
				Amount:             1,
				TenantID:           uuid.NewString(),
			})
			q := `UPDATE submitter_transactions SET locked_at = $1, locked_until_ledger_number = $2, synced_at = $3, status = $4 WHERE id = $5`
			_, err := dbConnectionPool.ExecContext(ctx, q, tc.initialLockedAt, tc.initialLockedUntilLedger, tc.initialSyncedAt, tc.initialStatus, tx.ID)
			require.NoError(t, err)

			tx, err = transactionModel.Unlock(ctx, dbConnectionPool, tx.ID)
			require.NoError(t, err)

			tx, err = transactionModel.Get(ctx, tx.ID)
			require.NoError(t, err)
			assert.Nil(t, tx.LockedAt)
			assert.False(t, tx.LockedUntilLedgerNumber.Valid)

			var txRefreshed *Transaction
			txRefreshed, err = transactionModel.Get(ctx, tx.ID)
			require.NoError(t, err)
			require.Equal(t, *txRefreshed, *tx)

			DeleteAllTransactionFixtures(t, ctx, dbConnectionPool)
		})
	}
}

func Test_TransactionModel_PrepareTransactionForReprocessing(t *testing.T) {
	dbt := dbtest.OpenWithTSSMigrationsOnly(t)
	defer dbt.Close()
	dbConnectionPool, err := db.OpenDBConnectionPool(dbt.DSN)
	require.NoError(t, err)
	defer dbConnectionPool.Close()

	ctx := context.Background()
	transactionModel := NewTransactionModel(dbConnectionPool)

	testCases := []struct {
		name      string
		status    TransactionStatus
		synchedAt sql.NullTime
		wantError error
	}{
		{
			name:      "cannot mark for reporcessing if the status is SUCCESS",
			status:    TransactionStatusSuccess,
			wantError: ErrRecordNotFound,
		},
		{
			name:      "cannot mark for reporcessing if the status is ERROR",
			status:    TransactionStatusError,
			wantError: ErrRecordNotFound,
		},
		{
			name:      "cannot mark for reporcessing if synced_at is not empty",
			status:    TransactionStatusProcessing,
			synchedAt: sql.NullTime{Time: time.Now().Add(-1 * time.Hour), Valid: true},
			wantError: ErrRecordNotFound,
		},
		{
			name:   "🎉 successfully mark as processing if tx is PENDING and not synced transaction",
			status: TransactionStatusPending,
		},
		{
			name:   "🎉 successfully mark as processing if tx is PROCESSING and not synced transaction",
			status: TransactionStatusProcessing,
		},
	}

	for _, tc := range testCases {
		t.Run(tc.name, func(t *testing.T) {
			defer DeleteAllTransactionFixtures(t, ctx, dbConnectionPool)
			const lockedUntilLedger = 2

			// create and prepare the transaction:
			tx := CreateTransactionFixture(t, ctx, dbConnectionPool, TransactionFixture{
				ExternalID:         uuid.NewString(),
				TransactionType:    TransactionTypePayment,
				AssetCode:          "USDC",
				AssetIssuer:        "GBBD47IF6LWK7P7MDEVSCWR7DPUWV3NY3DTQEVFL4NAT4AQH3ZLLFLA5",
				DestinationAddress: "GCBIRB7Q5T53H4L6P5QSI3O6LPD5MBWGM5GHE7A5NY4XT5OT4VCOEZFX",
				Status:             tc.status,
				Amount:             1,
				TenantID:           uuid.NewString(),
			})
			q := `UPDATE submitter_transactions SET status = $1, synced_at = $2, locked_at = NOW(), locked_until_ledger_number=$3 WHERE id = $4`
			_, err = dbConnectionPool.ExecContext(ctx, q, tc.status, tc.synchedAt, lockedUntilLedger, tx.ID)
			require.NoError(t, err)

			// mark the transaction for reprocessing:
			updatedTx, err := transactionModel.PrepareTransactionForReprocessing(ctx, dbConnectionPool, tx.ID)

			// check the result:
			if tc.wantError != nil {
				require.Error(t, err)
				assert.Equal(t, tc.wantError, err)
				assert.Nil(t, updatedTx)
			} else {
				require.NoError(t, err)
				assert.Equal(t, tc.status, updatedTx.Status)
				assert.Nil(t, updatedTx.SyncedAt)

				// Check if only the expected fields were updated:
				assert.Nil(t, updatedTx.LockedAt)
				assert.False(t, updatedTx.LockedUntilLedgerNumber.Valid)
				assert.False(t, updatedTx.StellarTransactionHash.Valid)
				assert.False(t, updatedTx.XDRSent.Valid)
				assert.False(t, updatedTx.XDRReceived.Valid)

				// Check if the returned transaction is exactly the same as a fresh one from the DB:
				refreshedTx, err := transactionModel.Get(ctx, tx.ID)
				require.NoError(t, err)
				require.Equal(t, refreshedTx, updatedTx)
			}
		})
	}
}<|MERGE_RESOLUTION|>--- conflicted
+++ resolved
@@ -318,15 +318,11 @@
 				insertedTx1 = tx
 			case incomingTx2.ExternalID:
 				insertedTx2 = tx
-<<<<<<< HEAD
-			} else if tx.ExternalID == incomingTx3.ExternalID {
+			case incomingTx3.ExternalID:
 				insertedTx3 = tx
-			} else if tx.ExternalID == incomingTx4.ExternalID {
+			case incomingTx4.ExternalID:
 				insertedTx4 = tx
-			} else {
-=======
 			default:
->>>>>>> 22466004
 				require.FailNow(t, "unexpected transaction: %v", tx)
 			}
 		}
@@ -397,11 +393,7 @@
 		},
 	}
 
-<<<<<<< HEAD
-	unphazedTx1 := CreateTransactionFixtureNew(t, ctx, dbConnectionPool, TransactionFixture{
-=======
-	unphazedTx := CreateTransactionFixture(t, ctx, dbConnectionPool, TransactionFixture{
->>>>>>> 22466004
+	unphazedTx1 := CreateTransactionFixture(t, ctx, dbConnectionPool, TransactionFixture{
 		ExternalID:         uuid.NewString(),
 		TransactionType:    TransactionTypePayment,
 		AssetCode:          "USDC",
@@ -519,11 +511,7 @@
 		},
 	}
 
-<<<<<<< HEAD
-	unphazedTx1 := CreateTransactionFixtureNew(t, ctx, dbConnectionPool, TransactionFixture{
-=======
-	unphazedTx := CreateTransactionFixture(t, ctx, dbConnectionPool, TransactionFixture{
->>>>>>> 22466004
+	unphazedTx1 := CreateTransactionFixture(t, ctx, dbConnectionPool, TransactionFixture{
 		ExternalID:         uuid.NewString(),
 		TransactionType:    TransactionTypePayment,
 		AssetCode:          "USDC",
@@ -1225,12 +1213,8 @@
 			tenantID := uuid.NewString()
 			var transactions []*Transaction
 			if tc.transactionStatus != "" {
-<<<<<<< HEAD
-				transactions = CreateTransactionFixturesNew(t, ctx, dbTx, txCount, TransactionFixture{
+				transactions = CreateTransactionFixtures(t, ctx, dbTx, txCount, TransactionFixture{
 					TransactionType:    TransactionTypePayment,
-=======
-				transactions = CreateTransactionFixtures(t, ctx, dbTx, txCount, TransactionFixture{
->>>>>>> 22466004
 					AssetCode:          "USDC",
 					AssetIssuer:        "GBBD47IF6LWK7P7MDEVSCWR7DPUWV3NY3DTQEVFL4NAT4AQH3ZLLFLA5",
 					DestinationAddress: "GBHNIYGWZUAVZX7KTLVSMILBXJMUACVO6XBEKIN6RW7AABDFH6S7GK2Y",
@@ -1410,12 +1394,8 @@
 
 			var tx Transaction
 			if tc.transactionStatus != "" {
-<<<<<<< HEAD
-				tx = *CreateTransactionFixtureNew(t, ctx, dbTx, TransactionFixture{
+				tx = *CreateTransactionFixture(t, ctx, dbTx, TransactionFixture{
 					TransactionType:    TransactionTypePayment,
-=======
-				tx = *CreateTransactionFixture(t, ctx, dbTx, TransactionFixture{
->>>>>>> 22466004
 					AssetCode:          "USDC",
 					AssetIssuer:        "GBBD47IF6LWK7P7MDEVSCWR7DPUWV3NY3DTQEVFL4NAT4AQH3ZLLFLA5",
 					DestinationAddress: "GBHNIYGWZUAVZX7KTLVSMILBXJMUACVO6XBEKIN6RW7AABDFH6S7GK2Y",
@@ -1502,12 +1482,8 @@
 			} else if tc.shouldSendInvalidIDs {
 				txIDs = []string{"invalid-id"}
 			} else {
-<<<<<<< HEAD
-				transactions := CreateTransactionFixturesNew(t, ctx, dbTx, txCount, TransactionFixture{
+				transactions := CreateTransactionFixtures(t, ctx, dbTx, txCount, TransactionFixture{
 					TransactionType:    TransactionTypePayment,
-=======
-				transactions := CreateTransactionFixtures(t, ctx, dbTx, txCount, TransactionFixture{
->>>>>>> 22466004
 					AssetCode:          "USDC",
 					AssetIssuer:        "GBBD47IF6LWK7P7MDEVSCWR7DPUWV3NY3DTQEVFL4NAT4AQH3ZLLFLA5",
 					DestinationAddress: "GBHNIYGWZUAVZX7KTLVSMILBXJMUACVO6XBEKIN6RW7AABDFH6S7GK2Y",
@@ -1634,12 +1610,7 @@
 
 	for _, tc := range testCases {
 		t.Run(tc.name, func(t *testing.T) {
-<<<<<<< HEAD
-			tx := CreateTransactionFixtureNew(t, ctx, dbConnectionPool, TransactionFixture{
-=======
 			tx := CreateTransactionFixture(t, ctx, dbConnectionPool, TransactionFixture{
-				ExternalID:         uuid.NewString(),
->>>>>>> 22466004
 				AssetCode:          "USDC",
 				TransactionType:    TransactionTypePayment,
 				AssetIssuer:        "GBBD47IF6LWK7P7MDEVSCWR7DPUWV3NY3DTQEVFL4NAT4AQH3ZLLFLA5",
