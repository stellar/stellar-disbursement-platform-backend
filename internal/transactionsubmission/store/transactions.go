package store

import (
	"context"
	"database/sql"
	"database/sql/driver"
	"encoding/hex"
	"encoding/json"
	"errors"
	"fmt"
	"strings"
	"time"

	"github.com/lib/pq"
	"github.com/stellar/go/strkey"
	"github.com/stellar/go/txnbuild"
	"github.com/stellar/go/xdr"

	"github.com/stellar/stellar-disbursement-platform-backend/db"
	"github.com/stellar/stellar-disbursement-platform-backend/internal/data"
	sdpUtils "github.com/stellar/stellar-disbursement-platform-backend/internal/utils"
	"github.com/stellar/stellar-disbursement-platform-backend/pkg/schema"
)

var ErrRecordNotFound = errors.New("record not found")

type TransactionType string

const (
	TransactionTypePayment        TransactionType = "PAYMENT"
	TransactionTypeWalletCreation TransactionType = "WALLET_CREATION"
	TransactionTypeSponsored      TransactionType = "SPONSORED"
)

type Transaction struct {
	ID string `db:"id"`
	// ExternalID contains an external ID for the transaction. This is used for reconciliation.
	ExternalID string `db:"external_id"`
	// Status is the status of the transaction. Don't change it directly and use the internal methods of the model instead.
	Status        TransactionStatus        `db:"status"`
	StatusMessage sql.NullString           `db:"status_message"`
	StatusHistory TransactionStatusHistory `db:"status_history"`

	TransactionType TransactionType `db:"transaction_type"`
	Payment
	WalletCreation
	Sponsored

	TenantID            string         `db:"tenant_id"`
	DistributionAccount sql.NullString `db:"distribution_account"`

	CreatedAt *time.Time `db:"created_at"`
	UpdatedAt *time.Time `db:"updated_at"`
	// StartedAt is when the transaction was read from the queue into memory.
	StartedAt *time.Time `db:"started_at"`
	// SentAt is when the transaction was sent to the Stellar network.
	SentAt *time.Time `db:"sent_at"`
	// CompletedAt is when the transaction reached a terminal state, either SUCCESS or ERROR.
	CompletedAt *time.Time `db:"completed_at"`
	// SyncedAt is when the transaction was synced with SDP.
	SyncedAt *time.Time `db:"synced_at"`

	AttemptsCount          int            `db:"attempts_count"`
	StellarTransactionHash sql.NullString `db:"stellar_transaction_hash"`
	// XDRSent is the EnvelopeXDR submitted when creating a Stellar transaction in the network.
	XDRSent sql.NullString `db:"xdr_sent"`
	// XDRReceived is the ResultXDR received from the Stellar network when attempting to create a transaction.
	XDRReceived sql.NullString `db:"xdr_received"`
	LockedAt    *time.Time     `db:"locked_at"`
	// LockedUntilLedgerNumber is the ledger number after which the lock expires. It should be synched with the
	// expiration ledger bound set in the Stellar transaction submitted to the blockchain, and the same value in the
	// namesake column of the channel account model.
	LockedUntilLedgerNumber sql.NullInt32 `db:"locked_until_ledger_number"`
}

type Payment struct {
	AssetCode   string          `db:"asset_code"`
	AssetIssuer string          `db:"asset_issuer"`
	Amount      float64         `db:"amount"`
	Destination string          `db:"destination"`
	Memo        string          `db:"memo"`
	MemoType    schema.MemoType `db:"memo_type"`
}

type WalletCreation struct {
	PublicKey string `db:"public_key"`
	WasmHash  string `db:"wasm_hash"`
}

type Sponsored struct {
	SponsoredAccount      string `db:"sponsored_account"`
	SponsoredOperationXDR string `db:"sponsored_operation_xdr"`
}

func (tx *Transaction) BuildMemo() (txnbuild.Memo, error) {
<<<<<<< HEAD
	if tx.TransactionType != TransactionTypePayment {
		return nil, fmt.Errorf("transaction type %q does not support memo", tx.TransactionType)
	}

=======
	//nolint:wrapcheck // This is a wrapper method
>>>>>>> 22466004
	return schema.NewMemo(tx.MemoType, tx.Memo)
}

func (tx *Transaction) IsLocked(currentLedgerNumber int32) bool {
	return tx.LockedUntilLedgerNumber.Valid && currentLedgerNumber <= tx.LockedUntilLedgerNumber.Int32
}

// validate checks if the transaction fields are valid and can be added to the DB.
func (tx *Transaction) validate() error {
	if tx.ExternalID == "" {
		return fmt.Errorf("external ID is required")
	}

	if tx.TenantID == "" {
		return fmt.Errorf("tenant ID is required")
	}

	switch tx.TransactionType {
	case TransactionTypePayment:
		if err := tx.Payment.validate(); err != nil {
			return fmt.Errorf("validating payment transaction: %w", err)
		}
	case TransactionTypeWalletCreation:
		if err := tx.WalletCreation.validate(); err != nil {
			return fmt.Errorf("validating wallet creation transaction: %w", err)
		}
	case TransactionTypeSponsored:
		if err := tx.Sponsored.validate(); err != nil {
			return fmt.Errorf("validating sponsored transaction: %w", err)
		}
	default:
		return fmt.Errorf("invalid transaction type %q", tx.TransactionType)
	}
	return nil
}

// validateWalletCreation checks if the transaction fields are valid and can be added to the DB.
func (wc *WalletCreation) validate() error {
	if wc.PublicKey == "" {
		return fmt.Errorf("public key is required")
	} else {
		_, err := hex.DecodeString(wc.PublicKey)
		if err != nil {
			return fmt.Errorf("public key %q is not a valid hex string: %w", wc.PublicKey, err)
		}
	}
	if wc.WasmHash == "" {
		return fmt.Errorf("wasm hash is required")
	} else {
		_, err := hex.DecodeString(wc.WasmHash)
		if err != nil {
			return fmt.Errorf("wasm hash %q is not a valid hex string: %w", wc.WasmHash, err)
		}
	}

	return nil
}

func (p *Payment) validate() error {
	if len(p.AssetCode) < 1 || len(p.AssetCode) > 12 {
		return fmt.Errorf("asset code must have between 1 and 12 characters")
	}
	if strings.ToLower(p.AssetCode) != "xlm" {
		if p.AssetIssuer == "" {
			return fmt.Errorf("asset issuer is required")
		}

		if !strkey.IsValidEd25519PublicKey(p.AssetIssuer) {
			return fmt.Errorf("asset issuer %q is not a valid ed25519 public key", p.AssetIssuer)
		}
	}
	if p.Amount <= 0 {
		return fmt.Errorf("amount must be positive")
	}
	if !strkey.IsValidEd25519PublicKey(p.Destination) && !strkey.IsValidContractAddress(p.Destination) {
		return fmt.Errorf("destination %q is not a valid ed25519 public key or contract address", p.Destination)
	}
	return nil
}

func (s *Sponsored) validate() error {
	if s.SponsoredAccount == "" {
		return fmt.Errorf("sponsored account is required")
	}
	if !strkey.IsValidContractAddress(s.SponsoredAccount) {
		return fmt.Errorf("sponsored account %q is not a valid contract address", s.SponsoredAccount)
	}

	if s.SponsoredOperationXDR == "" {
		return fmt.Errorf("sponsored operation XDR is required")
	}
	var operation xdr.InvokeHostFunctionOp
	if err := xdr.SafeUnmarshalBase64(s.SponsoredOperationXDR, &operation); err != nil {
		return fmt.Errorf("invalid sponsored operation XDR %q: %w", s.SponsoredOperationXDR, err)
	}
	return nil
}

type TransactionModel struct {
	DBConnectionPool db.DBConnectionPool
}

func NewTransactionModel(dbConnectionPool db.DBConnectionPool) *TransactionModel {
	return &TransactionModel{DBConnectionPool: dbConnectionPool}
}

func TransactionColumnNames(tableReference, resultAlias string) string {
	columns := data.SQLColumnConfig{
		TableReference: tableReference,
		ResultAlias:    resultAlias,
		RawColumns: []string{
			"id",
			"external_id",
			"tenant_id",
			"transaction_type",
			"distribution_account",
			"status",
			"status_message",
			"status_history",
			"attempts_count",
			"stellar_transaction_hash",
			"xdr_sent",
			"xdr_received",
			"created_at",
			"updated_at",
			"started_at",
			"sent_at",
			"completed_at",
			"synced_at",
			"locked_at",
			"locked_until_ledger_number",
		},
		CoalesceStringColumns: []string{
			"asset_code",
			"asset_issuer",
			"destination",
			"public_key",
			"wasm_hash",
			"sponsored_account",
			"sponsored_operation_xdr",
			"memo",
			"memo_type::text",
		},
		CoalesceFloat64Columns: []string{
			"amount",
		},
	}.Build()

	return strings.Join(columns, ",\n")
}

// Insert adds a new Transaction to the database.
func (t *TransactionModel) Insert(ctx context.Context, tx Transaction) (*Transaction, error) {
	transactions, err := t.BulkInsert(ctx, t.DBConnectionPool, []Transaction{tx})
	if err != nil {
		return nil, fmt.Errorf("inserting single transaction: %w", err)
	}

	return &transactions[0], nil
}

// BulkInsert adds a batch of Transactions to the database and returns the inserted transactions.
func (t *TransactionModel) BulkInsert(ctx context.Context, sqlExec db.SQLExecuter, transactions []Transaction) ([]Transaction, error) {
	if len(transactions) == 0 {
		return nil, nil
	}

	var queryBuilder strings.Builder
	queryBuilder.WriteString("INSERT INTO submitter_transactions (transaction_type, external_id, asset_code, asset_issuer, amount, destination, public_key, wasm_hash, sponsored_account, sponsored_operation_xdr, tenant_id, memo, memo_type) VALUES ")
	valueStrings := make([]string, 0, len(transactions))
	valueArgs := make([]interface{}, 0, len(transactions)*13)

	for _, transaction := range transactions {
		if err := transaction.validate(); err != nil {
			return nil, fmt.Errorf("validating transaction for insertion: %w", err)
		}
		valueStrings = append(valueStrings, "(?, ?, ?, ?, ?, ?, ?, ?, ?, ?, ?, ?, ?)")
		valueArgs = append(valueArgs,
			transaction.TransactionType,
			transaction.ExternalID,
			sdpUtils.SQLNullString(transaction.AssetCode),
			sdpUtils.SQLNullString(transaction.AssetIssuer),
			sdpUtils.SQLNullFloat64(transaction.Amount),
			sdpUtils.SQLNullString(transaction.Destination),
			sdpUtils.SQLNullString(transaction.PublicKey),
			sdpUtils.SQLNullString(transaction.WasmHash),
			sdpUtils.SQLNullString(transaction.SponsoredAccount),
			sdpUtils.SQLNullString(transaction.SponsoredOperationXDR),
			transaction.TenantID,
			sdpUtils.SQLNullString(transaction.Memo),
			sdpUtils.SQLNullString(string(transaction.MemoType)),
		)
	}

	var insertedTransctions []Transaction
	queryBuilder.WriteString(strings.Join(valueStrings, ", "))
	queryBuilder.WriteString(" RETURNING " + TransactionColumnNames("", ""))
	query := sqlExec.Rebind(queryBuilder.String())
	err := sqlExec.SelectContext(ctx, &insertedTransctions, query, valueArgs...)
	if err != nil {
		return nil, fmt.Errorf("inserting transactions: %w", err)
	}

	return insertedTransctions, nil
}

// Get gets a Transaction from the database.
func (t *TransactionModel) Get(ctx context.Context, txID string) (*Transaction, error) {
	var transaction Transaction
	q := `
		SELECT
			` + TransactionColumnNames("", "") + `
		FROM
			submitter_transactions t
		WHERE
			t.id = $1
		`
	err := t.DBConnectionPool.GetContext(ctx, &transaction, q, txID)
	if err != nil {
		if errors.Is(err, sql.ErrNoRows) {
			return nil, ErrRecordNotFound
		}
		return nil, fmt.Errorf("error querying transaction ID %s: %w", txID, err)
	}
	return &transaction, nil
}

func (t *TransactionModel) GetAllByExternalIDs(ctx context.Context, externalIDs []string) ([]*Transaction, error) {
	var transactions []*Transaction
	q := `
		SELECT
			` + TransactionColumnNames("", "") + `
		FROM
			submitter_transactions t
		WHERE
			t.external_id = ANY($1)
		`
	err := t.DBConnectionPool.SelectContext(ctx, &transactions, q, pq.Array(externalIDs))
	if err != nil {
		return nil, fmt.Errorf("error querying transactions: %w", err)
	}
	return transactions, nil
}

// UpdateStatusToSuccess updates a Transaction's status to SUCCESS. Only succeeds if the current status is PROCESSING.
func (t *TransactionModel) UpdateStatusToSuccess(ctx context.Context, tx Transaction) (*Transaction, error) {
	// verify if this state transition is valid:
	err := tx.Status.CanTransitionTo(TransactionStatusSuccess)
	if err != nil {
		return nil, fmt.Errorf("attempting to transition transaction status to TransactionStatusSuccess: %w", err)
	}

	var updatedTx Transaction
	query := `
			UPDATE
				submitter_transactions
			SET
				status = $1,
				completed_at = NOW(),
				status_history = array_append(status_history, create_submitter_transactions_status_history(NOW(), $1::transaction_status, NULL, stellar_transaction_hash, xdr_sent, xdr_received))
			WHERE
				id = $2
			RETURNING
				` + TransactionColumnNames("", "")
	err = t.DBConnectionPool.GetContext(ctx, &updatedTx, query, TransactionStatusSuccess, tx.ID)
	if err != nil {
		return nil, fmt.Errorf("updating transaction status to TransactionStatusSuccess: %w", err)
	}

	return &updatedTx, nil
}

// UpdateStatusToError updates a Transaction's status to ERROR. Only succeeds if the current status is PROCESSING.
func (t *TransactionModel) UpdateStatusToError(ctx context.Context, tx Transaction, message string) (*Transaction, error) {
	// verify if this state transition is valid:
	err := tx.Status.CanTransitionTo(TransactionStatusError)
	if err != nil {
		return nil, fmt.Errorf("attempting to transition transaction status to TransactionStatusError: %w", err)
	}

	var updatedTx Transaction
	query := `
			UPDATE
				submitter_transactions
			SET
				status = $1,
				completed_at = NOW(),
				status_message = $2,
				status_history = array_append(status_history, create_submitter_transactions_status_history(NOW(), $1::transaction_status, $2::text, stellar_transaction_hash, xdr_sent, xdr_received))
			WHERE
				id = $3
			RETURNING
				` + TransactionColumnNames("", "")
	err = t.DBConnectionPool.GetContext(ctx, &updatedTx, query, TransactionStatusError, message, tx.ID)
	if err != nil {
		return nil, fmt.Errorf("updating transaction status to TransactionStatusError: %w", err)
	}

	return &updatedTx, nil
}

func (t *TransactionModel) UpdateStellarTransactionHashXDRSentAndDistributionAccount(ctx context.Context, txID string, txHash, txXDRSent, distributionAccount string) (*Transaction, error) {
	if len(txHash) != 64 {
		return nil, fmt.Errorf("invalid transaction hash %q", txHash)
	}

	if !strkey.IsValidEd25519PublicKey(distributionAccount) {
		return nil, fmt.Errorf("distribution account %q is not a valid ed25519 public key", distributionAccount)
	}

	var txEnvelope xdr.TransactionEnvelope
	err := xdr.SafeUnmarshalBase64(txXDRSent, &txEnvelope)
	if err != nil {
		return nil, fmt.Errorf("invalid XDR envelope: %w", err)
	}

	query := `
		UPDATE
			submitter_transactions 
		SET 
			stellar_transaction_hash = $1::text,
			xdr_sent = $2,
			distribution_account = $3,
			sent_at = NOW(),
			status_history = array_append(status_history, create_submitter_transactions_status_history(NOW(), status, 'Updating Stellar Transaction Hash, XDR Sent and Distribution Account', $1::text, $2, xdr_received)),
			attempts_count = attempts_count + 1
		WHERE 
			id = $4
		RETURNING
			` + TransactionColumnNames("", "")
	var tx Transaction
	err = t.DBConnectionPool.GetContext(ctx, &tx, query, txHash, txXDRSent, distributionAccount, txID)
	if err != nil {
		if errors.Is(err, sql.ErrNoRows) {
			return nil, ErrRecordNotFound
		}
		return nil, fmt.Errorf("error updating transaction hash: %w", err)
	}

	return &tx, nil
}

// UpdateStellarTransactionXDRReceived updates a Transaction's XDR received.
func (t *TransactionModel) UpdateStellarTransactionXDRReceived(ctx context.Context, txID string, xdrReceived string) (*Transaction, error) {
	var txResult xdr.TransactionResult
	err := xdr.SafeUnmarshalBase64(xdrReceived, &txResult)
	if err != nil {
		return nil, fmt.Errorf("invalid XDR result: %w", err)
	}

	query := `
		UPDATE
			submitter_transactions 
		SET 
			xdr_received = $1,
			status_history = array_append(status_history, create_submitter_transactions_status_history(NOW(), status, 'Updating XDR Received', stellar_transaction_hash, xdr_sent, $1::text))
		WHERE 
			id = $2
		RETURNING
			` + TransactionColumnNames("", "")
	var updatedTx Transaction
	err = t.DBConnectionPool.GetContext(ctx, &updatedTx, query, xdrReceived, txID)
	if err != nil {
		if errors.Is(err, sql.ErrNoRows) {
			return nil, ErrRecordNotFound
		}
		return nil, fmt.Errorf("error updating transaction hash: %w", err)
	}

	return &updatedTx, nil
}

// GetTransactionBatchForUpdate returns a batch of transactions that are ready to be synced. Locks the rows for update.
// Only returns transactions of the specified transaction type.
func (t *TransactionModel) GetTransactionBatchForUpdate(ctx context.Context, dbTx db.DBTransaction, batchSize int, tenantID string, transactionType TransactionType) ([]*Transaction, error) {
	if batchSize <= 0 {
		return nil, fmt.Errorf("batch size must be greater than 0")
	}
	if tenantID == "" {
		return nil, fmt.Errorf("tenant ID is required")
	}

	transactions := []*Transaction{}

	query := `
		SELECT 
		    ` + TransactionColumnNames("", "") + `
		FROM 
		    submitter_transactions
		WHERE 
		    status IN ('SUCCESS', 'ERROR')
		    AND synced_at IS NULL
		    AND tenant_id = $1
		    AND transaction_type = $2
		ORDER BY 
		    completed_at ASC
		LIMIT 
		    $3
		FOR UPDATE SKIP LOCKED
		`

	err := dbTx.SelectContext(ctx, &transactions, query, tenantID, transactionType, batchSize)
	if err != nil {
		return nil, fmt.Errorf("getting transactions: %w", err)
	}

	return transactions, nil
}

func (t *TransactionModel) GetTransactionPendingUpdateByID(ctx context.Context, dbTx db.SQLExecuter, txID string, expectedTransactionType TransactionType) (*Transaction, error) {
	query := `
		SELECT 
			` + TransactionColumnNames("", "") + `
		FROM 
			submitter_transactions
		WHERE
			id = $1
			AND status IN ('SUCCESS', 'ERROR')
			AND synced_at IS NULL
			AND transaction_type = $2
		FOR UPDATE SKIP LOCKED
	`

	var tx Transaction
	err := dbTx.GetContext(ctx, &tx, query, txID, expectedTransactionType)
	if err != nil {
		if errors.Is(err, sql.ErrNoRows) {
			return nil, ErrRecordNotFound
		}
		return nil, fmt.Errorf("getting transaction ID %s: %w", txID, err)
	}

	return &tx, nil
}

// UpdateSyncedTransactions updates the synced_at field for the given transaction IDs. Returns an error if the number of
// updated rows is not equal to the number of provided transaction IDs.
func (t *TransactionModel) UpdateSyncedTransactions(ctx context.Context, dbTx db.SQLExecuter, txIDs []string) error {
	if len(txIDs) == 0 {
		return fmt.Errorf("no transaction IDs provided")
	}

	query := `
		UPDATE 
		    submitter_transactions
		SET 
		    synced_at = NOW()
		WHERE 
		    id = ANY($1)
			AND status = ANY($2)
		`

	allowedStatuses := []TransactionStatus{TransactionStatusSuccess, TransactionStatusError}
	result, err := dbTx.ExecContext(ctx, query, pq.Array(txIDs), pq.Array(allowedStatuses))
	if err != nil {
		return fmt.Errorf("updating transactions: %w", err)
	}

	rowsAffected, err := result.RowsAffected()
	if err != nil {
		return fmt.Errorf("getting rows affected: %w", err)
	}

	if rowsAffected != int64(len(txIDs)) {
		return fmt.Errorf("expected %d rows to be affected, got %d", len(txIDs), rowsAffected)
	}

	return nil
}

// queryFilterForLockedState returns a SQL query filter that can be used to filter transactions based on their locked
// state.
func (t *TransactionModel) queryFilterForLockedState(locked bool, ledgerNumber int32) string {
	if locked {
		return fmt.Sprintf("(locked_until_ledger_number >= %d)", ledgerNumber)
	}
	return fmt.Sprintf("(locked_until_ledger_number IS NULL OR locked_until_ledger_number < %d)", ledgerNumber)
}

// Lock locks the transaction with the provided transactionID. It returns a ErrRecordNotFound error if you try to lock a
// transaction that is already locked.
func (t *TransactionModel) Lock(ctx context.Context, sqlExec db.SQLExecuter, transactionID string, currentLedger, nextLedgerLock int32) (*Transaction, error) {
	q := fmt.Sprintf(`
		UPDATE
			submitter_transactions
		SET
			locked_at = NOW(),
			locked_until_ledger_number = $1,
			status = $2
		WHERE
			id = $3
			AND %s
			AND synced_at IS NULL
			AND status = ANY($4)
		RETURNING
			`+TransactionColumnNames("", ""),
		t.queryFilterForLockedState(false, currentLedger),
	)
	var transaction Transaction
	allowedTxStatuses := []TransactionStatus{TransactionStatusPending, TransactionStatusProcessing}
	err := sqlExec.GetContext(ctx, &transaction, q, nextLedgerLock, TransactionStatusProcessing, transactionID, pq.Array(allowedTxStatuses))
	if err != nil {
		if errors.Is(err, sql.ErrNoRows) {
			return nil, ErrRecordNotFound
		}
		return nil, fmt.Errorf("locking transaction %q: %w", transactionID, err)
	}

	return &transaction, nil
}

// Unlock lifts the lock from the transactionID with the provided publicKey.
func (t *TransactionModel) Unlock(ctx context.Context, sqlExec db.SQLExecuter, publicKey string) (*Transaction, error) {
	q := `
		UPDATE
			submitter_transactions
		SET
			locked_at = NULL,
			locked_until_ledger_number = NULL
		WHERE
			id = $1
		RETURNING
			` + TransactionColumnNames("", "")
	var transaction Transaction
	err := sqlExec.GetContext(ctx, &transaction, q, publicKey)
	if err != nil {
		if errors.Is(err, sql.ErrNoRows) {
			return nil, ErrRecordNotFound
		}
		return nil, fmt.Errorf("unlocking transaction %q: %w", publicKey, err)
	}

	return &transaction, nil
}

// PrepareTransactionForReprocessing pushes the transaction with the provided transactionID back to the queue.
func (t *TransactionModel) PrepareTransactionForReprocessing(ctx context.Context, sqlExec db.SQLExecuter, transactionID string) (*Transaction, error) {
	q := `
		UPDATE
			submitter_transactions
		SET
			locked_at = NULL,
			locked_until_ledger_number = NULL,
			stellar_transaction_hash = NULL,
			xdr_sent = NULL,
			xdr_received = NULL
		WHERE
			id = $1
			AND synced_at IS NULL
			AND status = ANY($2)
		RETURNING
			` + TransactionColumnNames("", "")
	var transaction Transaction
	allowedTxStatuses := []TransactionStatus{TransactionStatusPending, TransactionStatusProcessing}
	err := sqlExec.GetContext(ctx, &transaction, q, transactionID, pq.Array(allowedTxStatuses))
	if err != nil {
		if errors.Is(err, sql.ErrNoRows) {
			return nil, ErrRecordNotFound
		}
		return nil, fmt.Errorf("pushing transaction back to queue %q: %w", transactionID, err)
	}

	return &transaction, nil
}

var _ TransactionStore = &TransactionModel{}

type TransactionStatusHistoryEntry struct {
	Status                 string    `json:"status"`
	StatusMessage          string    `json:"status_message"`
	Timestamp              time.Time `json:"timestamp"`
	StellarTransactionHash string    `json:"stellar_transaction_hash"`
	XDRSent                string    `json:"xdr_sent"`
	XDRReceived            string    `json:"xdr_received"`
}

type TransactionStatusHistory []TransactionStatusHistoryEntry

// Value implements the driver.Valuer interface.
func (tsh TransactionStatusHistory) Value() (driver.Value, error) {
	var statusHistoryJSON []string
	for _, sh := range tsh {
		shJSONBytes, err := json.Marshal(sh)
		if err != nil {
			return nil, fmt.Errorf("error converting status history to json for transaction: %w", err)
		}
		statusHistoryJSON = append(statusHistoryJSON, string(shJSONBytes))
	}

	return pq.Array(statusHistoryJSON).Value()
}

// Scan implements the sql.Scanner interface.
func (tsh *TransactionStatusHistory) Scan(src interface{}) error {
	var statusHistoryJSON []string
	if err := pq.Array(&statusHistoryJSON).Scan(src); err != nil {
		return fmt.Errorf("error scanning status history value: %w", err)
	}

	for _, sh := range statusHistoryJSON {
		var shEntry TransactionStatusHistoryEntry
		err := json.Unmarshal([]byte(sh), &shEntry)
		if err != nil {
			return fmt.Errorf("error unmarshaling status_history column: %w", err)
		}
		*tsh = append(*tsh, shEntry)
	}

	return nil
}

var (
	_ sql.Scanner   = (*TransactionStatusHistory)(nil)
	_ driver.Valuer = (*TransactionStatusHistory)(nil)
)<|MERGE_RESOLUTION|>--- conflicted
+++ resolved
@@ -93,14 +93,10 @@
 }
 
 func (tx *Transaction) BuildMemo() (txnbuild.Memo, error) {
-<<<<<<< HEAD
 	if tx.TransactionType != TransactionTypePayment {
 		return nil, fmt.Errorf("transaction type %q does not support memo", tx.TransactionType)
 	}
 
-=======
-	//nolint:wrapcheck // This is a wrapper method
->>>>>>> 22466004
 	return schema.NewMemo(tx.MemoType, tx.Memo)
 }
 
