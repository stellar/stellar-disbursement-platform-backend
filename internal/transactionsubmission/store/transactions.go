package store

import (
	"context"
	"database/sql"
	"database/sql/driver"
	"encoding/hex"
	"encoding/json"
	"errors"
	"fmt"
	"strings"
	"time"

	"github.com/lib/pq"
	"github.com/shopspring/decimal"
	"github.com/stellar/go-stellar-sdk/strkey"
	"github.com/stellar/go-stellar-sdk/txnbuild"
	"github.com/stellar/go-stellar-sdk/xdr"

	"github.com/stellar/stellar-disbursement-platform-backend/db"
	"github.com/stellar/stellar-disbursement-platform-backend/internal/data"
	sdpUtils "github.com/stellar/stellar-disbursement-platform-backend/internal/utils"
	"github.com/stellar/stellar-disbursement-platform-backend/pkg/schema"
)

var ErrRecordNotFound = errors.New("record not found")

type TransactionType string

const (
	TransactionTypePayment        TransactionType = "PAYMENT"
	TransactionTypeWalletCreation TransactionType = "WALLET_CREATION"
	TransactionTypeSponsored      TransactionType = "SPONSORED"
)

type Transaction struct {
	ID string `db:"id"`
	// ExternalID contains an external ID for the transaction. This is used for reconciliation.
	ExternalID string `db:"external_id"`
	// Status is the status of the transaction. Don't change it directly and use the internal methods of the model instead.
	Status        TransactionStatus        `db:"status"`
	StatusMessage sql.NullString           `db:"status_message"`
	StatusHistory TransactionStatusHistory `db:"status_history"`
<<<<<<< HEAD

	TransactionType TransactionType `db:"transaction_type"`
	Payment
	WalletCreation
	Sponsored
=======
	AssetCode     string                   `db:"asset_code"`
	AssetIssuer   string                   `db:"asset_issuer"`
	Amount        decimal.Decimal          `db:"amount"`
	Destination   string                   `db:"destination"`
	Memo          string                   `db:"memo"`
	MemoType      schema.MemoType          `db:"memo_type"`
>>>>>>> bef84296

	TenantID            string         `db:"tenant_id"`
	DistributionAccount sql.NullString `db:"distribution_account"`

	CreatedAt *time.Time `db:"created_at"`
	UpdatedAt *time.Time `db:"updated_at"`
	// StartedAt is when the transaction was read from the queue into memory.
	StartedAt *time.Time `db:"started_at"`
	// SentAt is when the transaction was sent to the Stellar network.
	SentAt *time.Time `db:"sent_at"`
	// CompletedAt is when the transaction reached a terminal state, either SUCCESS or ERROR.
	CompletedAt *time.Time `db:"completed_at"`
	// SyncedAt is when the transaction was synced with SDP.
	SyncedAt *time.Time `db:"synced_at"`

	AttemptsCount          int            `db:"attempts_count"`
	StellarTransactionHash sql.NullString `db:"stellar_transaction_hash"`
	// XDRSent is the EnvelopeXDR submitted when creating a Stellar transaction in the network.
	XDRSent sql.NullString `db:"xdr_sent"`
	// XDRReceived is the ResultXDR received from the Stellar network when attempting to create a transaction.
	XDRReceived sql.NullString `db:"xdr_received"`
	LockedAt    *time.Time     `db:"locked_at"`
	// LockedUntilLedgerNumber is the ledger number after which the lock expires. It should be synched with the
	// expiration ledger bound set in the Stellar transaction submitted to the blockchain, and the same value in the
	// namesake column of the channel account model.
	LockedUntilLedgerNumber sql.NullInt32 `db:"locked_until_ledger_number"`
}

type Payment struct {
	AssetCode   string          `db:"asset_code"`
	AssetIssuer string          `db:"asset_issuer"`
	Amount      float64         `db:"amount"`
	Destination string          `db:"destination"`
	Memo        string          `db:"memo"`
	MemoType    schema.MemoType `db:"memo_type"`
}

type WalletCreation struct {
	PublicKey string `db:"public_key"`
	WasmHash  string `db:"wasm_hash"`
}

type Sponsored struct {
	SponsoredAccount      string `db:"sponsored_account"`
	SponsoredOperationXDR string `db:"sponsored_operation_xdr"`
}

func (tx *Transaction) BuildMemo() (txnbuild.Memo, error) {
	if tx.TransactionType != TransactionTypePayment {
		return nil, fmt.Errorf("transaction type %q does not support memo", tx.TransactionType)
	}

	memo, err := schema.NewMemo(tx.MemoType, tx.Memo)
	if err != nil {
		return nil, fmt.Errorf("building memo: %w", err)
	}
	return memo, nil
}

func (tx *Transaction) IsLocked(currentLedgerNumber int32) bool {
	return tx.LockedUntilLedgerNumber.Valid && currentLedgerNumber <= tx.LockedUntilLedgerNumber.Int32
}

// validate checks if the transaction fields are valid and can be added to the DB.
func (tx *Transaction) validate() error {
	if tx.ExternalID == "" {
		return fmt.Errorf("external ID is required")
	}

	if tx.TenantID == "" {
		return fmt.Errorf("tenant ID is required")
	}

	switch tx.TransactionType {
	case TransactionTypePayment:
		if err := tx.Payment.validate(); err != nil {
			return fmt.Errorf("validating payment transaction: %w", err)
		}
	case TransactionTypeWalletCreation:
		if err := tx.WalletCreation.validate(); err != nil {
			return fmt.Errorf("validating wallet creation transaction: %w", err)
		}
	case TransactionTypeSponsored:
		if err := tx.Sponsored.validate(); err != nil {
			return fmt.Errorf("validating sponsored transaction: %w", err)
		}
	default:
		return fmt.Errorf("invalid transaction type %q", tx.TransactionType)
	}
	return nil
}

// validateWalletCreation checks if the transaction fields are valid and can be added to the DB.
func (wc *WalletCreation) validate() error {
	if wc.PublicKey == "" {
		return fmt.Errorf("public key is required")
	} else {
		_, err := hex.DecodeString(wc.PublicKey)
		if err != nil {
			return fmt.Errorf("public key %q is not a valid hex string: %w", wc.PublicKey, err)
		}
	}
	if wc.WasmHash == "" {
		return fmt.Errorf("wasm hash is required")
	} else {
		_, err := hex.DecodeString(wc.WasmHash)
		if err != nil {
			return fmt.Errorf("wasm hash %q is not a valid hex string: %w", wc.WasmHash, err)
		}
	}

	return nil
}

func (p *Payment) validate() error {
	if len(p.AssetCode) < 1 || len(p.AssetCode) > 12 {
		return fmt.Errorf("asset code must have between 1 and 12 characters")
	}
	if strings.ToLower(p.AssetCode) != "xlm" {
		if p.AssetIssuer == "" {
			return fmt.Errorf("asset issuer is required")
		}

		if !strkey.IsValidEd25519PublicKey(p.AssetIssuer) {
			return fmt.Errorf("asset issuer %q is not a valid ed25519 public key", p.AssetIssuer)
		}
	}
<<<<<<< HEAD
	if p.Amount <= 0 {
		return fmt.Errorf("amount must be positive")
	}
	if !strkey.IsValidEd25519PublicKey(p.Destination) && !strkey.IsValidContractAddress(p.Destination) {
		return fmt.Errorf("destination %q is not a valid ed25519 public key or contract address", p.Destination)
=======
	if tx.Amount.LessThanOrEqual(decimal.Zero) {
		return fmt.Errorf("amount must be positive")
	}
	if !strkey.IsValidEd25519PublicKey(tx.Destination) && !strkey.IsValidContractAddress(tx.Destination) {
		return fmt.Errorf("destination %q is not a valid ed25519 public key or contract address", tx.Destination)
>>>>>>> bef84296
	}
	return nil
}

func (s *Sponsored) validate() error {
	if s.SponsoredAccount == "" {
		return fmt.Errorf("sponsored account is required")
	}
	if !strkey.IsValidContractAddress(s.SponsoredAccount) {
		return fmt.Errorf("sponsored account %q is not a valid contract address", s.SponsoredAccount)
	}

	if s.SponsoredOperationXDR == "" {
		return fmt.Errorf("sponsored operation XDR is required")
	}
	var operation xdr.InvokeHostFunctionOp
	if err := xdr.SafeUnmarshalBase64(s.SponsoredOperationXDR, &operation); err != nil {
		return fmt.Errorf("invalid sponsored operation XDR %q: %w", s.SponsoredOperationXDR, err)
	}
	return nil
}

type TransactionModel struct {
	DBConnectionPool db.DBConnectionPool
}

func NewTransactionModel(dbConnectionPool db.DBConnectionPool) *TransactionModel {
	return &TransactionModel{DBConnectionPool: dbConnectionPool}
}

func TransactionColumnNames(tableReference, resultAlias string) string {
	columns := data.SQLColumnConfig{
		TableReference: tableReference,
		ResultAlias:    resultAlias,
		RawColumns: []string{
			"id",
			"external_id",
			"tenant_id",
			"transaction_type",
			"distribution_account",
			"status",
			"status_message",
			"status_history",
			"attempts_count",
			"stellar_transaction_hash",
			"xdr_sent",
			"xdr_received",
			"created_at",
			"updated_at",
			"started_at",
			"sent_at",
			"completed_at",
			"synced_at",
			"locked_at",
			"locked_until_ledger_number",
		},
		CoalesceStringColumns: []string{
			"asset_code",
			"asset_issuer",
			"destination",
			"public_key",
			"wasm_hash",
			"sponsored_account",
			"sponsored_operation_xdr",
			"memo",
			"memo_type::text",
		},
		CoalesceFloat64Columns: []string{
			"amount",
		},
	}.Build()

	return strings.Join(columns, ",\n")
}

// Insert adds a new Transaction to the database.
func (t *TransactionModel) Insert(ctx context.Context, tx Transaction) (*Transaction, error) {
	transactions, err := t.BulkInsert(ctx, t.DBConnectionPool, []Transaction{tx})
	if err != nil {
		return nil, fmt.Errorf("inserting single transaction: %w", err)
	}

	return &transactions[0], nil
}

// BulkInsert adds a batch of Transactions to the database and returns the inserted transactions.
func (t *TransactionModel) BulkInsert(ctx context.Context, sqlExec db.SQLExecuter, transactions []Transaction) ([]Transaction, error) {
	if len(transactions) == 0 {
		return nil, nil
	}

	var queryBuilder strings.Builder
	queryBuilder.WriteString("INSERT INTO submitter_transactions (transaction_type, external_id, asset_code, asset_issuer, amount, destination, public_key, wasm_hash, sponsored_account, sponsored_operation_xdr, tenant_id, memo, memo_type) VALUES ")
	valueStrings := make([]string, 0, len(transactions))
	valueArgs := make([]interface{}, 0, len(transactions)*13)

	for _, transaction := range transactions {
		if err := transaction.validate(); err != nil {
			return nil, fmt.Errorf("validating transaction for insertion: %w", err)
		}
		valueStrings = append(valueStrings, "(?, ?, ?, ?, ?, ?, ?, ?, ?, ?, ?, ?, ?)")
		valueArgs = append(valueArgs,
			transaction.TransactionType,
			transaction.ExternalID,
			sdpUtils.SQLNullString(transaction.AssetCode),
			sdpUtils.SQLNullString(transaction.AssetIssuer),
			sdpUtils.SQLNullFloat64(transaction.Amount),
			sdpUtils.SQLNullString(transaction.Destination),
			sdpUtils.SQLNullString(transaction.PublicKey),
			sdpUtils.SQLNullString(transaction.WasmHash),
			sdpUtils.SQLNullString(transaction.SponsoredAccount),
			sdpUtils.SQLNullString(transaction.SponsoredOperationXDR),
			transaction.TenantID,
			sdpUtils.SQLNullString(transaction.Memo),
			sdpUtils.SQLNullString(string(transaction.MemoType)),
		)
	}

	var insertedTransctions []Transaction
	queryBuilder.WriteString(strings.Join(valueStrings, ", "))
	queryBuilder.WriteString(" RETURNING " + TransactionColumnNames("", ""))
	query := sqlExec.Rebind(queryBuilder.String())
	err := sqlExec.SelectContext(ctx, &insertedTransctions, query, valueArgs...)
	if err != nil {
		return nil, fmt.Errorf("inserting transactions: %w", err)
	}

	return insertedTransctions, nil
}

// Get gets a Transaction from the database.
func (t *TransactionModel) Get(ctx context.Context, txID string) (*Transaction, error) {
	var transaction Transaction
	q := `
		SELECT
			` + TransactionColumnNames("", "") + `
		FROM
			submitter_transactions t
		WHERE
			t.id = $1
		`
	err := t.DBConnectionPool.GetContext(ctx, &transaction, q, txID)
	if err != nil {
		if errors.Is(err, sql.ErrNoRows) {
			return nil, ErrRecordNotFound
		}
		return nil, fmt.Errorf("error querying transaction ID %s: %w", txID, err)
	}
	return &transaction, nil
}

func (t *TransactionModel) GetAllByExternalIDs(ctx context.Context, externalIDs []string) ([]*Transaction, error) {
	var transactions []*Transaction
	q := `
		SELECT
			` + TransactionColumnNames("", "") + `
		FROM
			submitter_transactions t
		WHERE
			t.external_id = ANY($1)
		`
	err := t.DBConnectionPool.SelectContext(ctx, &transactions, q, pq.Array(externalIDs))
	if err != nil {
		return nil, fmt.Errorf("error querying transactions: %w", err)
	}
	return transactions, nil
}

// UpdateStatusToSuccess updates a Transaction's status to SUCCESS. Only succeeds if the current status is PROCESSING.
func (t *TransactionModel) UpdateStatusToSuccess(ctx context.Context, tx Transaction) (*Transaction, error) {
	// verify if this state transition is valid:
	err := tx.Status.CanTransitionTo(TransactionStatusSuccess)
	if err != nil {
		return nil, fmt.Errorf("attempting to transition transaction status to TransactionStatusSuccess: %w", err)
	}

	var updatedTx Transaction
	query := `
			UPDATE
				submitter_transactions
			SET
				status = $1,
				completed_at = NOW(),
				status_history = array_append(status_history, create_submitter_transactions_status_history(NOW(), $1::transaction_status, NULL, stellar_transaction_hash, xdr_sent, xdr_received))
			WHERE
				id = $2
			RETURNING
				` + TransactionColumnNames("", "")
	err = t.DBConnectionPool.GetContext(ctx, &updatedTx, query, TransactionStatusSuccess, tx.ID)
	if err != nil {
		return nil, fmt.Errorf("updating transaction status to TransactionStatusSuccess: %w", err)
	}

	return &updatedTx, nil
}

// UpdateStatusToError updates a Transaction's status to ERROR. Only succeeds if the current status is PROCESSING.
func (t *TransactionModel) UpdateStatusToError(ctx context.Context, tx Transaction, message string) (*Transaction, error) {
	// verify if this state transition is valid:
	err := tx.Status.CanTransitionTo(TransactionStatusError)
	if err != nil {
		return nil, fmt.Errorf("attempting to transition transaction status to TransactionStatusError: %w", err)
	}

	var updatedTx Transaction
	query := `
			UPDATE
				submitter_transactions
			SET
				status = $1,
				completed_at = NOW(),
				status_message = $2,
				status_history = array_append(status_history, create_submitter_transactions_status_history(NOW(), $1::transaction_status, $2::text, stellar_transaction_hash, xdr_sent, xdr_received))
			WHERE
				id = $3
			RETURNING
				` + TransactionColumnNames("", "")
	err = t.DBConnectionPool.GetContext(ctx, &updatedTx, query, TransactionStatusError, message, tx.ID)
	if err != nil {
		return nil, fmt.Errorf("updating transaction status to TransactionStatusError: %w", err)
	}

	return &updatedTx, nil
}

func (t *TransactionModel) UpdateStellarTransactionHashXDRSentAndDistributionAccount(ctx context.Context, txID string, txHash, txXDRSent, distributionAccount string) (*Transaction, error) {
	if len(txHash) != 64 {
		return nil, fmt.Errorf("invalid transaction hash %q", txHash)
	}

	if !strkey.IsValidEd25519PublicKey(distributionAccount) {
		return nil, fmt.Errorf("distribution account %q is not a valid ed25519 public key", distributionAccount)
	}

	var txEnvelope xdr.TransactionEnvelope
	err := xdr.SafeUnmarshalBase64(txXDRSent, &txEnvelope)
	if err != nil {
		return nil, fmt.Errorf("invalid XDR envelope: %w", err)
	}

	query := `
		UPDATE
			submitter_transactions 
		SET 
			stellar_transaction_hash = $1::text,
			xdr_sent = $2,
			distribution_account = $3,
			sent_at = NOW(),
			status_history = array_append(status_history, create_submitter_transactions_status_history(NOW(), status, 'Updating Stellar Transaction Hash, XDR Sent and Distribution Account', $1::text, $2, xdr_received)),
			attempts_count = attempts_count + 1
		WHERE 
			id = $4
		RETURNING
			` + TransactionColumnNames("", "")
	var tx Transaction
	err = t.DBConnectionPool.GetContext(ctx, &tx, query, txHash, txXDRSent, distributionAccount, txID)
	if err != nil {
		if errors.Is(err, sql.ErrNoRows) {
			return nil, ErrRecordNotFound
		}
		return nil, fmt.Errorf("error updating transaction hash: %w", err)
	}

	return &tx, nil
}

// UpdateStellarTransactionXDRReceived updates a Transaction's XDR received.
func (t *TransactionModel) UpdateStellarTransactionXDRReceived(ctx context.Context, txID string, xdrReceived string) (*Transaction, error) {
	var txResult xdr.TransactionResult
	err := xdr.SafeUnmarshalBase64(xdrReceived, &txResult)
	if err != nil {
		return nil, fmt.Errorf("invalid XDR result: %w", err)
	}

	query := `
		UPDATE
			submitter_transactions 
		SET 
			xdr_received = $1,
			status_history = array_append(status_history, create_submitter_transactions_status_history(NOW(), status, 'Updating XDR Received', stellar_transaction_hash, xdr_sent, $1::text))
		WHERE 
			id = $2
		RETURNING
			` + TransactionColumnNames("", "")
	var updatedTx Transaction
	err = t.DBConnectionPool.GetContext(ctx, &updatedTx, query, xdrReceived, txID)
	if err != nil {
		if errors.Is(err, sql.ErrNoRows) {
			return nil, ErrRecordNotFound
		}
		return nil, fmt.Errorf("error updating transaction hash: %w", err)
	}

	return &updatedTx, nil
}

// GetTransactionBatchForUpdate returns a batch of transactions that are ready to be synced. Locks the rows for update.
// Only returns transactions of the specified transaction type.
func (t *TransactionModel) GetTransactionBatchForUpdate(ctx context.Context, dbTx db.DBTransaction, batchSize int, tenantID string, transactionType TransactionType) ([]*Transaction, error) {
	if batchSize <= 0 {
		return nil, fmt.Errorf("batch size must be greater than 0")
	}
	if tenantID == "" {
		return nil, fmt.Errorf("tenant ID is required")
	}

	transactions := []*Transaction{}

	query := `
		SELECT 
		    ` + TransactionColumnNames("", "") + `
		FROM 
		    submitter_transactions
		WHERE 
		    status IN ('SUCCESS', 'ERROR')
		    AND synced_at IS NULL
		    AND tenant_id = $1
		    AND transaction_type = $2
		ORDER BY 
		    completed_at ASC
		LIMIT 
		    $3
		FOR UPDATE SKIP LOCKED
		`

	err := dbTx.SelectContext(ctx, &transactions, query, tenantID, transactionType, batchSize)
	if err != nil {
		return nil, fmt.Errorf("getting transactions: %w", err)
	}

	return transactions, nil
}

func (t *TransactionModel) GetTransactionPendingUpdateByID(ctx context.Context, dbTx db.SQLExecuter, txID string, expectedTransactionType TransactionType) (*Transaction, error) {
	query := `
		SELECT 
			` + TransactionColumnNames("", "") + `
		FROM 
			submitter_transactions
		WHERE
			id = $1
			AND status IN ('SUCCESS', 'ERROR')
			AND synced_at IS NULL
			AND transaction_type = $2
		FOR UPDATE SKIP LOCKED
	`

	var tx Transaction
	err := dbTx.GetContext(ctx, &tx, query, txID, expectedTransactionType)
	if err != nil {
		if errors.Is(err, sql.ErrNoRows) {
			return nil, ErrRecordNotFound
		}
		return nil, fmt.Errorf("getting transaction ID %s: %w", txID, err)
	}

	return &tx, nil
}

// UpdateSyncedTransactions updates the synced_at field for the given transaction IDs. Returns an error if the number of
// updated rows is not equal to the number of provided transaction IDs.
func (t *TransactionModel) UpdateSyncedTransactions(ctx context.Context, dbTx db.SQLExecuter, txIDs []string) error {
	if len(txIDs) == 0 {
		return fmt.Errorf("no transaction IDs provided")
	}

	query := `
		UPDATE 
		    submitter_transactions
		SET 
		    synced_at = NOW()
		WHERE 
		    id = ANY($1)
			AND status = ANY($2)
		`

	allowedStatuses := []TransactionStatus{TransactionStatusSuccess, TransactionStatusError}
	result, err := dbTx.ExecContext(ctx, query, pq.Array(txIDs), pq.Array(allowedStatuses))
	if err != nil {
		return fmt.Errorf("updating transactions: %w", err)
	}

	rowsAffected, err := result.RowsAffected()
	if err != nil {
		return fmt.Errorf("getting rows affected: %w", err)
	}

	if rowsAffected != int64(len(txIDs)) {
		return fmt.Errorf("expected %d rows to be affected, got %d", len(txIDs), rowsAffected)
	}

	return nil
}

// queryFilterForLockedState returns a SQL query filter that can be used to filter transactions based on their locked
// state.
func (t *TransactionModel) queryFilterForLockedState(locked bool, ledgerNumber int32) string {
	if locked {
		return fmt.Sprintf("(locked_until_ledger_number >= %d)", ledgerNumber)
	}
	return fmt.Sprintf("(locked_until_ledger_number IS NULL OR locked_until_ledger_number < %d)", ledgerNumber)
}

// Lock locks the transaction with the provided transactionID. It returns a ErrRecordNotFound error if you try to lock a
// transaction that is already locked.
func (t *TransactionModel) Lock(ctx context.Context, sqlExec db.SQLExecuter, transactionID string, currentLedger, nextLedgerLock int32) (*Transaction, error) {
	q := fmt.Sprintf(`
		UPDATE
			submitter_transactions
		SET
			locked_at = NOW(),
			locked_until_ledger_number = $1,
			status = $2
		WHERE
			id = $3
			AND %s
			AND synced_at IS NULL
			AND status = ANY($4)
		RETURNING
			`+TransactionColumnNames("", ""),
		t.queryFilterForLockedState(false, currentLedger),
	)
	var transaction Transaction
	allowedTxStatuses := []TransactionStatus{TransactionStatusPending, TransactionStatusProcessing}
	err := sqlExec.GetContext(ctx, &transaction, q, nextLedgerLock, TransactionStatusProcessing, transactionID, pq.Array(allowedTxStatuses))
	if err != nil {
		if errors.Is(err, sql.ErrNoRows) {
			return nil, ErrRecordNotFound
		}
		return nil, fmt.Errorf("locking transaction %q: %w", transactionID, err)
	}

	return &transaction, nil
}

// Unlock lifts the lock from the transactionID with the provided publicKey.
func (t *TransactionModel) Unlock(ctx context.Context, sqlExec db.SQLExecuter, publicKey string) (*Transaction, error) {
	q := `
		UPDATE
			submitter_transactions
		SET
			locked_at = NULL,
			locked_until_ledger_number = NULL
		WHERE
			id = $1
		RETURNING
			` + TransactionColumnNames("", "")
	var transaction Transaction
	err := sqlExec.GetContext(ctx, &transaction, q, publicKey)
	if err != nil {
		if errors.Is(err, sql.ErrNoRows) {
			return nil, ErrRecordNotFound
		}
		return nil, fmt.Errorf("unlocking transaction %q: %w", publicKey, err)
	}

	return &transaction, nil
}

// PrepareTransactionForReprocessing pushes the transaction with the provided transactionID back to the queue.
func (t *TransactionModel) PrepareTransactionForReprocessing(ctx context.Context, sqlExec db.SQLExecuter, transactionID string) (*Transaction, error) {
	q := `
		UPDATE
			submitter_transactions
		SET
			locked_at = NULL,
			locked_until_ledger_number = NULL,
			stellar_transaction_hash = NULL,
			xdr_sent = NULL,
			xdr_received = NULL
		WHERE
			id = $1
			AND synced_at IS NULL
			AND status = ANY($2)
		RETURNING
			` + TransactionColumnNames("", "")
	var transaction Transaction
	allowedTxStatuses := []TransactionStatus{TransactionStatusPending, TransactionStatusProcessing}
	err := sqlExec.GetContext(ctx, &transaction, q, transactionID, pq.Array(allowedTxStatuses))
	if err != nil {
		if errors.Is(err, sql.ErrNoRows) {
			return nil, ErrRecordNotFound
		}
		return nil, fmt.Errorf("pushing transaction back to queue %q: %w", transactionID, err)
	}

	return &transaction, nil
}

var _ TransactionStore = &TransactionModel{}

type TransactionStatusHistoryEntry struct {
	Status                 string    `json:"status"`
	StatusMessage          string    `json:"status_message"`
	Timestamp              time.Time `json:"timestamp"`
	StellarTransactionHash string    `json:"stellar_transaction_hash"`
	XDRSent                string    `json:"xdr_sent"`
	XDRReceived            string    `json:"xdr_received"`
}

type TransactionStatusHistory []TransactionStatusHistoryEntry

// Value implements the driver.Valuer interface.
func (tsh TransactionStatusHistory) Value() (driver.Value, error) {
	var statusHistoryJSON []string
	for _, sh := range tsh {
		shJSONBytes, err := json.Marshal(sh)
		if err != nil {
			return nil, fmt.Errorf("error converting status history to json for transaction: %w", err)
		}
		statusHistoryJSON = append(statusHistoryJSON, string(shJSONBytes))
	}

	return pq.Array(statusHistoryJSON).Value()
}

// Scan implements the sql.Scanner interface.
func (tsh *TransactionStatusHistory) Scan(src interface{}) error {
	var statusHistoryJSON []string
	if err := pq.Array(&statusHistoryJSON).Scan(src); err != nil {
		return fmt.Errorf("error scanning status history value: %w", err)
	}

	for _, sh := range statusHistoryJSON {
		var shEntry TransactionStatusHistoryEntry
		err := json.Unmarshal([]byte(sh), &shEntry)
		if err != nil {
			return fmt.Errorf("error unmarshaling status_history column: %w", err)
		}
		*tsh = append(*tsh, shEntry)
	}

	return nil
}

var (
	_ sql.Scanner   = (*TransactionStatusHistory)(nil)
	_ driver.Valuer = (*TransactionStatusHistory)(nil)
)<|MERGE_RESOLUTION|>--- conflicted
+++ resolved
@@ -41,20 +41,11 @@
 	Status        TransactionStatus        `db:"status"`
 	StatusMessage sql.NullString           `db:"status_message"`
 	StatusHistory TransactionStatusHistory `db:"status_history"`
-<<<<<<< HEAD
 
 	TransactionType TransactionType `db:"transaction_type"`
 	Payment
 	WalletCreation
 	Sponsored
-=======
-	AssetCode     string                   `db:"asset_code"`
-	AssetIssuer   string                   `db:"asset_issuer"`
-	Amount        decimal.Decimal          `db:"amount"`
-	Destination   string                   `db:"destination"`
-	Memo          string                   `db:"memo"`
-	MemoType      schema.MemoType          `db:"memo_type"`
->>>>>>> bef84296
 
 	TenantID            string         `db:"tenant_id"`
 	DistributionAccount sql.NullString `db:"distribution_account"`
@@ -86,7 +77,7 @@
 type Payment struct {
 	AssetCode   string          `db:"asset_code"`
 	AssetIssuer string          `db:"asset_issuer"`
-	Amount      float64         `db:"amount"`
+	Amount      decimal.Decimal `db:"amount"`
 	Destination string          `db:"destination"`
 	Memo        string          `db:"memo"`
 	MemoType    schema.MemoType `db:"memo_type"`
@@ -182,19 +173,11 @@
 			return fmt.Errorf("asset issuer %q is not a valid ed25519 public key", p.AssetIssuer)
 		}
 	}
-<<<<<<< HEAD
-	if p.Amount <= 0 {
+	if tx.Amount.LessThanOrEqual(decimal.Zero) {
 		return fmt.Errorf("amount must be positive")
 	}
 	if !strkey.IsValidEd25519PublicKey(p.Destination) && !strkey.IsValidContractAddress(p.Destination) {
 		return fmt.Errorf("destination %q is not a valid ed25519 public key or contract address", p.Destination)
-=======
-	if tx.Amount.LessThanOrEqual(decimal.Zero) {
-		return fmt.Errorf("amount must be positive")
-	}
-	if !strkey.IsValidEd25519PublicKey(tx.Destination) && !strkey.IsValidContractAddress(tx.Destination) {
-		return fmt.Errorf("destination %q is not a valid ed25519 public key or contract address", tx.Destination)
->>>>>>> bef84296
 	}
 	return nil
 }
