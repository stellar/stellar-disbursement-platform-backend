--- conflicted
+++ resolved
@@ -87,12 +87,8 @@
 
 	t.Run("create and delete transactions", func(t *testing.T) {
 		txCount := 5
-<<<<<<< HEAD
-		createdTxs := CreateTransactionFixturesNew(t, ctx, dbConnectionPool, txCount, TransactionFixture{
+		createdTxs := CreateTransactionFixtures(t, ctx, dbConnectionPool, txCount, TransactionFixture{
 			TransactionType:    TransactionTypePayment,
-=======
-		createdTxs := CreateTransactionFixtures(t, ctx, dbConnectionPool, txCount, TransactionFixture{
->>>>>>> 22466004
 			AssetCode:          tx.AssetCode,
 			AssetIssuer:        tx.AssetIssuer,
 			DestinationAddress: tx.Destination,
