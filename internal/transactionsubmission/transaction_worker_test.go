--- conflicted
+++ resolved
@@ -25,11 +25,8 @@
 	"github.com/stellar/stellar-disbursement-platform-backend/db"
 	"github.com/stellar/stellar-disbursement-platform-backend/db/dbtest"
 	"github.com/stellar/stellar-disbursement-platform-backend/internal/crashtracker"
-<<<<<<< HEAD
-	"github.com/stellar/stellar-disbursement-platform-backend/internal/events"
-=======
->>>>>>> 22466004
 	sdpMonitor "github.com/stellar/stellar-disbursement-platform-backend/internal/monitor"
+	monitorMocks "github.com/stellar/stellar-disbursement-platform-backend/internal/monitor/mocks"
 	"github.com/stellar/stellar-disbursement-platform-backend/internal/serve/httpclient"
 	"github.com/stellar/stellar-disbursement-platform-backend/internal/stellar"
 	"github.com/stellar/stellar-disbursement-platform-backend/internal/transactionsubmission/engine"
@@ -96,11 +93,7 @@
 		chAccModel:         chAccModel,
 		engine:             &submitterEngine,
 		crashTrackerClient: &crashtracker.MockCrashTrackerClient{},
-<<<<<<< HEAD
-		eventProducer:      &events.MockProducer{},
 		txHandler:          transactionHandler,
-=======
->>>>>>> 22466004
 	}
 }
 
@@ -198,11 +191,7 @@
 		crashTrackerClient:  &crashtracker.MockCrashTrackerClient{},
 		txProcessingLimiter: wantTxProcessingLimiter,
 		monitorSvc:          tssMonitorSvc,
-<<<<<<< HEAD
-		eventProducer:       &events.MockProducer{},
 		txHandler:           &MockTransactionHandler{},
-=======
->>>>>>> 22466004
 	}
 
 	testCases := []struct {
@@ -216,11 +205,7 @@
 		crashTrackerClient  crashtracker.CrashTrackerClient
 		txProcessingLimiter engine.TransactionProcessingLimiter
 		monitorSvc          tssMonitor.TSSMonitorService
-<<<<<<< HEAD
-		eventProducer       events.Producer
 		txHandler           TransactionHandlerInterface
-=======
->>>>>>> 22466004
 		wantError           error
 	}{
 		{
@@ -338,11 +323,7 @@
 			crashTrackerClient:  &crashtracker.MockCrashTrackerClient{},
 			txProcessingLimiter: wantTxProcessingLimiter,
 			monitorSvc:          tssMonitorSvc,
-<<<<<<< HEAD
-			eventProducer:       &events.MockProducer{},
 			txHandler:           &MockTransactionHandler{},
-=======
->>>>>>> 22466004
 		},
 	}
 
@@ -356,11 +337,7 @@
 				tc.crashTrackerClient,
 				tc.txProcessingLimiter,
 				tc.monitorSvc,
-<<<<<<< HEAD
-				tc.eventProducer,
 				tc.txHandler,
-=======
->>>>>>> 22466004
 			)
 
 			if tc.wantError != nil {
@@ -582,13 +559,8 @@
 					Once()
 				tw.chAccModel = mockChAccStore
 
-<<<<<<< HEAD
 				// PART 4: mock deferred LogAndMonitorTransaction
-				mMonitorClient := monitorMocks.NewMockMonitorClient(t)
-=======
-				// PART 3: mock deferred LogAndMonitorTransaction
 				mMonitorClient := sdpMonitor.NewMockMonitorClient(t)
->>>>>>> 22466004
 				mMonitorClient.
 					On("MonitorCounters", sdpMonitor.PaymentErrorTag, mock.Anything).
 					Return(nil).
@@ -874,6 +846,7 @@
 			tw.txProcessingLimiter = mockTxProcessingLimiter
 
 			// PART 2: mock LogAndReportErrors
+			// PART 2: mock LogAndReportErrors
 			if tc.crashTrackerMsg != "" {
 				mockCrashTrackerClient := crashtracker.NewMockCrashTrackerClient(t)
 				mockCrashTrackerClient.
@@ -883,13 +856,8 @@
 				tw.crashTrackerClient = mockCrashTrackerClient
 			}
 
-<<<<<<< HEAD
 			// PART 3: mock deferred LogAndMonitorTransaction
-			mMonitorClient := monitorMocks.NewMockMonitorClient(t)
-=======
-			// PART 4: mock deferred LogAndMonitorTransaction
 			mMonitorClient := sdpMonitor.NewMockMonitorClient(t)
->>>>>>> 22466004
 			mMonitorClient.
 				On("MonitorCounters", sdpMonitor.PaymentErrorTag, mock.Anything).
 				Return(nil).
@@ -1185,16 +1153,11 @@
 		defer store.DeleteAllFromChannelAccounts(t, ctx, dbConnectionPool)
 		defer store.DeleteAllTransactionFixtures(t, ctx, dbConnectionPool)
 
-<<<<<<< HEAD
 		txJob := createTxJobFixture(t, ctx, dbConnectionPool, true, currentLedger, lockedToLedger, uuid.NewString())
 
 		transactionHandler := &MockTransactionHandler{}
 
 		transactionWorker := getTransactionWorkerInstance(t, dbConnectionPool, transactionHandler)
-=======
-		transactionWorker := getTransactionWorkerInstance(t, dbConnectionPool)
-		txJob := createTxJobFixture(t, ctx, dbConnectionPool, true, currentLedger, lockedToLedger, uuid.NewString())
->>>>>>> 22466004
 		require.NotEmpty(t, txJob)
 
 		// mock UpdateStatusToSuccess ✅
@@ -1280,7 +1243,6 @@
 
 		txJob := createTxJobFixture(t, ctx, dbConnectionPool, true, currentLedger, lockedToLedger, uuid.NewString())
 
-<<<<<<< HEAD
 		transactionHandler := &MockTransactionHandler{}
 
 		transactionHandler.On("MonitorTransactionProcessingSuccess",
@@ -1293,8 +1255,6 @@
 
 		require.NotEmpty(t, txJob)
 
-=======
->>>>>>> 22466004
 		// Run test:
 		const resultXDR = "AAAAAAAAAGQAAAAAAAAAAQAAAAAAAAAOAAAAAAAAAABw2JZZYIt4n/WXKcnDow3mbTBMPrOnldetgvGUlpTSEQAAAAA="
 		err := transactionWorker.handleSuccessfulTransaction(ctx, &txJob, horizon.Transaction{Successful: true, ResultXdr: resultXDR})
@@ -1410,7 +1370,6 @@
 			hMock.On("TransactionDetail", txHash).Return(tc.horizonTxResponse, tc.horizonTxError).Once()
 			transactionWorker.engine.HorizonClient = hMock
 
-<<<<<<< HEAD
 			tranasctionHandler := &MockTransactionHandler{}
 			if tc.horizonTxResponse.Successful {
 				tranasctionHandler.On("MonitorTransactionProcessingSuccess",
@@ -1436,8 +1395,6 @@
 				transactionWorker.txHandler = tranasctionHandler
 			}
 
-=======
->>>>>>> 22466004
 			// Run test:
 			err = transactionWorker.reconcileSubmittedTransaction(ctx, &txJob)
 			if tc.wantErrContains != "" {
@@ -1874,6 +1831,7 @@
 		wantFinalTransactionStatus store.TransactionStatus
 		wantFinalResultXDR         string
 		prepareMocks               func(*testing.T, TxJob, *crashtracker.MockCrashTrackerClient)
+		prepareMocks               func(*testing.T, TxJob, *crashtracker.MockCrashTrackerClient)
 	}{
 		{
 			name:                       "unrecoverable horizon error is handled and tx status is marked as ERROR",
@@ -1881,11 +1839,7 @@
 			horizonError:               horizonError,
 			wantFinalTransactionStatus: store.TransactionStatusError,
 			prepareMocks: func(t *testing.T, txJob TxJob, mockCrashTrackerClient *crashtracker.MockCrashTrackerClient) {
-<<<<<<< HEAD
 				mockCrashTrackerClient.On("LogAndReportErrors", ctx, mock.AnythingOfType("*utils.HorizonErrorWrapper"), "horizon transaction error - cannot be retried").Once()
-=======
-				mockCrashTrackerClient.On("LogAndReportErrors", ctx, utils.NewHorizonErrorWrapper(horizonError), "transaction error - cannot be retried").Once()
->>>>>>> 22466004
 			},
 		},
 		{
@@ -1894,12 +1848,9 @@
 			horizonError:               nil,
 			wantFinalTransactionStatus: store.TransactionStatusSuccess,
 			wantFinalResultXDR:         resultXDR,
-<<<<<<< HEAD
-=======
 			prepareMocks: func(t *testing.T, txJob TxJob, _ *crashtracker.MockCrashTrackerClient) {
 				// No mocks needed for this test case
 			},
->>>>>>> 22466004
 		},
 	}
 
@@ -1950,10 +1901,7 @@
 				},
 				crashTrackerClient:  mockCrashTrackerClient,
 				txProcessingLimiter: txProcessingLimiter,
-<<<<<<< HEAD
 				txHandler:           transactionHandler,
-=======
->>>>>>> 22466004
 			}
 
 			// make sure the tx's initial status is PROCESSING:
@@ -1980,7 +1928,6 @@
 			mockCrashTrackerClient.AssertExpectations(t)
 		})
 	}
-<<<<<<< HEAD
 }
 
 func Test_TransactionWorker_handlePreparationError_RPCErrors(t *testing.T) {
@@ -2448,6 +2395,4 @@
 			transactionHandler.AssertExpectations(t)
 		})
 	}
-=======
->>>>>>> 22466004
 }