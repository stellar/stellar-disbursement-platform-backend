package transactionsubmission

import (
	"context"
	"database/sql"
	"errors"
	"fmt"
	"net/http"
<<<<<<< HEAD
	"strconv"
=======
	"strings"
>>>>>>> bef84296
	"testing"

	"github.com/google/uuid"
	"github.com/shopspring/decimal"
	"github.com/sirupsen/logrus"
	"github.com/stellar/go-stellar-sdk/clients/horizonclient"
	"github.com/stellar/go-stellar-sdk/keypair"
	"github.com/stellar/go-stellar-sdk/network"
	"github.com/stellar/go-stellar-sdk/protocols/horizon"
	"github.com/stellar/go-stellar-sdk/strkey"
	"github.com/stellar/go-stellar-sdk/support/log"
	"github.com/stellar/go-stellar-sdk/support/render/problem"
	"github.com/stellar/go-stellar-sdk/txnbuild"
	"github.com/stretchr/testify/assert"
	"github.com/stretchr/testify/mock"
	"github.com/stretchr/testify/require"

	"github.com/stellar/stellar-disbursement-platform-backend/db"
	"github.com/stellar/stellar-disbursement-platform-backend/db/dbtest"
	"github.com/stellar/stellar-disbursement-platform-backend/internal/crashtracker"
	sdpMonitor "github.com/stellar/stellar-disbursement-platform-backend/internal/monitor"
	"github.com/stellar/stellar-disbursement-platform-backend/internal/serve/httpclient"
	"github.com/stellar/stellar-disbursement-platform-backend/internal/stellar"
	"github.com/stellar/stellar-disbursement-platform-backend/internal/transactionsubmission/engine"
	engineMocks "github.com/stellar/stellar-disbursement-platform-backend/internal/transactionsubmission/engine/mocks"
	"github.com/stellar/stellar-disbursement-platform-backend/internal/transactionsubmission/engine/preconditions"
	preconditionsMocks "github.com/stellar/stellar-disbursement-platform-backend/internal/transactionsubmission/engine/preconditions/mocks"
	"github.com/stellar/stellar-disbursement-platform-backend/internal/transactionsubmission/engine/signing"
	sigMocks "github.com/stellar/stellar-disbursement-platform-backend/internal/transactionsubmission/engine/signing/mocks"
	tssMonitor "github.com/stellar/stellar-disbursement-platform-backend/internal/transactionsubmission/monitor"
	"github.com/stellar/stellar-disbursement-platform-backend/internal/transactionsubmission/store"
	storeMocks "github.com/stellar/stellar-disbursement-platform-backend/internal/transactionsubmission/store/mocks"
	"github.com/stellar/stellar-disbursement-platform-backend/internal/transactionsubmission/utils"
	sdpUtils "github.com/stellar/stellar-disbursement-platform-backend/internal/utils"
	"github.com/stellar/stellar-disbursement-platform-backend/pkg/schema"
	"github.com/stellar/stellar-disbursement-platform-backend/stellar-multitenant/pkg/tenant"
)

// getTransactionWorkerInstance is used to create a valid instance of the class TransactionWorker, which is needed in
// many tests in this file.
func getTransactionWorkerInstance(t *testing.T, dbConnectionPool db.DBConnectionPool, transactionHandler TransactionHandlerInterface) TransactionWorker {
	t.Helper()

	txModel := store.NewTransactionModel(dbConnectionPool)
	chAccModel := &store.ChannelAccountModel{DBConnectionPool: dbConnectionPool}

	hClient := &horizonclient.Client{
		HorizonURL: "https://horizon-testnet.stellar.org",
		HTTP:       httpclient.DefaultClient(),
	}
	ledgerNumberTracker, err := preconditions.NewLedgerNumberTracker(hClient)
	require.NoError(t, err)

	distributionKP := keypair.MustRandom()
	distAccount := schema.NewStellarEnvTransactionAccount(distributionKP.Address())

	mDistAccResolver := sigMocks.NewMockDistributionAccountResolver(t)
	mDistAccResolver.
		On("DistributionAccount", mock.Anything, mock.AnythingOfType("string")).
		Return(distAccount, nil).
		Maybe()

	distAccEncryptionPassphrase := keypair.MustRandom().Seed()
	sigService, err := signing.NewSignatureService(signing.SignatureServiceOptions{
		NetworkPassphrase:           network.TestNetworkPassphrase,
		DBConnectionPool:            dbConnectionPool,
		DistributionPrivateKey:      distributionKP.Seed(),
		ChAccEncryptionPassphrase:   chAccEncryptionPassphrase,
		LedgerNumberTracker:         preconditionsMocks.NewMockLedgerNumberTracker(t),
		DistAccEncryptionPassphrase: distAccEncryptionPassphrase,
		DistributionAccountResolver: mDistAccResolver,
	})
	require.NoError(t, err)

	submitterEngine := engine.SubmitterEngine{
		HorizonClient:       hClient,
		LedgerNumberTracker: ledgerNumberTracker,
		SignatureService:    sigService,
		MaxBaseFee:          100,
	}

	return TransactionWorker{
		dbConnectionPool:   dbConnectionPool,
		txModel:            txModel,
		chAccModel:         chAccModel,
		engine:             &submitterEngine,
		crashTrackerClient: &crashtracker.MockCrashTrackerClient{},
		txHandler:          transactionHandler,
	}
}

var (
	encrypter                 = &sdpUtils.DefaultPrivateKeyEncrypter{}
	chAccEncryptionPassphrase = keypair.MustRandom().Seed()
)

// createTxJobFixture is used to create the resoureces needed for a txJob, and return a txJob with these resources. It
// can be customized according with the parameters passed.
func createTxJobFixture(t *testing.T, ctx context.Context, dbConnectionPool db.DBConnectionPool, shouldLock bool, currentLedger, lockedToLedger int, tenantID string) TxJob {
	t.Helper()
	var err error

	txModel := store.NewTransactionModel(dbConnectionPool)
	chAccModel := store.NewChannelAccountModel(dbConnectionPool)

	// Create txJob:
	tx := store.CreateTransactionFixture(t, ctx, dbConnectionPool, store.TransactionFixture{
		ExternalID:         uuid.NewString(),
		TransactionType:    store.TransactionTypePayment,
		AssetCode:          "USDC",
		AssetIssuer:        "GBBD47IF6LWK7P7MDEVSCWR7DPUWV3NY3DTQEVFL4NAT4AQH3ZLLFLA5",
		DestinationAddress: "GCBIRB7Q5T53H4L6P5QSI3O6LPD5MBWGM5GHE7A5NY4XT5OT4VCOEZFX",
		Status:             store.TransactionStatusProcessing,
		Amount:             decimal.NewFromInt(1),
		TenantID:           tenantID,
	})
	chAcc := store.CreateChannelAccountFixturesEncrypted(t, ctx, dbConnectionPool, encrypter, chAccEncryptionPassphrase, 1)[0]

	if shouldLock {
		tx, err = txModel.Lock(ctx, dbConnectionPool, tx.ID, int32(currentLedger), int32(lockedToLedger))
		require.NoError(t, err)
		assert.True(t, tx.IsLocked(int32(currentLedger)))

		chAcc, err = chAccModel.Lock(ctx, dbConnectionPool, chAcc.PublicKey, int32(currentLedger), int32(lockedToLedger))
		require.NoError(t, err)
		assert.True(t, chAcc.IsLocked(int32(currentLedger)))
	}

	return TxJob{ChannelAccount: *chAcc, Transaction: *tx, LockedUntilLedgerNumber: lockedToLedger}
}

func Test_NewTransactionWorker(t *testing.T) {
	dbt := dbtest.OpenWithTSSMigrationsOnly(t)
	defer dbt.Close()
	dbConnectionPool, err := db.OpenDBConnectionPool(dbt.DSN)
	require.NoError(t, err)
	defer dbConnectionPool.Close()

	txModel := store.NewTransactionModel(dbConnectionPool)
	chAccModel := &store.ChannelAccountModel{DBConnectionPool: dbConnectionPool}

	distributionKP := keypair.MustRandom()

	distAccEncryptionPassphrase := keypair.MustRandom().Seed()
	wantSigService, err := signing.NewSignatureService(signing.SignatureServiceOptions{
		NetworkPassphrase:         network.TestNetworkPassphrase,
		DBConnectionPool:          dbConnectionPool,
		DistributionPrivateKey:    distributionKP.Seed(),
		ChAccEncryptionPassphrase: chAccEncryptionPassphrase,
		LedgerNumberTracker:       preconditionsMocks.NewMockLedgerNumberTracker(t),

		DistAccEncryptionPassphrase: distAccEncryptionPassphrase,
		DistributionAccountResolver: sigMocks.NewMockDistributionAccountResolver(t),
	})
	require.NoError(t, err)

	hClient := &horizonclient.Client{
		HorizonURL: "https://horizon-testnet.stellar.org",
		HTTP:       httpclient.DefaultClient(),
	}
	ledgerNumberTracker, err := preconditions.NewLedgerNumberTracker(hClient)
	require.NoError(t, err)
	wantSubmitterEngine := engine.SubmitterEngine{
		HorizonClient:       hClient,
		LedgerNumberTracker: ledgerNumberTracker,
		SignatureService:    wantSigService,
		MaxBaseFee:          100,
	}
	require.NoError(t, err)

	wantTxProcessingLimiter := engine.NewTransactionProcessingLimiter(20)

	tssMonitorSvc := tssMonitor.TSSMonitorService{
		GitCommitHash: "gitCommitHash0x",
		Version:       "version123",
	}

	wantWorker := TransactionWorker{
		dbConnectionPool:    dbConnectionPool,
		txModel:             txModel,
		chAccModel:          chAccModel,
		engine:              &wantSubmitterEngine,
		crashTrackerClient:  &crashtracker.MockCrashTrackerClient{},
		txProcessingLimiter: wantTxProcessingLimiter,
		monitorSvc:          tssMonitorSvc,
		txHandler:           &MockTransactionHandler{},
	}

	testCases := []struct {
		name                string
		dbConnectionPool    db.DBConnectionPool
		txModel             *store.TransactionModel
		chAccModel          *store.ChannelAccountModel
		engine              *engine.SubmitterEngine
		sigService          signing.SignatureService
		maxBaseFee          int
		crashTrackerClient  crashtracker.CrashTrackerClient
		txProcessingLimiter engine.TransactionProcessingLimiter
		monitorSvc          tssMonitor.TSSMonitorService
		txHandler           TransactionHandlerInterface
		wantError           error
	}{
		{
			name:      "validate dbConnectionPool",
			wantError: fmt.Errorf("dbConnectionPool cannot be nil"),
		},
		{
			name:             "validate txModel",
			dbConnectionPool: dbConnectionPool,
			wantError:        fmt.Errorf("txModel cannot be nil"),
		},
		{
			name:             "validate chAccModel",
			dbConnectionPool: dbConnectionPool,
			txModel:          txModel,
			wantError:        fmt.Errorf("chAccModel cannot be nil"),
		},
		{
			name:             "validate engine",
			dbConnectionPool: dbConnectionPool,
			txModel:          txModel,
			chAccModel:       chAccModel,
			wantError:        fmt.Errorf("engine cannot be nil"),
		},
		{
			name:             "validate engine: horizon client cannot be nil",
			dbConnectionPool: dbConnectionPool,
			txModel:          txModel,
			chAccModel:       chAccModel,
			engine:           &engine.SubmitterEngine{},
			wantError:        fmt.Errorf("validating engine: horizon client cannot be nil"),
		},
		{
			name:             "validate engine: ledger number tracker cannot be nil",
			dbConnectionPool: dbConnectionPool,
			txModel:          txModel,
			chAccModel:       chAccModel,
			engine: &engine.SubmitterEngine{
				HorizonClient: hClient,
			},
			wantError: fmt.Errorf("validating engine: ledger number tracker cannot be nil"),
		},
		{
			name:             "validate engine: sig service cannot be nil",
			dbConnectionPool: dbConnectionPool,
			txModel:          txModel,
			chAccModel:       chAccModel,
			engine: &engine.SubmitterEngine{
				HorizonClient:       hClient,
				LedgerNumberTracker: ledgerNumberTracker,
			},
			wantError: fmt.Errorf("validating engine: signature service cannot be empty"),
		},
		{
			name:             "validate engine: max base fee",
			dbConnectionPool: dbConnectionPool,
			txModel:          txModel,
			chAccModel:       chAccModel,
			engine: &engine.SubmitterEngine{
				HorizonClient:       hClient,
				LedgerNumberTracker: ledgerNumberTracker,
				SignatureService:    wantSigService,
			},
			wantError: fmt.Errorf("validating engine: maxBaseFee must be greater than or equal to 100"),
		},
		{
			name:             "validate crashTrackerClient",
			dbConnectionPool: dbConnectionPool,
			txModel:          txModel,
			chAccModel:       chAccModel,
			engine:           &wantSubmitterEngine,
			sigService:       wantSigService,
			wantError:        fmt.Errorf("crashTrackerClient cannot be nil"),
		},
		{
			name:               "validate txProcessingLimiter",
			dbConnectionPool:   dbConnectionPool,
			txModel:            txModel,
			chAccModel:         chAccModel,
			engine:             &wantSubmitterEngine,
			sigService:         wantSigService,
			crashTrackerClient: &crashtracker.MockCrashTrackerClient{},
			wantError:          fmt.Errorf("txProcessingLimiter cannot be nil"),
		},
		{
			name:                "validate monitorSvc",
			dbConnectionPool:    dbConnectionPool,
			txModel:             txModel,
			chAccModel:          chAccModel,
			engine:              &wantSubmitterEngine,
			sigService:          wantSigService,
			crashTrackerClient:  &crashtracker.MockCrashTrackerClient{},
			txProcessingLimiter: wantTxProcessingLimiter,
			wantError:           fmt.Errorf("monitorSvc cannot be nil"),
		},
		{
			name:                "validate txHandler",
			dbConnectionPool:    dbConnectionPool,
			txModel:             txModel,
			chAccModel:          chAccModel,
			engine:              &wantSubmitterEngine,
			sigService:          wantSigService,
			crashTrackerClient:  &crashtracker.MockCrashTrackerClient{},
			txProcessingLimiter: wantTxProcessingLimiter,
			monitorSvc:          tssMonitorSvc,
			wantError:           fmt.Errorf("txHandler cannot be nil"),
		},
		{
			name:                "🎉 successfully returns a new transaction worker",
			dbConnectionPool:    dbConnectionPool,
			txModel:             txModel,
			chAccModel:          chAccModel,
			engine:              &wantSubmitterEngine,
			sigService:          wantSigService,
			crashTrackerClient:  &crashtracker.MockCrashTrackerClient{},
			txProcessingLimiter: wantTxProcessingLimiter,
			monitorSvc:          tssMonitorSvc,
			txHandler:           &MockTransactionHandler{},
		},
	}

	for _, tc := range testCases {
		t.Run(tc.name, func(t *testing.T) {
			gotWorker, err := NewTransactionWorker(
				tc.dbConnectionPool,
				tc.txModel,
				tc.chAccModel,
				tc.engine,
				tc.crashTrackerClient,
				tc.txProcessingLimiter,
				tc.monitorSvc,
				tc.txHandler,
			)

			if tc.wantError != nil {
				require.Error(t, err)
				require.Equal(t, tc.wantError.Error(), err.Error())
			} else {
				require.NoError(t, err)
				require.NotEmpty(t, gotWorker)
				require.NotEmpty(t, gotWorker.jobUUID)
				wantWorker.jobUUID = gotWorker.jobUUID
				require.Equal(t, wantWorker, gotWorker)
			}
		})
	}
}

func Test_TransactionWorker_updateContextLogger(t *testing.T) {
	testCases := []struct {
		name                   string
		preexistingTxHash      string
		preexistingXDRReceived string
		preexistingXDRSent     string
		additionalLogrusFields logrus.Fields
	}{
		{
			name: "without preexisting tx_hash nor XDR data",
		},
		{
			name:              "with preexisting tx_hash but no XDR data",
			preexistingTxHash: "tx_hash_123",
			additionalLogrusFields: logrus.Fields{
				"tx_hash": "tx_hash_123",
			},
		},
		{
			name:               "with preexisting tx_hash and XDRSent",
			preexistingTxHash:  "tx_hash_123",
			preexistingXDRSent: "xdr_sent_123",
			additionalLogrusFields: logrus.Fields{
				"tx_hash":  "tx_hash_123",
				"xdr_sent": "xdr_sent_123",
			},
		},
		{
			name:                   "with preexisting tx_hash and XDR data (sent and received)",
			preexistingTxHash:      "tx_hash_123",
			preexistingXDRSent:     "xdr_sent_123",
			preexistingXDRReceived: "xdr_received_123",
			additionalLogrusFields: logrus.Fields{
				"tx_hash":      "tx_hash_123",
				"xdr_sent":     "xdr_sent_123",
				"xdr_received": "xdr_received_123",
			},
		},
	}

	for _, tc := range testCases {
		t.Run(tc.name, func(t *testing.T) {
			dbt := dbtest.OpenWithTSSMigrationsOnly(t)
			defer dbt.Close()
			dbConnectionPool, err := db.OpenDBConnectionPool(dbt.DSN)
			require.NoError(t, err)
			defer dbConnectionPool.Close()

			transactionHandler := &MockTransactionHandler{}
			transactionHandler.On("AddContextLoggerFields", mock.Anything).Return(map[string]interface{}{
				"handler": "mock",
			})

			transactionWorker := getTransactionWorkerInstance(t, dbConnectionPool, transactionHandler)
			transactionWorker.monitorSvc = tssMonitor.TSSMonitorService{
				GitCommitHash: "gitCommitHash0x",
				Version:       "version123",
			}

			// Prepare the context
			ctx := context.Background()
			txJob := createTxJobFixture(t, ctx, dbConnectionPool, true, 1, 2, uuid.NewString())
			require.NotEmpty(t, txJob)
			if tc.preexistingTxHash != "" {
				txJob.Transaction.StellarTransactionHash = sql.NullString{Valid: true, String: tc.preexistingTxHash}
			}
			if tc.preexistingXDRSent != "" {
				txJob.Transaction.XDRSent = sql.NullString{Valid: true, String: tc.preexistingXDRSent}
			}
			if tc.preexistingXDRReceived != "" {
				txJob.Transaction.XDRReceived = sql.NullString{Valid: true, String: tc.preexistingXDRReceived}
			}

			updatedCtx := transactionWorker.updateContextLogger(ctx, &txJob)

			// Call the logger
			getEntries := log.Ctx(updatedCtx).StartTest(log.DebugLevel)
			log.Ctx(updatedCtx).Debug("FOO BAR")
			entries := getEntries()

			// Assert length of entries:
			require.Len(t, entries, 1)
			logText := entries[0].Message

			// Assert log text:
			assert.Contains(t, logText, "FOO BAR", "Main message text is missing")

			// Assert log data:
			wantLogData := logrus.Fields{
				"app_version":     "version123",
				"channel_account": txJob.ChannelAccount.PublicKey,
				"created_at":      txJob.Transaction.CreatedAt.String(),
				"event_id":        transactionWorker.jobUUID,
				"git_commit_hash": "gitCommitHash0x",
				"tenant_id":       txJob.Transaction.TenantID,
				"tx_id":           txJob.Transaction.ID,
				"updated_at":      txJob.Transaction.UpdatedAt.String(),
				"handler":         "mock",
			}
			for k, v := range tc.additionalLogrusFields {
				wantLogData[k] = v
			}
			logData := entries[0].Data
			wantLogData["pid"] = logData["pid"]
			assert.Equal(t, wantLogData, logData, "Missing key-value pair")
		})
	}
}

func Test_TransactionWorker_handleFailedTransaction_nonHorizonErrors(t *testing.T) {
	dbt := dbtest.OpenWithTSSMigrationsOnly(t)
	defer dbt.Close()
	dbConnectionPool, err := db.OpenDBConnectionPool(dbt.DSN)
	require.NoError(t, err)
	defer dbConnectionPool.Close()

	nonHorizonError := errors.New("non-horizon error")

	testCases := []struct {
		name         string
		hTxRespFn    func(txJob *TxJob) horizon.Transaction
		hErr         *utils.HorizonErrorWrapper
		setupMocksFn func(t *testing.T, tw *TransactionWorker, txJob *TxJob)
		errContains  []string
	}{
		{
			name: "saveResponseXDRIfPresent fails",
			hTxRespFn: func(txJob *TxJob) horizon.Transaction {
				return horizon.Transaction{
					ID:         "tx_id_123",
					ResultXdr:  "result_xdr",
					Successful: false,
					Account:    txJob.ChannelAccount.PublicKey,
				}
			},
			hErr: utils.NewHorizonErrorWrapper(nonHorizonError),
			setupMocksFn: func(t *testing.T, tw *TransactionWorker, txJob *TxJob) {
				// PART 1: mock UpdateStellarTransactionXDRReceived that'll be called in saveResponseXDRIfPresent
				mockTxStore := storeMocks.NewMockTransactionStore(t)
				mockTxStore.
					On("UpdateStellarTransactionXDRReceived", mock.Anything, mock.AnythingOfType("string"), mock.AnythingOfType("string")).
					Return(nil, errors.New("txModel error in UpdateStellarTransactionXDRReceived")).
					Once()
				tw.txModel = mockTxStore

				// PART 2: mock deferred LogAndMonitorTransaction
				mMonitorClient := sdpMonitor.NewMockMonitorClient(t)
				mMonitorClient.
					On("MonitorCounters", sdpMonitor.PaymentErrorTag, mock.Anything).
					Return(nil).
					Once()
				tssMonitorService := tssMonitor.TSSMonitorService{
					Version:       "0.01",
					GitCommitHash: "0xABC",
					Client:        mMonitorClient,
				}
				tw.monitorSvc = tssMonitorService

				transactionHandler := &MockTransactionHandler{}
				transactionHandler.
					On("MonitorTransactionProcessingFailed",
						mock.Anything, txJob, mock.Anything, true, mock.Anything).
					Run(func(args mock.Arguments) {
						mMonitorClient.MonitorCounters(sdpMonitor.PaymentErrorTag, map[string]string{"error_type": "transaction_error"})
					}).
					Return()

				tw.txHandler = transactionHandler
			},
			errContains: []string{"saving response XDR", "updating XDRReceived", "txModel error in UpdateStellarTransactionXDRReceived"},
		},
		{
			name: "it's not a horizon error, and unlockJob fails",
			hTxRespFn: func(txJob *TxJob) horizon.Transaction {
				return horizon.Transaction{
					ID:         "tx_id_123",
					ResultXdr:  "result_xdr",
					Successful: false,
					Account:    txJob.ChannelAccount.PublicKey,
				}
			},
			hErr: utils.NewHorizonErrorWrapper(nonHorizonError),
			setupMocksFn: func(t *testing.T, tw *TransactionWorker, txJob *TxJob) {
				// PART 1: mock UpdateStellarTransactionXDRReceived that'll be called in saveResponseXDRIfPresent
				mockTxStore := storeMocks.NewMockTransactionStore(t)
				txJob.Transaction.XDRReceived = sql.NullString{Valid: true, String: "xdr_received_123"}
				mockTxStore.
					On("UpdateStellarTransactionXDRReceived", mock.Anything, mock.AnythingOfType("string"), mock.AnythingOfType("string")).
					Return(&txJob.Transaction, nil).
					Once()
				tw.txModel = mockTxStore

				// PART 2: mock transaction processing limiter
				mockTxProcessingLimiter := engineMocks.NewMockTransactionProcessingLimiter(t)
				mockTxProcessingLimiter.On("AdjustLimitIfNeeded", mock.AnythingOfType("*utils.HorizonErrorWrapper")).Return().Once()
				tw.txProcessingLimiter = mockTxProcessingLimiter

				// PART 3: mock Unlock that'll be called in unlockJob
				mockChAccStore := storeMocks.NewMockChannelAccountStore(t)
				mockChAccStore.
					On("Unlock", mock.Anything, mock.Anything, txJob.ChannelAccount.PublicKey).
					Return(nil, errors.New("chAccModel error in Unlock")).
					Once()
				tw.chAccModel = mockChAccStore

				// PART 4: mock deferred LogAndMonitorTransaction
				mMonitorClient := sdpMonitor.NewMockMonitorClient(t)
				mMonitorClient.
					On("MonitorCounters", sdpMonitor.PaymentErrorTag, mock.Anything).
					Return(nil).
					Once()
				tssMonitorService := tssMonitor.TSSMonitorService{
					Version:       "0.01",
					GitCommitHash: "0xABC",
					Client:        mMonitorClient,
				}
				tw.monitorSvc = tssMonitorService

				transactionHandler := &MockTransactionHandler{}
				transactionHandler.
					On("MonitorTransactionProcessingFailed",
						mock.Anything, txJob, mock.Anything, true, mock.Anything).
					Run(func(args mock.Arguments) {
						mMonitorClient.MonitorCounters(sdpMonitor.PaymentErrorTag, map[string]string{"error_type": "transaction_error"})
					}).
					Return()
				transactionHandler.
					On("RequiresRebuildOnRetry").
					Return(false).
					Once()

				tw.txHandler = transactionHandler
			},
			errContains: []string{"unlocking job", "unlocking channel account", "chAccModel error in Unlock"},
		},
	}

	for _, tc := range testCases {
		t.Run(tc.name, func(t *testing.T) {
			ctx := context.Background()
			defer store.DeleteAllFromChannelAccounts(t, ctx, dbConnectionPool)
			defer store.DeleteAllTransactionFixtures(t, ctx, dbConnectionPool)

			transactionWorker := getTransactionWorkerInstance(t, dbConnectionPool, nil)
			transactionWorker.jobUUID = uuid.NewString()
			txJob := createTxJobFixture(t, context.Background(), dbConnectionPool, true, 1, 2, uuid.NewString())
			require.NotEmpty(t, txJob)

			// Setup mocks:
			tc.setupMocksFn(t, &transactionWorker, &txJob)

			// Run test:
			err := transactionWorker.handleFailedTransaction(context.Background(), &txJob, tc.hTxRespFn(&txJob), tc.hErr)

			// Assert:
			if tc.errContains != nil {
				require.Error(t, err)
				for i, wantErr := range tc.errContains {
					assert.Containsf(t, err.Error(), wantErr, "error with index %d and text %q was not found in %q", i, wantErr, err.Error())
				}
			} else {
				require.NoError(t, err)
			}
		})
	}
}

func Test_TransactionWorker_handleFailedTransaction_errorsThatTriggerJitter(t *testing.T) {
	dbt := dbtest.OpenWithTSSMigrationsOnly(t)
	defer dbt.Close()
	dbConnectionPool, err := db.OpenDBConnectionPool(dbt.DSN)
	require.NoError(t, err)
	defer dbConnectionPool.Close()

	testCases := []struct {
		name        string
		statusCode  int
		resultCodes map[string]interface{}
	}{
		{
			name:       "504 - timeout",
			statusCode: http.StatusGatewayTimeout,
		},
		{
			name:       "429 - Too Many Requests",
			statusCode: http.StatusTooManyRequests,
		},
		{
			name:       "400 (tx_insufficient_fee) - Bad Request",
			statusCode: http.StatusBadRequest,
			resultCodes: map[string]interface{}{
				"transaction": "tx_insufficient_fee",
			},
		},
	}

	for _, tc := range testCases {
		t.Run(tc.name, func(t *testing.T) {
			ctx := context.Background()
			defer store.DeleteAllFromChannelAccounts(t, ctx, dbConnectionPool)
			defer store.DeleteAllTransactionFixtures(t, ctx, dbConnectionPool)

			tw := getTransactionWorkerInstance(t, dbConnectionPool, &MockTransactionHandler{})
			tw.jobUUID = uuid.NewString()
			txJob := createTxJobFixture(t, context.Background(), dbConnectionPool, true, 1, 2, uuid.NewString())
			require.NotEmpty(t, txJob)

			// declare horizon error
			horizonError := horizonclient.Error{
				Problem: problem.P{
					Status: tc.statusCode,
					Extras: map[string]interface{}{
						"result_codes": tc.resultCodes,
					},
				},
			}
			hErr := utils.NewHorizonErrorWrapper(horizonError)

			// PART 1: mock UpdateStellarTransactionXDRReceived that will be called from saveResponseXDRIfPresent
			mockTxStore := storeMocks.NewMockTransactionStore(t)
			txJob.Transaction.XDRReceived = sql.NullString{Valid: true, String: "xdr_received_123"}
			mockTxStore.
				On("UpdateStellarTransactionXDRReceived", mock.Anything, mock.AnythingOfType("string"), mock.AnythingOfType("string")).
				Return(&txJob.Transaction, nil).
				Once()
			tw.txModel = mockTxStore
			// PART 2: mock Unlock(s), that will be called from unlockJob
			mockChAccStore := storeMocks.NewMockChannelAccountStore(t)
			mockChAccStore.
				On("Unlock", mock.Anything, mock.Anything, txJob.ChannelAccount.PublicKey).
				Return(nil, nil).
				Once()
			tw.chAccModel = mockChAccStore
			mockTxStore.
				On("Unlock", mock.Anything, mock.Anything, txJob.Transaction.ID).
				Return(nil, nil).
				Once()
			// PART 3: setup the jitter to be one error away from taking action
			txProcessingLimiter := engine.NewTransactionProcessingLimiter(100)
			txProcessingLimiter.IndeterminateResponsesCounter = engine.IndeterminateResponsesToleranceLimit - 1
			assert.Equal(t, 100, txProcessingLimiter.LimitValue())
			tw.txProcessingLimiter = txProcessingLimiter
			// PART 4: mock deferred LogAndMonitorTransaction
			mMonitorClient := sdpMonitor.NewMockMonitorClient(t)
			mMonitorClient.
				On("MonitorCounters", sdpMonitor.PaymentErrorTag, mock.Anything).
				Return(nil).
				Once()
			tssMonitorService := tssMonitor.TSSMonitorService{
				Version:       "0.01",
				GitCommitHash: "0xABC",
				Client:        mMonitorClient,
			}
			tw.monitorSvc = tssMonitorService

			transactionHandler := &MockTransactionHandler{}
			transactionHandler.
				On("MonitorTransactionProcessingFailed",
					mock.Anything, mock.Anything, mock.Anything, mock.Anything, mock.Anything).
				Run(func(args mock.Arguments) {
					mMonitorClient.MonitorCounters(sdpMonitor.PaymentErrorTag, map[string]string{"error_type": "transaction_error"})
				}).
				Return()
			transactionHandler.
				On("RequiresRebuildOnRetry").
				Return(false).
				Once()

			tw.txHandler = transactionHandler

			// Run test:
			hTransaction := horizon.Transaction{
				ID:         "tx_id_123",
				ResultXdr:  "result_xdr",
				Successful: false,
				Account:    txJob.ChannelAccount.PublicKey,
			}
			err := tw.handleFailedTransaction(context.Background(), &txJob, hTransaction, hErr)
			require.NoError(t, err)

			// Assert that the jitter took action
			var ok bool
			txProcessingLimiter, ok = tw.txProcessingLimiter.(*engine.TransactionProcessingLimiterImpl)
			require.True(t, ok)
			assert.Equal(t, engine.DefaultBundlesSelectionLimit, txProcessingLimiter.LimitValue())
		})
	}
}

func Test_TransactionWorker_handleFailedTransaction_markedAsDefinitiveError(t *testing.T) {
	dbt := dbtest.OpenWithTSSMigrationsOnly(t)
	defer dbt.Close()
	dbConnectionPool, err := db.OpenDBConnectionPool(dbt.DSN)
	require.NoError(t, err)
	defer dbConnectionPool.Close()

	crashTrackerMessage := "horizon transaction error - cannot be retried"

	testCases := []struct {
		name            string
		resultCodes     map[string]interface{}
		crashTrackerMsg string
	}{
		// - 400: with any of the transaction error codes [tx_bad_auth, tx_bad_auth_extra, tx_insufficient_balance]
		{
			name:            "400 (tx_bad_auth) - Bad Request",
			resultCodes:     map[string]interface{}{"transaction": "tx_bad_auth"},
			crashTrackerMsg: crashTrackerMessage,
		},
		{
			name:            "400 (tx_bad_auth_extra) - Bad Request",
			resultCodes:     map[string]interface{}{"transaction": "tx_bad_auth_extra"},
			crashTrackerMsg: crashTrackerMessage,
		},
		{
			name:            "400 (tx_insufficient_balance) - Bad Request",
			resultCodes:     map[string]interface{}{"transaction": "tx_insufficient_balance"},
			crashTrackerMsg: crashTrackerMessage,
		},
		// - 400: with any of the operation error codes [op_bad_auth, op_underfunded, op_src_not_authorized, op_no_destination, op_no_trust, op_line_full, op_not_authorized, op_no_issuer]
		{
			name:            "400 (op_bad_auth) - Bad Request",
			resultCodes:     map[string]interface{}{"operations": []string{"op_bad_auth"}},
			crashTrackerMsg: crashTrackerMessage,
		},
		{
			name:            "400 (op_underfunded) - Bad Request",
			resultCodes:     map[string]interface{}{"operations": []string{"op_underfunded"}},
			crashTrackerMsg: crashTrackerMessage,
		},
		{
			name:            "400 (op_src_not_authorized) - Bad Request",
			resultCodes:     map[string]interface{}{"operations": []string{"op_src_not_authorized"}},
			crashTrackerMsg: crashTrackerMessage,
		},
		{
			name:        "400 (op_no_destination) - Bad Request",
			resultCodes: map[string]interface{}{"operations": []string{"op_no_destination"}},
		},
		{
			name:        "400 (op_no_trust) - Bad Request",
			resultCodes: map[string]interface{}{"operations": []string{"op_no_trust"}},
		},
		{
			name:        "400 (op_line_full) - Bad Request",
			resultCodes: map[string]interface{}{"operations": []string{"op_line_full"}},
		},
		{
			name:        "400 (op_not_authorized) - Bad Request",
			resultCodes: map[string]interface{}{"operations": []string{"op_not_authorized"}},
		},
		{
			name:            "400 (op_no_issuer) - Bad Request",
			resultCodes:     map[string]interface{}{"operations": []string{"op_no_issuer"}},
			crashTrackerMsg: crashTrackerMessage,
		},
		// - 400: with entry_archived error code
		{
			name:            "400 (entry_archived) - Bad Request",
			resultCodes:     map[string]interface{}{"operations": []string{"entry_archived"}},
			crashTrackerMsg: crashTrackerMessage,
		},
	}

	for _, tc := range testCases {
		t.Run(tc.name, func(t *testing.T) {
			ctx := context.Background()
			defer store.DeleteAllFromChannelAccounts(t, ctx, dbConnectionPool)
			defer store.DeleteAllTransactionFixtures(t, ctx, dbConnectionPool)

			tw := getTransactionWorkerInstance(t, dbConnectionPool, &MockTransactionHandler{})
			tw.jobUUID = uuid.NewString()

			txJob := createTxJobFixture(t, context.Background(), dbConnectionPool, true, 1, 2, uuid.NewString())
			const (
				resultXDR   = "AAAAAAAAAGQAAAAAAAAAAQAAAAAAAAAOAAAAAAAAAABw2JZZYIt4n/WXKcnDow3mbTBMPrOnldetgvGUlpTSEQAAAAA="
				txHash      = "3389e9f0f1a65f19736cacf544c2e825313e8447f569233bb8db39aa607c8889"
				envelopeXDR = "AAAAAGL8HQvQkbK2HA3WVjRrKmjX00fG8sLI7m0ERwJW/AX3AAAACgAAAAAAAAABAAAAAAAAAAAAAAABAAAAAAAAAAAAAAAArqN6LeOagjxMaUP96Bzfs9e0corNZXzBWJkFoK7kvkwAAAAAO5rKAAAAAAAAAAABVvwF9wAAAEAKZ7IPj/46PuWU6ZOtyMosctNAkXRNX9WCAI5RnfRk+AyxDLoDZP/9l3NvsxQtWj9juQOuoBlFLnWu8intgxQA"
			)
			tx, err := tw.txModel.UpdateStellarTransactionHashXDRSentAndDistributionAccount(ctx, txJob.Transaction.ID, txHash, envelopeXDR, "GCLWGQPMKXQSPF776IU33AH4PZNOOWNAWGGKVTBQMIC5IMKUNP3E6NVU")
			require.NoError(t, err)
			txJob.Transaction = *tx

			// declare horizon error
			horizonError := horizonclient.Error{
				Problem: problem.P{
					Status: http.StatusBadRequest,
					Extras: map[string]interface{}{"result_codes": tc.resultCodes},
				},
			}
			hErr := utils.NewHorizonErrorWrapper(horizonError)

			// PART 1: mock call to jitter (TransactionProcessingLimiter)
			mockTxProcessingLimiter := engineMocks.NewMockTransactionProcessingLimiter(t)
			mockTxProcessingLimiter.On("AdjustLimitIfNeeded", hErr).Return().Once()
			tw.txProcessingLimiter = mockTxProcessingLimiter

			// PART 2: mock LogAndReportErrors
			// PART 2: mock LogAndReportErrors
			if tc.crashTrackerMsg != "" {
				mockCrashTrackerClient := crashtracker.NewMockCrashTrackerClient(t)
				mockCrashTrackerClient.
					On("LogAndReportErrors", mock.Anything, mock.Anything, tc.crashTrackerMsg).
					Return().
					Once()
				tw.crashTrackerClient = mockCrashTrackerClient
			}

			// PART 3: mock deferred LogAndMonitorTransaction
			mMonitorClient := sdpMonitor.NewMockMonitorClient(t)
			mMonitorClient.
				On("MonitorCounters", sdpMonitor.PaymentErrorTag, mock.Anything).
				Return(nil).
				Once()
			tssMonitorService := tssMonitor.TSSMonitorService{
				Version:       "0.01",
				GitCommitHash: "0xABC",
				Client:        mMonitorClient,
			}
			tw.monitorSvc = tssMonitorService

			transactionHandler := &MockTransactionHandler{}
			transactionHandler.
				On("MonitorTransactionProcessingFailed",
					ctx, &txJob, mock.Anything, false, mock.Anything, mock.Anything).
				Run(func(args mock.Arguments) {
					mMonitorClient.MonitorCounters(sdpMonitor.PaymentErrorTag, map[string]string{"error_type": "transaction_error"})
				}).
				Return()

			tw.txHandler = transactionHandler

			// Run test:
			hTransaction := horizon.Transaction{
				ID:          txHash,
				ResultXdr:   resultXDR,
				EnvelopeXdr: envelopeXDR,
				Successful:  false,
				Account:     txJob.ChannelAccount.PublicKey,
			}
			err = tw.handleFailedTransaction(context.Background(), &txJob, hTransaction, hErr)
			require.NoError(t, err)

			// Assert transaction status
			updatedTx, err := tw.txModel.Get(ctx, txJob.Transaction.ID)
			require.NoError(t, err)
			assert.Equal(t, store.TransactionStatusError, updatedTx.Status)
		})
	}
}

func Test_TransactionWorker_handleFailedTransaction_notDefinitiveErrorButTriggersCrashTracker(t *testing.T) {
	dbt := dbtest.OpenWithTSSMigrationsOnly(t)
	defer dbt.Close()
	dbConnectionPool, err := db.OpenDBConnectionPool(dbt.DSN)
	require.NoError(t, err)
	defer dbConnectionPool.Close()

	ctx := context.Background()
	defer store.DeleteAllFromChannelAccounts(t, ctx, dbConnectionPool)
	defer store.DeleteAllTransactionFixtures(t, ctx, dbConnectionPool)

	tw := getTransactionWorkerInstance(t, dbConnectionPool, &MockTransactionHandler{})
	tw.jobUUID = uuid.NewString()

	txJob := createTxJobFixture(t, context.Background(), dbConnectionPool, true, 1, 2, uuid.NewString())
	const (
		resultXDR   = "AAAAAAAAAGQAAAAAAAAAAQAAAAAAAAAOAAAAAAAAAABw2JZZYIt4n/WXKcnDow3mbTBMPrOnldetgvGUlpTSEQAAAAA="
		txHash      = "3389e9f0f1a65f19736cacf544c2e825313e8447f569233bb8db39aa607c8889"
		envelopeXDR = "AAAAAGL8HQvQkbK2HA3WVjRrKmjX00fG8sLI7m0ERwJW/AX3AAAACgAAAAAAAAABAAAAAAAAAAAAAAABAAAAAAAAAAAAAAAArqN6LeOagjxMaUP96Bzfs9e0corNZXzBWJkFoK7kvkwAAAAAO5rKAAAAAAAAAAABVvwF9wAAAEAKZ7IPj/46PuWU6ZOtyMosctNAkXRNX9WCAI5RnfRk+AyxDLoDZP/9l3NvsxQtWj9juQOuoBlFLnWu8intgxQA"
	)
	tx, err := tw.txModel.UpdateStellarTransactionHashXDRSentAndDistributionAccount(ctx, txJob.Transaction.ID, txHash, envelopeXDR, "GCLWGQPMKXQSPF776IU33AH4PZNOOWNAWGGKVTBQMIC5IMKUNP3E6NVU")
	require.NoError(t, err)
	txJob.Transaction = *tx
	// declare horizon error
	horizonError := horizonclient.Error{
		Problem: problem.P{
			Status: http.StatusBadRequest,
			Extras: map[string]interface{}{"result_codes": map[string]interface{}{
				"transaction": "tx_bad_seq",
			}},
		},
	}
	hErr := utils.NewHorizonErrorWrapper(horizonError)

	// PART 1: mock call to jitter (TransactionProcessingLimiter)
	mockTxProcessingLimiter := engineMocks.NewMockTransactionProcessingLimiter(t)
	mockTxProcessingLimiter.On("AdjustLimitIfNeeded", hErr).Return().Once()
	tw.txProcessingLimiter = mockTxProcessingLimiter

	// PART 2: mock LogAndReportErrors
	mockCrashTrackerClient := crashtracker.NewMockCrashTrackerClient(t)
	mockCrashTrackerClient.
		On("LogAndReportErrors", mock.Anything, mock.AnythingOfType("*utils.HorizonErrorWrapper"), "tx_bad_seq detected!").
		Return().
		Once()
	tw.crashTrackerClient = mockCrashTrackerClient

	// PART 3: mock deferred LogAndMonitorTransaction
	mMonitorClient := sdpMonitor.NewMockMonitorClient(t)
	mMonitorClient.
		On("MonitorCounters", sdpMonitor.PaymentErrorTag, mock.Anything).
		Return(nil).
		Once()
	tssMonitorService := tssMonitor.TSSMonitorService{
		Version:       "0.01",
		GitCommitHash: "0xABC",
		Client:        mMonitorClient,
	}
	tw.monitorSvc = tssMonitorService

	transactionHandler := &MockTransactionHandler{}
	transactionHandler.
		On("MonitorTransactionProcessingFailed",
			ctx, mock.Anything, mock.Anything, true, hErr.Error()).
		Run(func(args mock.Arguments) {
			mMonitorClient.MonitorCounters(sdpMonitor.PaymentErrorTag, map[string]string{"error_type": "transaction_error"})
		}).
		Return()
	transactionHandler.
		On("RequiresRebuildOnRetry").
		Return(false).
		Once()

	tw.txHandler = transactionHandler

	// Run test:
	hTransaction := horizon.Transaction{
		ID:          txHash,
		ResultXdr:   resultXDR,
		EnvelopeXdr: envelopeXDR,
		Successful:  false,
		Account:     txJob.ChannelAccount.PublicKey,
	}
	err = tw.handleFailedTransaction(context.Background(), &txJob, hTransaction, hErr)
	require.NoError(t, err)

	// Assert transaction status
	updatedTx, err := tw.txModel.Get(ctx, txJob.Transaction.ID)
	require.NoError(t, err)
	assert.Equal(t, store.TransactionStatusProcessing, updatedTx.Status)
}

func Test_TransactionWorker_handleFailedTransaction_retryableErrorThatDoesntTriggerJitter(t *testing.T) {
	dbt := dbtest.OpenWithTSSMigrationsOnly(t)
	defer dbt.Close()
	dbConnectionPool, err := db.OpenDBConnectionPool(dbt.DSN)
	require.NoError(t, err)
	defer dbConnectionPool.Close()

	testCases := []struct {
		name string
		hErr *utils.HorizonErrorWrapper
	}{
		// - 400 - tx_too_late
		{
			name: "400 (tx_too_late) - Bad Request",
			hErr: utils.NewHorizonErrorWrapper(horizonclient.Error{
				Problem: problem.P{
					Status: http.StatusBadRequest,
					Extras: map[string]interface{}{
						"result_codes": map[string]interface{}{
							"transaction": "tx_too_late",
						},
					},
				},
			}),
		},
		// - 502 - unable to connect to horizon
		{
			name: "502 - Bad Gateway",
			hErr: utils.NewHorizonErrorWrapper(horizonclient.Error{
				Problem: problem.P{
					Status: http.StatusBadGateway,
				},
			}),
		},
		// unexpected error
		{
			name: "502 - Bad Gateway",
			hErr: utils.NewHorizonErrorWrapper(errors.New("foo bar error")),
		},
	}

	for _, tc := range testCases {
		t.Run(tc.name, func(t *testing.T) {
			ctx := context.Background()
			defer store.DeleteAllFromChannelAccounts(t, ctx, dbConnectionPool)
			defer store.DeleteAllTransactionFixtures(t, ctx, dbConnectionPool)

			tw := getTransactionWorkerInstance(t, dbConnectionPool, &MockTransactionHandler{})
			tw.jobUUID = uuid.NewString()

			txJob := createTxJobFixture(t, context.Background(), dbConnectionPool, true, 1, 2, uuid.NewString())
			const (
				resultXDR   = "AAAAAAAAAGQAAAAAAAAAAQAAAAAAAAAOAAAAAAAAAABw2JZZYIt4n/WXKcnDow3mbTBMPrOnldetgvGUlpTSEQAAAAA="
				txHash      = "3389e9f0f1a65f19736cacf544c2e825313e8447f569233bb8db39aa607c8889"
				envelopeXDR = "AAAAAGL8HQvQkbK2HA3WVjRrKmjX00fG8sLI7m0ERwJW/AX3AAAACgAAAAAAAAABAAAAAAAAAAAAAAABAAAAAAAAAAAAAAAArqN6LeOagjxMaUP96Bzfs9e0corNZXzBWJkFoK7kvkwAAAAAO5rKAAAAAAAAAAABVvwF9wAAAEAKZ7IPj/46PuWU6ZOtyMosctNAkXRNX9WCAI5RnfRk+AyxDLoDZP/9l3NvsxQtWj9juQOuoBlFLnWu8intgxQA"
			)
			tx, err := tw.txModel.UpdateStellarTransactionHashXDRSentAndDistributionAccount(ctx, txJob.Transaction.ID, txHash, envelopeXDR, "GCLWGQPMKXQSPF776IU33AH4PZNOOWNAWGGKVTBQMIC5IMKUNP3E6NVU")
			require.NoError(t, err)
			txJob.Transaction = *tx

			// PART 1: mock call to jitter (TransactionProcessingLimiter)
			mockTxProcessingLimiter := engineMocks.NewMockTransactionProcessingLimiter(t)
			mockTxProcessingLimiter.On("AdjustLimitIfNeeded", tc.hErr).Return().Once()
			tw.txProcessingLimiter = mockTxProcessingLimiter

			// PART 2: mock deferred LogAndMonitorTransaction
			mMonitorClient := sdpMonitor.NewMockMonitorClient(t)
			mMonitorClient.
				On("MonitorCounters", sdpMonitor.PaymentErrorTag, mock.Anything).
				Return(nil).
				Once()
			tssMonitorService := tssMonitor.TSSMonitorService{
				Version:       "0.01",
				GitCommitHash: "0xABC",
				Client:        mMonitorClient,
			}
			tw.monitorSvc = tssMonitorService

			transactionHandler := &MockTransactionHandler{}
			transactionHandler.
				On("MonitorTransactionProcessingFailed",
					ctx, &txJob, mock.Anything, true, tc.hErr.Error()).
				Run(func(args mock.Arguments) {
					mMonitorClient.MonitorCounters(sdpMonitor.PaymentErrorTag, map[string]string{"error_type": "transaction_error"})
				}).
				Return()
			transactionHandler.
				On("RequiresRebuildOnRetry").
				Return(false).
				Once()

			tw.txHandler = transactionHandler

			// Run test:
			hTransaction := horizon.Transaction{
				ID:          txHash,
				ResultXdr:   resultXDR,
				EnvelopeXdr: envelopeXDR,
				Successful:  false,
				Account:     txJob.ChannelAccount.PublicKey,
			}
			err = tw.handleFailedTransaction(context.Background(), &txJob, hTransaction, tc.hErr)
			require.NoError(t, err)

			// Assert transaction status
			updatedTx, err := tw.txModel.Get(ctx, txJob.Transaction.ID)
			require.NoError(t, err)
			assert.Equal(t, store.TransactionStatusProcessing, updatedTx.Status)
		})
	}
}

func Test_TransactionWorker_handleSuccessfulTransaction(t *testing.T) {
	dbt := dbtest.OpenWithTSSMigrationsOnly(t)
	defer dbt.Close()
	dbConnectionPool, err := db.OpenDBConnectionPool(dbt.DSN)
	require.NoError(t, err)
	defer dbConnectionPool.Close()

	ctx := context.Background()
	currentLedger := 1
	lockedToLedger := 2

	txModel := store.NewTransactionModel(dbConnectionPool)
	chAccModel := store.NewChannelAccountModel(dbConnectionPool)

	t.Run("returns an error if UpdateStatusToSuccess fails", func(t *testing.T) {
		defer store.DeleteAllFromChannelAccounts(t, ctx, dbConnectionPool)
		defer store.DeleteAllTransactionFixtures(t, ctx, dbConnectionPool)

		transactionHandler := &MockTransactionHandler{}

		transactionWorker := getTransactionWorkerInstance(t, dbConnectionPool, transactionHandler)
		txJob := createTxJobFixture(t, ctx, dbConnectionPool, true, currentLedger, lockedToLedger, uuid.NewString())
		require.NotEmpty(t, txJob)

		// mock UpdateStatusToSuccess FAIL
		errReturned := fmt.Errorf("updating transaction status to TransactionStatusSuccess: foo")
		mockTxStore := &storeMocks.MockTransactionStore{}
		mockTxStore.
			On("UpdateStatusToSuccess", ctx, mock.AnythingOfType("store.Transaction")).
			Return(nil, errReturned).
			Once()
		mockTxStore.
			On("UpdateStellarTransactionXDRReceived", ctx, mock.AnythingOfType("string"), mock.AnythingOfType("string")).
			Return(&txJob.Transaction, nil).
			Once()
		transactionWorker.txModel = mockTxStore

		// Run test:
		err := transactionWorker.handleSuccessfulTransaction(ctx, &txJob, horizon.Transaction{Successful: true})
		require.Error(t, err)
		wantErr := utils.NewTransactionStatusUpdateError("SUCCESS", txJob.Transaction.ID, false, errReturned)
		require.Equal(t, wantErr, err)

		mockTxStore.AssertExpectations(t)
	})

	t.Run("returns an error if ChannelAccountModel.Unlock fails", func(t *testing.T) {
		defer store.DeleteAllFromChannelAccounts(t, ctx, dbConnectionPool)
		defer store.DeleteAllTransactionFixtures(t, ctx, dbConnectionPool)

		txJob := createTxJobFixture(t, ctx, dbConnectionPool, true, currentLedger, lockedToLedger, uuid.NewString())

		transactionHandler := &MockTransactionHandler{}

		transactionWorker := getTransactionWorkerInstance(t, dbConnectionPool, transactionHandler)
		require.NotEmpty(t, txJob)

		// mock UpdateStatusToSuccess ✅
		mockTxStore := &storeMocks.MockTransactionStore{}
		mockTxStore.
			On("UpdateStatusToSuccess", ctx, mock.AnythingOfType("store.Transaction")).
			Return(&txJob.Transaction, nil).
			Once()
		mockTxStore.
			On("UpdateStellarTransactionXDRReceived", ctx, mock.AnythingOfType("string"), mock.AnythingOfType("string")).
			Return(&txJob.Transaction, nil).
			Once()
		transactionWorker.txModel = mockTxStore

		// mock channelAccount Unlock (FAIL)
		errReturned := fmt.Errorf("something went wrong")
		mockChAccStore := &storeMocks.MockChannelAccountStore{}
		mockChAccStore.
			On("Unlock", ctx, dbConnectionPool, mock.AnythingOfType("string")).
			Return(nil, errReturned).
			Once()
		transactionWorker.chAccModel = mockChAccStore

		// Run test:
		err := transactionWorker.handleSuccessfulTransaction(ctx, &txJob, horizon.Transaction{Successful: true})
		require.Error(t, err)
		wantErr := fmt.Errorf("unlocking job: %w", fmt.Errorf("unlocking channel account: %w", errReturned))
		require.Equal(t, wantErr, err)

		mockTxStore.AssertExpectations(t)
	})

	t.Run("returns an error TransactionModel.Unlock fails", func(t *testing.T) {
		defer store.DeleteAllFromChannelAccounts(t, ctx, dbConnectionPool)
		defer store.DeleteAllTransactionFixtures(t, ctx, dbConnectionPool)

		txJob := createTxJobFixture(t, ctx, dbConnectionPool, true, currentLedger, lockedToLedger, uuid.NewString())

		transactionHandler := &MockTransactionHandler{}

		transactionWorker := getTransactionWorkerInstance(t, dbConnectionPool, transactionHandler)
		require.NotEmpty(t, txJob)

		// mock UpdateStatusToSuccess ✅
		mockTxStore := &storeMocks.MockTransactionStore{}
		mockTxStore.
			On("UpdateStellarTransactionXDRReceived", ctx, mock.AnythingOfType("string"), mock.AnythingOfType("string")).
			Return(&txJob.Transaction, nil).
			Once()
		mockTxStore.
			On("UpdateStatusToSuccess", ctx, mock.AnythingOfType("store.Transaction")).
			Return(&txJob.Transaction, nil).
			Once()

		// mock channelAccount Unlock ✅
		mockChAccStore := &storeMocks.MockChannelAccountStore{}
		mockChAccStore.
			On("Unlock", ctx, dbConnectionPool, mock.AnythingOfType("string")).
			Return(&store.ChannelAccount{}, nil).
			Once()
		transactionWorker.chAccModel = mockChAccStore

		// mock TransactionModel.Unlock (FAIL)
		errReturned := fmt.Errorf("something went wrong")
		mockTxStore.
			On("Unlock", ctx, dbConnectionPool, mock.AnythingOfType("string")).
			Return(nil, errReturned).
			Once()
		transactionWorker.txModel = mockTxStore

		// Run test:
		err := transactionWorker.handleSuccessfulTransaction(ctx, &txJob, horizon.Transaction{Successful: true})
		require.Error(t, err)
		wantErr := fmt.Errorf("unlocking job: %w", fmt.Errorf("unlocking transaction: %w", errReturned))
		require.Equal(t, wantErr, err)

		mockTxStore.AssertExpectations(t)
	})

	t.Run("🎉 successfully handles a transaction success", func(t *testing.T) {
		defer store.DeleteAllFromChannelAccounts(t, ctx, dbConnectionPool)
		defer store.DeleteAllTransactionFixtures(t, ctx, dbConnectionPool)

		txJob := createTxJobFixture(t, ctx, dbConnectionPool, true, currentLedger, lockedToLedger, uuid.NewString())

		transactionHandler := &MockTransactionHandler{}

		transactionHandler.On("MonitorTransactionProcessingSuccess",
			mock.Anything, mock.Anything, mock.Anything).
			Return().
			Once()

		transactionWorker := getTransactionWorkerInstance(t, dbConnectionPool, transactionHandler)
		require.NotEmpty(t, transactionWorker)

		require.NotEmpty(t, txJob)

		// Run test:
		const resultXDR = "AAAAAAAAAGQAAAAAAAAAAQAAAAAAAAAOAAAAAAAAAABw2JZZYIt4n/WXKcnDow3mbTBMPrOnldetgvGUlpTSEQAAAAA="
		err := transactionWorker.handleSuccessfulTransaction(ctx, &txJob, horizon.Transaction{Successful: true, ResultXdr: resultXDR})
		require.NoError(t, err)

		// Assert the final state of the transaction in the DB:
		tx, err := txModel.Get(ctx, txJob.Transaction.ID)
		require.NoError(t, err)
		assert.Equal(t, store.TransactionStatusSuccess, tx.Status)
		assert.Equal(t, resultXDR, tx.XDRReceived.String)
		assert.False(t, tx.IsLocked(int32(currentLedger)))

		// Assert the final state of the channel account in the DB:
		chAcc, err := chAccModel.Get(ctx, dbConnectionPool, txJob.ChannelAccount.PublicKey, 0)
		require.NoError(t, err)
		assert.False(t, chAcc.IsLocked(int32(currentLedger)))
	})

	t.Run("if a transaction with successful=false is passed, we save the xdr and leave it to be checked on reconciliation", func(t *testing.T) {
		defer store.DeleteAllFromChannelAccounts(t, ctx, dbConnectionPool)
		defer store.DeleteAllTransactionFixtures(t, ctx, dbConnectionPool)

		transactionWorker := getTransactionWorkerInstance(t, dbConnectionPool, &MockTransactionHandler{})
		require.NotEmpty(t, transactionWorker)

		txJob := createTxJobFixture(t, ctx, dbConnectionPool, true, currentLedger, lockedToLedger, uuid.NewString())
		require.NotEmpty(t, txJob)

		// Run test:
		const resultXDR = "AAAAAAAAAGQAAAAAAAAAAQAAAAAAAAAOAAAAAAAAAABw2JZZYIt4n/WXKcnDow3mbTBMPrOnldetgvGUlpTSEQAAAAA="
		err := transactionWorker.handleSuccessfulTransaction(ctx, &txJob, horizon.Transaction{Successful: false, ResultXdr: resultXDR})
		require.EqualError(t, err, "transaction was not successful for some reason")

		// Assert the final state of the transaction in the DB:
		tx, err := txModel.Get(ctx, txJob.Transaction.ID)
		require.NoError(t, err)
		assert.Equal(t, store.TransactionStatusProcessing, tx.Status)
		assert.Equal(t, resultXDR, tx.XDRReceived.String)
		assert.True(t, tx.IsLocked(int32(currentLedger)))

		// Assert the final state of the channel account in the DB:
		chAcc, err := chAccModel.Get(ctx, dbConnectionPool, txJob.ChannelAccount.PublicKey, 0)
		require.NoError(t, err)
		assert.True(t, chAcc.IsLocked(int32(currentLedger)))
	})
}

func Test_TransactionWorker_reconcileSubmittedTransaction(t *testing.T) {
	dbt := dbtest.OpenWithTSSMigrationsOnly(t)
	defer dbt.Close()
	dbConnectionPool, err := db.OpenDBConnectionPool(dbt.DSN)
	require.NoError(t, err)
	defer dbConnectionPool.Close()

	ctx := context.Background()
	const currentLedger = 1
	const lockedToLedger = 2
	const resultXDR = "AAAAAAAAAGQAAAAAAAAAAQAAAAAAAAAOAAAAAAAAAABw2JZZYIt4n/WXKcnDow3mbTBMPrOnldetgvGUlpTSEQAAAAA="

	transactionWorker := getTransactionWorkerInstance(t, dbConnectionPool, nil)
	require.NotEmpty(t, transactionWorker)

	testCases := []struct {
		name                       string
		horizonTxResponse          horizon.Transaction
		horizonTxError             error
		wantErrContains            string
		shouldBeMarkedAsSuccessful bool
		shouldBePushedBackToQueue  bool
	}{
		{
			name:                      "🎉 successfully verifies the tx went through and marks it as successful",
			horizonTxResponse:         horizon.Transaction{Successful: true, ResultXdr: resultXDR},
			shouldBePushedBackToQueue: false,
		},
		{
			name:                      "🎉 successfully verifies the tx failed and mark it for resubmission",
			horizonTxResponse:         horizon.Transaction{Successful: false},
			shouldBePushedBackToQueue: true,
		},
		{
			name:                      "🎉 check the transaction returns a 404, so we mark it for resubmission",
			horizonTxError:            horizonclient.Error{Problem: problem.P{Status: http.StatusNotFound}},
			shouldBePushedBackToQueue: true,
		},
		{
			name:                      "un unexpected error is returned, so we wrap and send to the caller",
			horizonTxError:            horizonclient.Error{Problem: problem.P{Status: http.StatusTooManyRequests}},
			shouldBePushedBackToQueue: false,
			wantErrContains:           "unexpected error: horizon response error: StatusCode=429",
		},
	}

	for _, tc := range testCases {
		t.Run(tc.name, func(t *testing.T) {
			defer store.DeleteAllFromChannelAccounts(t, ctx, dbConnectionPool)
			defer store.DeleteAllTransactionFixtures(t, ctx, dbConnectionPool)
			const txHash = "3389e9f0f1a65f19736cacf544c2e825313e8447f569233bb8db39aa607c8889"
			const envelopeXDR = "AAAAAGL8HQvQkbK2HA3WVjRrKmjX00fG8sLI7m0ERwJW/AX3AAAACgAAAAAAAAABAAAAAAAAAAAAAAABAAAAAAAAAAAAAAAArqN6LeOagjxMaUP96Bzfs9e0corNZXzBWJkFoK7kvkwAAAAAO5rKAAAAAAAAAAABVvwF9wAAAEAKZ7IPj/46PuWU6ZOtyMosctNAkXRNX9WCAI5RnfRk+AyxDLoDZP/9l3NvsxQtWj9juQOuoBlFLnWu8intgxQA"

			txJob := createTxJobFixture(t, ctx, dbConnectionPool, true, currentLedger, lockedToLedger, uuid.NewString())
			tx, err := transactionWorker.txModel.UpdateStellarTransactionHashXDRSentAndDistributionAccount(ctx, txJob.Transaction.ID, txHash, envelopeXDR, "GCLWGQPMKXQSPF776IU33AH4PZNOOWNAWGGKVTBQMIC5IMKUNP3E6NVU")
			require.NoError(t, err)
			txJob.Transaction = *tx

			// mock LedgerNumberTracker
			mockLedgerNumberTracker := preconditionsMocks.NewMockLedgerNumberTracker(t)
			mockLedgerNumberTracker.On("GetLedgerNumber").Return(currentLedger, nil).Once()
			transactionWorker.engine.LedgerNumberTracker = mockLedgerNumberTracker

			// mock TransactionDetail
			hMock := &horizonclient.MockClient{}
			hMock.On("TransactionDetail", txHash).Return(tc.horizonTxResponse, tc.horizonTxError).Once()
			transactionWorker.engine.HorizonClient = hMock

			tranasctionHandler := &MockTransactionHandler{}
			if tc.horizonTxResponse.Successful {
				tranasctionHandler.On("MonitorTransactionProcessingSuccess",
					ctx, &txJob, mock.Anything).
					Return()

				tranasctionHandler.On("MonitorTransactionReconciliationSuccess",
					ctx, mock.Anything, mock.Anything, mock.Anything).
					Return()

				transactionWorker.txHandler = tranasctionHandler
			} else {
				if tc.wantErrContains != "" {
					tranasctionHandler.On("MonitorTransactionReconciliationFailure",
						ctx, mock.Anything, mock.Anything, mock.Anything, mock.Anything).
						Return()
				} else {
					tranasctionHandler.On("MonitorTransactionReconciliationSuccess",
						ctx, mock.Anything, mock.Anything, mock.Anything).
						Return()
				}

				transactionWorker.txHandler = tranasctionHandler
			}

			// Run test:
			err = transactionWorker.reconcileSubmittedTransaction(ctx, &txJob)
			if tc.wantErrContains != "" {
				require.Error(t, err)
				assert.ErrorContains(t, err, tc.wantErrContains)
			} else {
				require.NoError(t, err)
			}

			if tc.shouldBeMarkedAsSuccessful {
				// Assert the final state of the transaction in the DB:
				tx, err := transactionWorker.txModel.Get(ctx, txJob.Transaction.ID)
				require.NoError(t, err)
				assert.Equal(t, store.TransactionStatusSuccess, tx.Status)
				assert.False(t, tx.IsLocked(int32(currentLedger)))

				// Assert the final state of the channel account in the DB:
				chAcc, err := transactionWorker.chAccModel.Get(ctx, dbConnectionPool, txJob.ChannelAccount.PublicKey, 0)
				require.NoError(t, err)
				assert.False(t, chAcc.IsLocked(int32(currentLedger)))
			}

			if tc.shouldBePushedBackToQueue {
				// Assert the final state of the transaction in the DB:
				tx, err := transactionWorker.txModel.Get(ctx, txJob.Transaction.ID)
				require.NoError(t, err)
				assert.Equal(t, store.TransactionStatusProcessing, tx.Status)
				assert.False(t, tx.IsLocked(int32(currentLedger)))

				// Assert the final state of the channel account in the DB:
				chAcc, err := transactionWorker.chAccModel.Get(ctx, dbConnectionPool, txJob.ChannelAccount.PublicKey, 0)
				require.NoError(t, err)
				assert.False(t, chAcc.IsLocked(int32(currentLedger)))
			}

			mockLedgerNumberTracker.AssertExpectations(t)
			hMock.AssertExpectations(t)
		})
	}
}

func Test_TransactionWorker_validateJob(t *testing.T) {
	dbt := dbtest.OpenWithTSSMigrationsOnly(t)
	defer dbt.Close()
	dbConnectionPool, err := db.OpenDBConnectionPool(dbt.DSN)
	require.NoError(t, err)
	defer dbConnectionPool.Close()

	ctx := context.Background()
	const currentLedger int32 = 1
	const lockedToLedger int32 = 2

	testCases := []struct {
		name                       string
		initialTransactionStatus   store.TransactionStatus
		wantHorizonErrorStatusCode int
		shouldLockTx               bool
		shouldLockChAcc            bool
		wantErrContains            string
	}{
		{
			name:                     "returns an error if the initial transaction status is SUCCESS",
			initialTransactionStatus: store.TransactionStatusSuccess,
			wantErrContains:          "invalid transaction status: SUCCESS",
		},
		{
			name:                     "returns an error if the initial transaction status is ERROR",
			initialTransactionStatus: store.TransactionStatusError,
			wantErrContains:          "invalid transaction status: ERROR",
		},
		{
			name:                       "returns an error if horizon returns an error",
			wantHorizonErrorStatusCode: http.StatusBadGateway,
			initialTransactionStatus:   store.TransactionStatusProcessing,
			wantErrContains:            "getting current ledger number: ",
		},
		{
			name:                       "returns an error if job's tx is not locked",
			wantHorizonErrorStatusCode: http.StatusOK,
			initialTransactionStatus:   store.TransactionStatusProcessing,
			wantErrContains:            "transaction should be locked",
		},
		{
			name:                       "returns an error if job's channel account is not locked",
			wantHorizonErrorStatusCode: http.StatusOK,
			initialTransactionStatus:   store.TransactionStatusProcessing,
			shouldLockTx:               true,
			wantErrContains:            "channel account should be locked",
		},
		{
			name:                       "🎉 successfully validate job when the resources are locked, horizon works and status is supported (PROCESSING)",
			wantHorizonErrorStatusCode: http.StatusOK,
			initialTransactionStatus:   store.TransactionStatusProcessing,
			shouldLockTx:               true,
			shouldLockChAcc:            true,
		},
		{
			name:                       "🎉 successfully validate job when the resources are locked, horizon works and status is supported (PENDING)",
			wantHorizonErrorStatusCode: http.StatusOK,
			initialTransactionStatus:   store.TransactionStatusProcessing,
			shouldLockTx:               true,
			shouldLockChAcc:            true,
		},
	}

	for _, tc := range testCases {
		t.Run(tc.name, func(t *testing.T) {
			defer store.DeleteAllFromChannelAccounts(t, ctx, dbConnectionPool)
			defer store.DeleteAllTransactionFixtures(t, ctx, dbConnectionPool)

			hMock := &horizonclient.MockClient{}
			if tc.wantHorizonErrorStatusCode == http.StatusOK {
				hMock.On("Root").Return(horizon.Root{HorizonSequence: currentLedger}, nil).Once()
			} else if tc.wantHorizonErrorStatusCode != 0 {
				hMock.On("Root").Return(horizon.Root{}, horizonclient.Error{Problem: problem.P{Status: http.StatusBadGateway}}).Once()
			}

			ledgerNumberTracker, err := preconditions.NewLedgerNumberTracker(hMock)
			require.NoError(t, err)

			// Create a transaction worker:
			submitterEngine := engine.SubmitterEngine{
				HorizonClient:       hMock,
				LedgerNumberTracker: ledgerNumberTracker,
			}
			transactionWorker := &TransactionWorker{
				engine:     &submitterEngine,
				txModel:    store.NewTransactionModel(dbConnectionPool),
				chAccModel: store.NewChannelAccountModel(dbConnectionPool),
			}

			// create txJob:
			txJob := createTxJobFixture(t, ctx, dbConnectionPool, false, int(currentLedger), int(lockedToLedger), uuid.NewString())

			// Update status for txJob.Transaction
			var updatedTx store.Transaction
			q := `UPDATE submitter_transactions SET status = $1 WHERE id = $2 RETURNING ` + store.TransactionColumnNames("", "")
			err = dbConnectionPool.GetContext(ctx, &updatedTx, q, tc.initialTransactionStatus, txJob.Transaction.ID)
			require.NoError(t, err)
			txJob.Transaction = updatedTx

			// Lock txJob Channel account and transaction:
			if tc.shouldLockTx {
				lockedTx, innerErr := transactionWorker.txModel.Lock(ctx, dbConnectionPool, txJob.Transaction.ID, currentLedger, lockedToLedger)
				require.NoError(t, innerErr)
				txJob.Transaction = *lockedTx
			}
			if tc.shouldLockChAcc {
				lockedChAcc, innerErr := transactionWorker.chAccModel.Lock(ctx, dbConnectionPool, txJob.ChannelAccount.PublicKey, currentLedger, lockedToLedger)
				require.NoError(t, innerErr)
				txJob.ChannelAccount = *lockedChAcc
			}

			// Run test:
			err = transactionWorker.validateJob(&txJob)
			if tc.wantErrContains != "" {
				require.Error(t, err)
				assert.ErrorContains(t, err, tc.wantErrContains)
			} else {
				require.NoError(t, err)
			}

			hMock.AssertExpectations(t)
		})
	}
}

func Test_TransactionWorker_buildAndSignTransaction(t *testing.T) {
	dbt := dbtest.Open(t)
	defer dbt.Close()
	dbConnectionPool, err := db.OpenDBConnectionPool(dbt.DSN)
	require.NoError(t, err)
	defer dbConnectionPool.Close()

	ctx := context.Background()
	const currentLedger = 1
	const lockedToLedger = 2
	const accountSequence = 123

	distributionKP := keypair.MustRandom()
	distAccount := schema.NewStellarEnvTransactionAccount(distributionKP.Address())

	mDistAccResolver := sigMocks.NewMockDistributionAccountResolver(t)
	mDistAccResolver.
		On("DistributionAccount", ctx, mock.AnythingOfType("string")).
		Return(distAccount, nil)

	distAccEncryptionPassphrase := keypair.MustRandom().Seed()
	sigService, err := signing.NewSignatureService(signing.SignatureServiceOptions{
		NetworkPassphrase:         network.TestNetworkPassphrase,
		DBConnectionPool:          dbConnectionPool,
		DistributionPrivateKey:    distributionKP.Seed(),
		ChAccEncryptionPassphrase: chAccEncryptionPassphrase,
		LedgerNumberTracker:       preconditionsMocks.NewMockLedgerNumberTracker(t),

		DistributionAccountResolver: mDistAccResolver,
		DistAccEncryptionPassphrase: distAccEncryptionPassphrase,
	})
	require.NoError(t, err)

<<<<<<< HEAD
	defer store.DeleteAllFromChannelAccounts(t, ctx, dbConnectionPool)
	defer store.DeleteAllTransactionFixtures(t, ctx, dbConnectionPool)
	defer tenant.DeleteAllTenantsFixture(t, ctx, dbConnectionPool)

	tnt := tenant.CreateTenantFixture(t, ctx, dbConnectionPool, "test-tenant", distributionKP.Address())
	txJob := createTxJobFixture(t, ctx, dbConnectionPool, true, currentLedger, lockedToLedger, tnt.ID)

	// mock horizon
	mockHorizon := &horizonclient.MockClient{}
	mockHorizon.
		On("AccountDetail", horizonclient.AccountRequest{AccountID: txJob.ChannelAccount.PublicKey}).
		Return(horizon.Account{Sequence: accountSequence}, nil).
		Once()
	mockStore := &storeMocks.MockChannelAccountStore{}
	mockStore.
		On("Get", ctx, mock.Anything, txJob.ChannelAccount.PublicKey, 0).
		Return(txJob.ChannelAccount, nil)

	// Create a transaction worker:
	mLedgerNumberTracker := preconditionsMocks.NewMockLedgerNumberTracker(t)
	submitterEngine := &engine.SubmitterEngine{
		HorizonClient:       mockHorizon,
		LedgerNumberTracker: mLedgerNumberTracker,
		SignatureService:    sigService,
		MaxBaseFee:          100,
	}

	innerTx, err := txnbuild.NewTransaction(
		txnbuild.TransactionParams{
			SourceAccount: &txnbuild.SimpleAccount{
				AccountID: txJob.ChannelAccount.PublicKey,
				Sequence:  accountSequence,
			},
			Operations: []txnbuild.Operation{
				&txnbuild.Payment{
					SourceAccount: distributionKP.Address(),
					Amount:        strconv.FormatFloat(txJob.Transaction.Amount, 'f', 6, 32),
					Destination:   txJob.Transaction.Destination,
					Asset:         &txnbuild.CreditAsset{Code: txJob.Transaction.AssetCode, Issuer: txJob.Transaction.AssetIssuer},
				},
			},
			BaseFee: int64(submitterEngine.MaxBaseFee),
			Preconditions: txnbuild.Preconditions{
				TimeBounds:   txnbuild.NewTimeout(300),
				LedgerBounds: &txnbuild.LedgerBounds{MaxLedger: uint32(txJob.LockedUntilLedgerNumber)},
			},
			IncrementSequenceNum: true,
		},
	)
	require.NoError(t, err)

	handler := &MockTransactionHandler{}
	handler.On("BuildInnerTransaction",
		ctx, &txJob, int64(accountSequence), distAccount.Address).
		Return(innerTx, nil)

	transactionWorker := &TransactionWorker{
		engine:     submitterEngine,
		txModel:    store.NewTransactionModel(dbConnectionPool),
		chAccModel: store.NewChannelAccountModel(dbConnectionPool),
		txHandler:  handler,
	}

	gotFeeBumpTx, err := transactionWorker.buildAndSignTransaction(context.Background(), &txJob)
	require.NoError(t, err)
	require.NotNil(t, gotFeeBumpTx)
=======
	testCases := []struct {
		name                    string
		assetCode               string
		assetIssuer             string
		getAccountResponseObj   horizon.Account
		getAccountResponseError *horizonclient.Error
		wantErrorContains       string
		destinationAddress      string
		memoType                schema.MemoType
		memoValue               string
		wantMemo                txnbuild.Memo
	}{
		{
			name:              "returns an error if the asset code is empty",
			wantErrorContains: "asset code cannot be empty",
		},
		{
			name:              "returns an error if the asset code is not XLM and the issuer is not valid",
			assetCode:         "USDC",
			assetIssuer:       "FOOBAR",
			wantErrorContains: "invalid asset issuer: FOOBAR",
		},
		{
			name:                    "return an error if the AccountDetail call fails",
			assetCode:               "USDC",
			assetIssuer:             "GBBD47IF6LWK7P7MDEVSCWR7DPUWV3NY3DTQEVFL4NAT4AQH3ZLLFLA5",
			getAccountResponseObj:   horizon.Account{},
			getAccountResponseError: &horizonclient.Error{Problem: problem.P{Status: http.StatusTooManyRequests}},
			wantErrorContains:       "horizon response error: ",
		},
		{
			name:                  "returns an error if memo is present for C destination",
			assetCode:             "USDC",
			assetIssuer:           "GBBD47IF6LWK7P7MDEVSCWR7DPUWV3NY3DTQEVFL4NAT4AQH3ZLLFLA5",
			getAccountResponseObj: horizon.Account{Sequence: accountSequence},
			destinationAddress:    "CAMAMZUOULVWFAB3KRROW5ELPUFHSEKPUALORCFBLFX7XBWWUCUJLR53",
			memoType:              schema.MemoTypeText,
			memoValue:             "HelloWorld!",
			wantErrorContains:     "memo is not supported for contract destination",
		},
		{
			name:                  "🎉 successfully build and sign a payment transaction for G destination",
			assetCode:             "USDC",
			assetIssuer:           "GBBD47IF6LWK7P7MDEVSCWR7DPUWV3NY3DTQEVFL4NAT4AQH3ZLLFLA5",
			destinationAddress:    "GCBIRB7Q5T53H4L6P5QSI3O6LPD5MBWGM5GHE7A5NY4XT5OT4VCOEZFX",
			getAccountResponseObj: horizon.Account{Sequence: accountSequence},
		},
		{
			name:                  "🎉 successfully build and sign a payment transaction with native asset for G destination",
			assetCode:             "XLM",
			assetIssuer:           "",
			getAccountResponseObj: horizon.Account{Sequence: accountSequence},
			destinationAddress:    "GCBIRB7Q5T53H4L6P5QSI3O6LPD5MBWGM5GHE7A5NY4XT5OT4VCOEZFX",
		},
		{
			name:                  "🎉 successfully build and sign a payment transaction with memo for G destination",
			assetCode:             "USDC",
			assetIssuer:           "GBBD47IF6LWK7P7MDEVSCWR7DPUWV3NY3DTQEVFL4NAT4AQH3ZLLFLA5",
			getAccountResponseObj: horizon.Account{Sequence: accountSequence},
			destinationAddress:    "GCBIRB7Q5T53H4L6P5QSI3O6LPD5MBWGM5GHE7A5NY4XT5OT4VCOEZFX",
			memoType:              schema.MemoTypeText,
			memoValue:             "HelloWorld!",
			wantMemo:              txnbuild.MemoText("HelloWorld!"),
		},
		{
			name:                  "🎉 successfully build and sign a SAC transfer transaction for C destination",
			assetCode:             "USDC",
			assetIssuer:           "GBBD47IF6LWK7P7MDEVSCWR7DPUWV3NY3DTQEVFL4NAT4AQH3ZLLFLA5",
			destinationAddress:    "CAMAMZUOULVWFAB3KRROW5ELPUFHSEKPUALORCFBLFX7XBWWUCUJLR53",
			getAccountResponseObj: horizon.Account{Sequence: accountSequence},
			wantMemo:              nil,
		},
		{
			name:                  "🎉 successfully build and sign a SAC transfer transaction with native asset for C destination",
			assetCode:             "XLM",
			assetIssuer:           "",
			getAccountResponseObj: horizon.Account{Sequence: accountSequence},
			destinationAddress:    "CAMAMZUOULVWFAB3KRROW5ELPUFHSEKPUALORCFBLFX7XBWWUCUJLR53",
			wantMemo:              nil,
		},
	}

	for _, tc := range testCases {
		t.Run(tc.name, func(t *testing.T) {
			defer store.DeleteAllFromChannelAccounts(t, ctx, dbConnectionPool)
			defer store.DeleteAllTransactionFixtures(t, ctx, dbConnectionPool)
			defer tenant.DeleteAllTenantsFixture(t, ctx, dbConnectionPool)

			tnt := tenant.CreateTenantFixture(t, ctx, dbConnectionPool, "test-tenant", distributionKP.Address())
			txJob := createTxJobFixture(t, ctx, dbConnectionPool, true, currentLedger, lockedToLedger, tnt.ID)
			txJob.Transaction.AssetCode = tc.assetCode
			txJob.Transaction.AssetIssuer = tc.assetIssuer
			txJob.Transaction.Destination = tc.destinationAddress
			txJob.Transaction.Memo = tc.memoValue
			txJob.Transaction.MemoType = tc.memoType

			// mock horizon
			mockHorizon := &horizonclient.MockClient{}
			if !sdpUtils.IsEmpty(tc.getAccountResponseObj) || !sdpUtils.IsEmpty(tc.getAccountResponseError) {
				var hErr error
				if tc.getAccountResponseError != nil {
					hErr = tc.getAccountResponseError
				}
				mockHorizon.On("AccountDetail", horizonclient.AccountRequest{AccountID: txJob.ChannelAccount.PublicKey}).Return(tc.getAccountResponseObj, hErr).Once()
			}
			mockStore := &storeMocks.MockChannelAccountStore{}
			mockStore.On("Get", ctx, mock.Anything, txJob.ChannelAccount.PublicKey, 0).Return(txJob.ChannelAccount, nil)
>>>>>>> bef84296

	chAccount := schema.NewDefaultChannelAccount(txJob.ChannelAccount.PublicKey)
	wantInnerTx, err := sigService.SignerRouter.SignStellarTransaction(ctx, innerTx, chAccount, distAccount)
	require.NoError(t, err)

<<<<<<< HEAD
	wantFeeBumpTx, err := txnbuild.NewFeeBumpTransaction(
		txnbuild.FeeBumpTransactionParams{
			Inner:      wantInnerTx,
			FeeAccount: distributionKP.Address(),
			BaseFee:    int64(transactionWorker.engine.MaxBaseFee),
		},
	)
=======
			// Run test:
			gotFeeBumpTx, err := transactionWorker.buildAndSignTransaction(context.Background(), &txJob)
			if tc.wantErrorContains != "" {
				require.Error(t, err)
				assert.ErrorContains(t, err, tc.wantErrorContains)
				assert.Nil(t, gotFeeBumpTx)
			} else {
				require.NoError(t, err)
				require.NotNil(t, gotFeeBumpTx)

				// Check that the transaction was built correctly:
				var wantAsset txnbuild.Asset = txnbuild.NativeAsset{}
				if strings.ToUpper(txJob.Transaction.AssetCode) != "XLM" {
					wantAsset = txnbuild.CreditAsset{
						Code:   txJob.Transaction.AssetCode,
						Issuer: txJob.Transaction.AssetIssuer,
					}
				}

				var operation txnbuild.Operation
				amount := txJob.Transaction.Amount.StringFixed(6)
				if strkey.IsValidEd25519PublicKey(tc.destinationAddress) {
					operation = &txnbuild.Payment{
						SourceAccount: distributionKP.Address(),
						Amount:        amount,
						Destination:   txJob.Transaction.Destination,
						Asset:         wantAsset,
					}
				} else if strkey.IsValidContractAddress(tc.destinationAddress) {
					params := txnbuild.PaymentToContractParams{
						NetworkPassphrase: network.TestNetworkPassphrase,
						Destination:       txJob.Transaction.Destination,
						Amount:            amount,
						Asset:             wantAsset,
						SourceAccount:     distributionKP.Address(),
					}
					op, err := txnbuild.NewPaymentToContract(params)
					require.NoError(t, err)
					operation = &op
				}

				wantInnerTx, err := txnbuild.NewTransaction(
					txnbuild.TransactionParams{
						SourceAccount: &txnbuild.SimpleAccount{
							AccountID: txJob.ChannelAccount.PublicKey,
							Sequence:  accountSequence,
						},
						Memo:       tc.wantMemo,
						Operations: []txnbuild.Operation{operation},
						BaseFee:    int64(transactionWorker.engine.MaxBaseFee),
						Preconditions: txnbuild.Preconditions{
							TimeBounds:   txnbuild.NewTimeout(300),
							LedgerBounds: &txnbuild.LedgerBounds{MaxLedger: uint32(txJob.LockedUntilLedgerNumber)},
						},
						IncrementSequenceNum: true,
					},
				)
				require.NoError(t, err)
				chAccount := schema.NewDefaultChannelAccount(txJob.ChannelAccount.PublicKey)
				wantInnerTx, err = sigService.SignerRouter.SignStellarTransaction(ctx, wantInnerTx, chAccount, distAccount)
				require.NoError(t, err)
>>>>>>> bef84296

	require.NoError(t, err)
	wantFeeBumpTx, err = sigService.SignerRouter.SignFeeBumpStellarTransaction(ctx, wantFeeBumpTx, distAccount)
	require.NoError(t, err)
	assert.Equal(t, wantFeeBumpTx, gotFeeBumpTx)
}

func Test_TransactionWorker_buildAndSignTransaction_ErrorHandling(t *testing.T) {
	dbt := dbtest.Open(t)
	defer dbt.Close()
	dbConnectionPool, err := db.OpenDBConnectionPool(dbt.DSN)
	require.NoError(t, err)
	defer dbConnectionPool.Close()

	ctx := context.Background()
	const currentLedger = 1
	const lockedToLedger = 2
	const accountSequence = 123

	distributionKP := keypair.MustRandom()
	distAccount := schema.NewStellarEnvTransactionAccount(distributionKP.Address())

	mDistAccResolver := sigMocks.NewMockDistributionAccountResolver(t)
	mDistAccResolver.
		On("DistributionAccount", ctx, mock.AnythingOfType("string")).
		Return(distAccount, nil)

	distAccEncryptionPassphrase := keypair.MustRandom().Seed()
	sigService, err := signing.NewSignatureService(signing.SignatureServiceOptions{
		NetworkPassphrase:         network.TestNetworkPassphrase,
		DBConnectionPool:          dbConnectionPool,
		DistributionPrivateKey:    distributionKP.Seed(),
		ChAccEncryptionPassphrase: chAccEncryptionPassphrase,
		LedgerNumberTracker:       preconditionsMocks.NewMockLedgerNumberTracker(t),

		DistributionAccountResolver: mDistAccResolver,
		DistAccEncryptionPassphrase: distAccEncryptionPassphrase,
	})
	require.NoError(t, err)

	defer store.DeleteAllFromChannelAccounts(t, ctx, dbConnectionPool)
	defer store.DeleteAllTransactionFixtures(t, ctx, dbConnectionPool)
	defer tenant.DeleteAllTenantsFixture(t, ctx, dbConnectionPool)

	tnt := tenant.CreateTenantFixture(t, ctx, dbConnectionPool, "test-tenant", distributionKP.Address())
	txJob := createTxJobFixture(t, ctx, dbConnectionPool, true, currentLedger, lockedToLedger, tnt.ID)

	mockHorizon := &horizonclient.MockClient{}
	mockHorizon.
		On("AccountDetail", horizonclient.AccountRequest{AccountID: txJob.ChannelAccount.PublicKey}).
		Return(horizon.Account{Sequence: accountSequence}, nil)

	mLedgerNumberTracker := preconditionsMocks.NewMockLedgerNumberTracker(t)
	submitterEngine := &engine.SubmitterEngine{
		HorizonClient:       mockHorizon,
		LedgerNumberTracker: mLedgerNumberTracker,
		SignatureService:    sigService,
		MaxBaseFee:          100,
	}

	t.Run("BuildInnerTransaction returns HorizonErrorWrapper - should preserve error", func(t *testing.T) {
		handler := &MockTransactionHandler{}
		horizonError := horizonclient.Error{
			Problem: problem.P{
				Status: http.StatusGatewayTimeout,
				Title:  "Gateway Timeout",
				Detail: "horizon timeout error",
			},
		}
		originalHorizonErr := utils.NewHorizonErrorWrapper(horizonError)
		handler.On("BuildInnerTransaction",
			ctx, &txJob, int64(accountSequence), distAccount.Address).
			Return(nil, originalHorizonErr)
		handler.On("MonitorTransactionProcessingFailed",
			ctx, mock.Anything, mock.Anything, mock.Anything, mock.Anything).
			Return()
		handler.On("RequiresRebuildOnRetry").Return(false)

		mockTxProcessingLimiter := engineMocks.NewMockTransactionProcessingLimiter(t)
		mockTxProcessingLimiter.On("AdjustLimitIfNeeded", mock.Anything).Return()

		transactionWorker := &TransactionWorker{
			dbConnectionPool:    dbConnectionPool,
			engine:              submitterEngine,
			txModel:             store.NewTransactionModel(dbConnectionPool),
			chAccModel:          store.NewChannelAccountModel(dbConnectionPool),
			txHandler:           handler,
			txProcessingLimiter: mockTxProcessingLimiter,
			crashTrackerClient:  &crashtracker.MockCrashTrackerClient{},
		}

		gotFeeBumpTx, err := transactionWorker.buildAndSignTransaction(ctx, &txJob)
		require.Error(t, err)
		require.Nil(t, gotFeeBumpTx)

		assert.Equal(t, ErrTransactionHandled, err)

		handler.AssertExpectations(t)
	})

	t.Run("BuildInnerTransaction returns non-Horizon error - should wrap with context", func(t *testing.T) {
		handler := &MockTransactionHandler{}
		originalErr := fmt.Errorf("some non-horizon error")
		handler.On("BuildInnerTransaction",
			ctx, &txJob, int64(accountSequence), distAccount.Address).
			Return(nil, originalErr)

		transactionWorker := &TransactionWorker{
			engine:     submitterEngine,
			txModel:    store.NewTransactionModel(dbConnectionPool),
			chAccModel: store.NewChannelAccountModel(dbConnectionPool),
			txHandler:  handler,
		}

		gotFeeBumpTx, err := transactionWorker.buildAndSignTransaction(ctx, &txJob)
		require.Error(t, err)
		require.Nil(t, gotFeeBumpTx)

		assert.Contains(t, err.Error(), "some non-horizon error")

		var hErr *utils.HorizonErrorWrapper
		assert.False(t, errors.As(err, &hErr))

		handler.AssertExpectations(t)
	})
}

func Test_TransactionWorker_submit(t *testing.T) {
	dbt := dbtest.OpenWithTSSMigrationsOnly(t)
	defer dbt.Close()
	dbConnectionPool, err := db.OpenDBConnectionPool(dbt.DSN)
	require.NoError(t, err)
	defer dbConnectionPool.Close()

	ctx := context.Background()
	txModel := store.NewTransactionModel(dbConnectionPool)
	chAccModel := store.NewChannelAccountModel(dbConnectionPool)
	const resultXDR = "AAAAAAAAAGQAAAAAAAAAAQAAAAAAAAAOAAAAAAAAAABw2JZZYIt4n/WXKcnDow3mbTBMPrOnldetgvGUlpTSEQAAAAA="

	horizonError := horizonclient.Error{
		Problem: problem.P{
			Status: http.StatusBadRequest,
			Extras: map[string]interface{}{
				"result_codes": map[string]interface{}{
					"transaction": "tx_failed",
					"operations":  []string{"op_underfunded"}, // <--- this should make the transaction be marked as ERROR
				},
			},
		},
	}

	testCases := []struct {
		name                       string
		horizonResponse            horizon.Transaction
		horizonError               error
		wantFinalTransactionStatus store.TransactionStatus
		wantFinalResultXDR         string
		prepareMocks               func(*testing.T, TxJob, *crashtracker.MockCrashTrackerClient)
	}{
		{
			name:                       "unrecoverable horizon error is handled and tx status is marked as ERROR",
			horizonResponse:            horizon.Transaction{},
			horizonError:               horizonError,
			wantFinalTransactionStatus: store.TransactionStatusError,
			prepareMocks: func(t *testing.T, txJob TxJob, mockCrashTrackerClient *crashtracker.MockCrashTrackerClient) {
				mockCrashTrackerClient.On("LogAndReportErrors", ctx, mock.AnythingOfType("*utils.HorizonErrorWrapper"), "horizon transaction error - cannot be retried").Once()
			},
		},
		{
			name:                       "successful horizon error is handled and tx status is marked as SUCCESS",
			horizonResponse:            horizon.Transaction{Successful: true, ResultXdr: resultXDR},
			horizonError:               nil,
			wantFinalTransactionStatus: store.TransactionStatusSuccess,
			wantFinalResultXDR:         resultXDR,
			prepareMocks: func(t *testing.T, txJob TxJob, _ *crashtracker.MockCrashTrackerClient) {
				// No mocks needed for this test case
			},
		},
	}

	for _, tc := range testCases {
		t.Run(tc.name, func(t *testing.T) {
			defer store.DeleteAllFromChannelAccounts(t, ctx, dbConnectionPool)
			defer store.DeleteAllTransactionFixtures(t, ctx, dbConnectionPool)

			txJob := createTxJobFixture(t, ctx, dbConnectionPool, true, 1, 2, uuid.NewString())
			feeBumpTx := &txnbuild.FeeBumpTransaction{}

			mockHorizonClient := &horizonclient.MockClient{}
			mockCrashTrackerClient := &crashtracker.MockCrashTrackerClient{}

			if tc.prepareMocks != nil {
				tc.prepareMocks(t, txJob, mockCrashTrackerClient)
			}

			txProcessingLimiter := engine.NewTransactionProcessingLimiter(15)
			mockHorizonClient.
				On("SubmitFeeBumpTransactionWithOptions", feeBumpTx, horizonclient.SubmitTxOpts{SkipMemoRequiredCheck: true}).
				Return(tc.horizonResponse, tc.horizonError).
				Once()

			transactionHandler := &MockTransactionHandler{}
			transactionHandler.On("BuildInnerTransaction",
				ctx, txJob, mock.Anything, mock.Anything).
				Return(&txnbuild.Transaction{}, nil).
				Once()

			transactionHandler.
				On("MonitorTransactionProcessingFailed", ctx, &txJob, mock.Anything, mock.Anything, mock.Anything).
				Return().
				Once()

			// Add MonitorTransactionProcessingSuccess mock expectation
			transactionHandler.On("MonitorTransactionProcessingSuccess",
				ctx, &txJob, mock.Anything).
				Return().
				Once()

			transactionWorker := TransactionWorker{
				dbConnectionPool: dbConnectionPool,
				txModel:          txModel,
				chAccModel:       chAccModel,
				engine: &engine.SubmitterEngine{
					HorizonClient: mockHorizonClient,
				},
				crashTrackerClient:  mockCrashTrackerClient,
				txProcessingLimiter: txProcessingLimiter,
				txHandler:           transactionHandler,
			}

			// make sure the tx's initial status is PROCESSING:
			refreshedTx, err := txModel.Get(ctx, txJob.Transaction.ID)
			require.NoError(t, err)
			require.Equal(t, store.TransactionStatusProcessing, refreshedTx.Status)
			assert.Equal(t, *refreshedTx, txJob.Transaction)

			err = transactionWorker.submit(ctx, &txJob, feeBumpTx)
			require.NoError(t, err)

			// make sure the tx's status is the expected one:
			refreshedTx, err = txModel.Get(ctx, txJob.Transaction.ID)
			require.NoError(t, err)
			require.Equal(t, tc.wantFinalTransactionStatus, refreshedTx.Status)
			assert.Equal(t, tc.wantFinalResultXDR, refreshedTx.XDRReceived.String)

			// check if the channel account was unlocked:
			refreshedChAcc, err := chAccModel.Get(ctx, dbConnectionPool, txJob.ChannelAccount.PublicKey, 0)
			require.NoError(t, err)
			assert.False(t, refreshedChAcc.IsLocked(int32(txJob.LockedUntilLedgerNumber)))

			mockHorizonClient.AssertExpectations(t)
			mockCrashTrackerClient.AssertExpectations(t)
		})
	}
}

func Test_TransactionWorker_handlePreparationError_RPCErrors(t *testing.T) {
	dbt := dbtest.OpenWithTSSMigrationsOnly(t)
	defer dbt.Close()
	dbConnectionPool, err := db.OpenDBConnectionPool(dbt.DSN)
	require.NoError(t, err)
	defer dbConnectionPool.Close()

	testCases := []struct {
		name                     string
		errorType                stellar.SimulationErrorType
		errorMessage             string
		expectMarkAsError        bool
		expectCrashTrackerReport bool
	}{
		{
			name:                     "contract execution error should be marked as terminal",
			errorType:                stellar.SimulationErrorTypeContractExecution,
			errorMessage:             "contract execution failed",
			expectMarkAsError:        true,
			expectCrashTrackerReport: true,
		},
		{
			name:                     "auth error should be marked as terminal",
			errorType:                stellar.SimulationErrorTypeAuth,
			errorMessage:             "authentication failed",
			expectMarkAsError:        true,
			expectCrashTrackerReport: true,
		},
		{
			name:                     "network error should be retryable",
			errorType:                stellar.SimulationErrorTypeNetwork,
			errorMessage:             "network timeout",
			expectMarkAsError:        false,
			expectCrashTrackerReport: false,
		},
		{
			name:                     "resource error should be retryable",
			errorType:                stellar.SimulationErrorTypeResource,
			errorMessage:             "insufficient resources",
			expectMarkAsError:        false,
			expectCrashTrackerReport: false,
		},
	}

	for _, tc := range testCases {
		t.Run(tc.name, func(t *testing.T) {
			ctx := context.Background()
			defer store.DeleteAllFromChannelAccounts(t, ctx, dbConnectionPool)
			defer store.DeleteAllTransactionFixtures(t, ctx, dbConnectionPool)

			tw := getTransactionWorkerInstance(t, dbConnectionPool, NewMockTransactionHandler(t))
			txJob := createTxJobFixture(t, ctx, dbConnectionPool, true, 1, 2, uuid.NewString())

			rpcError := &utils.RPCErrorWrapper{
				SimulationError: &stellar.SimulationError{Type: tc.errorType, Err: errors.New(tc.errorMessage), Response: nil},
			}

			// Mock processing limiter
			mockTxProcessingLimiter := engineMocks.NewMockTransactionProcessingLimiter(t)
			mockTxProcessingLimiter.On("AdjustLimitIfNeeded", mock.AnythingOfType("*utils.RPCErrorWrapper")).Return().Once()
			tw.txProcessingLimiter = mockTxProcessingLimiter

			// Mock monitor
			mMonitorClient := sdpMonitor.NewMockMonitorClient(t)
			mMonitorClient.On("MonitorCounters", sdpMonitor.PaymentErrorTag, mock.Anything).Return(nil).Once()
			tw.monitorSvc = tssMonitor.TSSMonitorService{
				Version:       "0.01",
				GitCommitHash: "0xABC",
				Client:        mMonitorClient,
			}

			// Mock transaction handler
			transactionHandler := NewMockTransactionHandler(t)
			if !tc.expectMarkAsError {
				transactionHandler.On("RequiresRebuildOnRetry").Return(false).Maybe()
			}
			transactionHandler.On("MonitorTransactionProcessingFailed", ctx, &txJob, mock.Anything, !tc.expectMarkAsError, mock.Anything).
				Run(func(args mock.Arguments) {
					mMonitorClient.MonitorCounters(sdpMonitor.PaymentErrorTag, map[string]string{"error_type": "transaction_error"})
				}).Return().Once()
			tw.txHandler = transactionHandler

			// Mock crash tracker
			if tc.expectCrashTrackerReport {
				mockCrashTrackerClient := crashtracker.NewMockCrashTrackerClient(t)
				mockCrashTrackerClient.On("LogAndReportErrors", ctx, mock.AnythingOfType("*utils.RPCErrorWrapper"), "rpc transaction error - cannot be retried").Once()
				tw.crashTrackerClient = mockCrashTrackerClient
			}

			// Execute test
			err := tw.handlePreparationError(ctx, &txJob, rpcError)

			// Verify results
			assert.Equal(t, ErrTransactionHandled, err)

			// Check transaction status
			refreshedTx, err := tw.txModel.Get(ctx, txJob.Transaction.ID)
			require.NoError(t, err)
			if tc.expectMarkAsError {
				assert.Equal(t, store.TransactionStatusError, refreshedTx.Status)
			} else {
				assert.Equal(t, store.TransactionStatusProcessing, refreshedTx.Status)
			}
		})
	}
}

func Test_TransactionWorker_handleFailedTransaction_RPCErrors(t *testing.T) {
	dbt := dbtest.OpenWithTSSMigrationsOnly(t)
	defer dbt.Close()
	dbConnectionPool, err := db.OpenDBConnectionPool(dbt.DSN)
	require.NoError(t, err)
	defer dbConnectionPool.Close()

	testCases := []struct {
		name                   string
		errorType              stellar.SimulationErrorType
		errorMessage           string
		expectMarkAsError      bool
		expectCrashTrackerCall bool
	}{
		{
			name:                   "contract execution error - terminal",
			errorType:              stellar.SimulationErrorTypeContractExecution,
			errorMessage:           "contract already exists",
			expectMarkAsError:      true,
			expectCrashTrackerCall: true,
		},
		{
			name:                   "auth error - terminal",
			errorType:              stellar.SimulationErrorTypeAuth,
			errorMessage:           "signature verification failed",
			expectMarkAsError:      true,
			expectCrashTrackerCall: true,
		},
		{
			name:                   "network error - retryable",
			errorType:              stellar.SimulationErrorTypeNetwork,
			errorMessage:           "connection timeout",
			expectMarkAsError:      false,
			expectCrashTrackerCall: false,
		},
		{
			name:                   "resource error - retryable",
			errorType:              stellar.SimulationErrorTypeResource,
			errorMessage:           "instructions limit exceeded",
			expectMarkAsError:      false,
			expectCrashTrackerCall: false,
		},
	}

	for _, tc := range testCases {
		t.Run(tc.name, func(t *testing.T) {
			ctx := context.Background()
			defer store.DeleteAllFromChannelAccounts(t, ctx, dbConnectionPool)
			defer store.DeleteAllTransactionFixtures(t, ctx, dbConnectionPool)

			tw := getTransactionWorkerInstance(t, dbConnectionPool, NewMockTransactionHandler(t))
			txJob := createTxJobFixture(t, ctx, dbConnectionPool, true, 1, 2, uuid.NewString())

			rpcError := &utils.RPCErrorWrapper{
				SimulationError: &stellar.SimulationError{Type: tc.errorType, Err: errors.New(tc.errorMessage), Response: nil},
			}

			// Mock processing limiter (always called)
			mockTxProcessingLimiter := engineMocks.NewMockTransactionProcessingLimiter(t)
			mockTxProcessingLimiter.On("AdjustLimitIfNeeded", mock.AnythingOfType("*utils.RPCErrorWrapper")).Return().Once()
			tw.txProcessingLimiter = mockTxProcessingLimiter

			// Mock monitor
			mMonitorClient := sdpMonitor.NewMockMonitorClient(t)
			mMonitorClient.On("MonitorCounters", sdpMonitor.PaymentErrorTag, mock.Anything).Return(nil).Once()
			tw.monitorSvc = tssMonitor.TSSMonitorService{
				Version:       "0.01",
				GitCommitHash: "0xABC",
				Client:        mMonitorClient,
			}

			// Mock transaction handler
			transactionHandler := NewMockTransactionHandler(t)
			if !tc.expectMarkAsError {
				transactionHandler.On("RequiresRebuildOnRetry").Return(false).Maybe()
			}
			transactionHandler.On("MonitorTransactionProcessingFailed", ctx, &txJob, mock.Anything, !tc.expectMarkAsError, mock.Anything).
				Run(func(args mock.Arguments) {
					mMonitorClient.MonitorCounters(sdpMonitor.PaymentErrorTag, map[string]string{"error_type": "transaction_error"})
				}).Return().Once()
			tw.txHandler = transactionHandler

			// Mock crash tracker
			if tc.expectCrashTrackerCall {
				mockCrashTrackerClient := crashtracker.NewMockCrashTrackerClient(t)
				mockCrashTrackerClient.On("LogAndReportErrors", ctx, mock.AnythingOfType("*utils.RPCErrorWrapper"), "rpc transaction error - cannot be retried").Once()
				tw.crashTrackerClient = mockCrashTrackerClient
			}

			// Execute test
			err := tw.handleFailedTransaction(ctx, &txJob, horizon.Transaction{}, rpcError)
			require.NoError(t, err)

			// Verify transaction status
			refreshedTx, err := tw.txModel.Get(ctx, txJob.Transaction.ID)
			require.NoError(t, err)
			if tc.expectMarkAsError {
				assert.Equal(t, store.TransactionStatusError, refreshedTx.Status)
			} else {
				assert.Equal(t, store.TransactionStatusProcessing, refreshedTx.Status)
			}
		})
	}
}

func Test_TransactionWorker_handlePreparationError_RPCErrorCategorization(t *testing.T) {
	dbt := dbtest.OpenWithTSSMigrationsOnly(t)
	defer dbt.Close()
	dbConnectionPool, err := db.OpenDBConnectionPool(dbt.DSN)
	require.NoError(t, err)
	defer dbConnectionPool.Close()

	testCases := []struct {
		name               string
		errorMessage       string
		expectedErrorType  stellar.SimulationErrorType
		expectMarkAsError  bool
		expectCrashTracker bool
	}{
		{
			name:               "HostError with ExistingValue - contract deployment conflict",
			errorMessage:       "HostError: Error(Storage, ExistingValue)",
			expectedErrorType:  stellar.SimulationErrorTypeContractExecution,
			expectMarkAsError:  true,
			expectCrashTracker: true,
		},
		{
			name:               "HostError with MissingValue - WASM not found",
			errorMessage:       "HostError: Error(Storage, MissingValue)",
			expectedErrorType:  stellar.SimulationErrorTypeContractExecution,
			expectMarkAsError:  true,
			expectCrashTracker: true,
		},
		{
			name:               "Authorization failure",
			errorMessage:       "authorization failed for account",
			expectedErrorType:  stellar.SimulationErrorTypeAuth,
			expectMarkAsError:  true,
			expectCrashTracker: true,
		},
		{
			name:               "CPU limit exceeded",
			errorMessage:       "cpu limit exceeded during execution",
			expectedErrorType:  stellar.SimulationErrorTypeResource,
			expectMarkAsError:  false,
			expectCrashTracker: false,
		},
		{
			name:               "Transaction unmarshal failure",
			errorMessage:       "failed to unmarshal transaction envelope",
			expectedErrorType:  stellar.SimulationErrorTypeTransactionInvalid,
			expectMarkAsError:  true,
			expectCrashTracker: true,
		},
		{
			name:               "Unknown error - fallback category",
			errorMessage:       "unexpected RPC server error occurred",
			expectedErrorType:  stellar.SimulationErrorTypeUnknown,
			expectMarkAsError:  false,
			expectCrashTracker: false,
		},
	}

	for _, tc := range testCases {
		t.Run(tc.name, func(t *testing.T) {
			ctx := context.Background()
			defer store.DeleteAllFromChannelAccounts(t, ctx, dbConnectionPool)
			defer store.DeleteAllTransactionFixtures(t, ctx, dbConnectionPool)

			tw := getTransactionWorkerInstance(t, dbConnectionPool, NewMockTransactionHandler(t))
			txJob := createTxJobFixture(t, ctx, dbConnectionPool, true, 1, 2, uuid.NewString())

			rpcError := &utils.RPCErrorWrapper{
				SimulationError: &stellar.SimulationError{Type: tc.expectedErrorType, Err: errors.New(tc.errorMessage), Response: nil},
			}

			// Mock processing limiter
			mockTxProcessingLimiter := engineMocks.NewMockTransactionProcessingLimiter(t)
			mockTxProcessingLimiter.On("AdjustLimitIfNeeded", mock.AnythingOfType("*utils.RPCErrorWrapper")).Return().Once()
			tw.txProcessingLimiter = mockTxProcessingLimiter

			// Mock monitor
			mMonitorClient := sdpMonitor.NewMockMonitorClient(t)
			mMonitorClient.On("MonitorCounters", sdpMonitor.PaymentErrorTag, mock.Anything).Return(nil).Once()
			tw.monitorSvc = tssMonitor.TSSMonitorService{
				Version:       "0.01",
				GitCommitHash: "0xABC",
				Client:        mMonitorClient,
			}

			// Mock transaction handler
			transactionHandler := NewMockTransactionHandler(t)
			if !tc.expectMarkAsError {
				transactionHandler.On("RequiresRebuildOnRetry").Return(false).Maybe()
			}
			transactionHandler.On("MonitorTransactionProcessingFailed", ctx, &txJob, mock.Anything, !tc.expectMarkAsError, mock.Anything).
				Run(func(args mock.Arguments) {
					mMonitorClient.MonitorCounters(sdpMonitor.PaymentErrorTag, map[string]string{"error_type": "transaction_error"})
				}).Return().Once()
			tw.txHandler = transactionHandler

			// Mock crash tracker
			if tc.expectCrashTracker {
				mockCrashTrackerClient := crashtracker.NewMockCrashTrackerClient(t)
				mockCrashTrackerClient.On("LogAndReportErrors", ctx, mock.AnythingOfType("*utils.RPCErrorWrapper"), "rpc transaction error - cannot be retried").Once()
				tw.crashTrackerClient = mockCrashTrackerClient
			}

			// Execute test
			err := tw.handlePreparationError(ctx, &txJob, rpcError)

			// Verify results
			assert.Equal(t, ErrTransactionHandled, err)

			// Check transaction status
			refreshedTx, err := tw.txModel.Get(ctx, txJob.Transaction.ID)
			require.NoError(t, err)
			if tc.expectMarkAsError {
				assert.Equal(t, store.TransactionStatusError, refreshedTx.Status)
			} else {
				assert.Equal(t, store.TransactionStatusProcessing, refreshedTx.Status)
			}
		})
	}
}

func Test_TransactionWorker_handlePreparationError_NonRPCErrors(t *testing.T) {
	dbt := dbtest.OpenWithTSSMigrationsOnly(t)
	defer dbt.Close()
	dbConnectionPool, err := db.OpenDBConnectionPool(dbt.DSN)
	require.NoError(t, err)
	defer dbConnectionPool.Close()

	testCases := []struct {
		name  string
		error error
	}{
		{
			name:  "generic Go error",
			error: fmt.Errorf("some generic error occurred"),
		},
		{
			name:  "network connection error",
			error: fmt.Errorf("connection refused: dial tcp: connect"),
		},
	}

	for _, tc := range testCases {
		t.Run(tc.name, func(t *testing.T) {
			ctx := context.Background()
			defer store.DeleteAllFromChannelAccounts(t, ctx, dbConnectionPool)
			defer store.DeleteAllTransactionFixtures(t, ctx, dbConnectionPool)

			tw := getTransactionWorkerInstance(t, dbConnectionPool, NewMockTransactionHandler(t))
			txJob := createTxJobFixture(t, ctx, dbConnectionPool, true, 1, 2, uuid.NewString())

			err := tw.handlePreparationError(ctx, &txJob, tc.error)

			assert.Equal(t, tc.error, err)

			refreshedTx, err := tw.txModel.Get(ctx, txJob.Transaction.ID)
			require.NoError(t, err)
			assert.Equal(t, store.TransactionStatusProcessing, refreshedTx.Status)
		})
	}
}

func Test_TransactionWorker_handleFailedTransaction_RPCErrorRebuild(t *testing.T) {
	dbt := dbtest.OpenWithTSSMigrationsOnly(t)
	defer dbt.Close()
	dbConnectionPool, err := db.OpenDBConnectionPool(dbt.DSN)
	require.NoError(t, err)
	defer dbConnectionPool.Close()

	testCases := []struct {
		name                     string
		errorType                stellar.SimulationErrorType
		requiresRebuild          bool
		expectRebuildPreparation bool
	}{
		{
			name:                     "resource error requires rebuild",
			errorType:                stellar.SimulationErrorTypeResource,
			requiresRebuild:          true,
			expectRebuildPreparation: true,
		},
		{
			name:                     "resource error no rebuild needed",
			errorType:                stellar.SimulationErrorTypeResource,
			requiresRebuild:          false,
			expectRebuildPreparation: false,
		},
		{
			name:                     "unknown error requires rebuild",
			errorType:                stellar.SimulationErrorTypeUnknown,
			requiresRebuild:          true,
			expectRebuildPreparation: true,
		},
	}

	for _, tc := range testCases {
		t.Run(tc.name, func(t *testing.T) {
			ctx := context.Background()
			defer store.DeleteAllFromChannelAccounts(t, ctx, dbConnectionPool)
			defer store.DeleteAllTransactionFixtures(t, ctx, dbConnectionPool)

			tw := getTransactionWorkerInstance(t, dbConnectionPool, NewMockTransactionHandler(t))
			txJob := createTxJobFixture(t, ctx, dbConnectionPool, true, 1, 2, uuid.NewString())

			initialXDR := "AAAAAGL8HQvQkbK2HA3WVjRrKmjX00fG8sLI7m0ERwJW/AX3AAAACgAAAAAAAAABAAAAAAAAAAAAAAABAAAAAAAAAAAAAAAArqN6LeOagjxMaUP96Bzfs9e0corNZXzBWJkFoK7kvkwAAAAAO5rKAAAAAAAAAAABVvwF9wAAAEAKZ7IPj/46PuWU6ZOtyMosctNAkXRNX9WCAI5RnfRk+AyxDLoDZP/9l3NvsxQtWj9juQOuoBlFLnWu8intgxQA"
			testTxHash := "a1b2c3d4e5f6a7b8c9d0e1f2a3b4c5d6e7f8a9b0c1d2e3f4a5b6c7d8e9f0a1b2"
			_, err := tw.txModel.UpdateStellarTransactionHashXDRSentAndDistributionAccount(ctx, txJob.Transaction.ID, testTxHash, initialXDR, "GCZJM35NKGVK47BB4SPBDV25477PZYIYPVVG453LPYFNXLS3FGHDXOCM")
			require.NoError(t, err)

			rpcError := &utils.RPCErrorWrapper{
				SimulationError: &stellar.SimulationError{Type: tc.errorType, Err: errors.New("some error"), Response: nil},
			}

			mockTxProcessingLimiter := engineMocks.NewMockTransactionProcessingLimiter(t)
			mockTxProcessingLimiter.On("AdjustLimitIfNeeded", mock.AnythingOfType("*utils.RPCErrorWrapper")).Return().Once()
			tw.txProcessingLimiter = mockTxProcessingLimiter

			mMonitorClient := sdpMonitor.NewMockMonitorClient(t)
			mMonitorClient.On("MonitorCounters", sdpMonitor.PaymentErrorTag, mock.Anything).Return(nil).Once()
			tssMonitorService := tssMonitor.TSSMonitorService{
				Version:       "0.01",
				GitCommitHash: "0xABC",
				Client:        mMonitorClient,
			}
			tw.monitorSvc = tssMonitorService

			transactionHandler := NewMockTransactionHandler(t)
			transactionHandler.On("RequiresRebuildOnRetry").Return(tc.requiresRebuild).Once()
			transactionHandler.On("MonitorTransactionProcessingFailed", ctx, &txJob, mock.Anything, true, mock.Anything).
				Run(func(args mock.Arguments) {
					mMonitorClient.MonitorCounters(sdpMonitor.PaymentErrorTag, map[string]string{"error_type": "transaction_error"})
				}).
				Return().Once()
			tw.txHandler = transactionHandler

			err = tw.handleFailedTransaction(ctx, &txJob, horizon.Transaction{}, rpcError)
			require.NoError(t, err)

			refreshedTx, err := tw.txModel.Get(ctx, txJob.Transaction.ID)
			require.NoError(t, err)
			assert.Equal(t, store.TransactionStatusProcessing, refreshedTx.Status)

			if tc.expectRebuildPreparation {
				assert.False(t, refreshedTx.XDRSent.Valid)
			} else {
				assert.True(t, refreshedTx.XDRSent.Valid)
				assert.Equal(t, initialXDR, refreshedTx.XDRSent.String)
			}

			mockTxProcessingLimiter.AssertExpectations(t)
			transactionHandler.AssertExpectations(t)
		})
	}
}<|MERGE_RESOLUTION|>--- conflicted
+++ resolved
@@ -6,11 +6,7 @@
 	"errors"
 	"fmt"
 	"net/http"
-<<<<<<< HEAD
 	"strconv"
-=======
-	"strings"
->>>>>>> bef84296
 	"testing"
 
 	"github.com/google/uuid"
@@ -20,7 +16,6 @@
 	"github.com/stellar/go-stellar-sdk/keypair"
 	"github.com/stellar/go-stellar-sdk/network"
 	"github.com/stellar/go-stellar-sdk/protocols/horizon"
-	"github.com/stellar/go-stellar-sdk/strkey"
 	"github.com/stellar/go-stellar-sdk/support/log"
 	"github.com/stellar/go-stellar-sdk/support/render/problem"
 	"github.com/stellar/go-stellar-sdk/txnbuild"
@@ -1606,7 +1601,6 @@
 	})
 	require.NoError(t, err)
 
-<<<<<<< HEAD
 	defer store.DeleteAllFromChannelAccounts(t, ctx, dbConnectionPool)
 	defer store.DeleteAllTransactionFixtures(t, ctx, dbConnectionPool)
 	defer tenant.DeleteAllTenantsFixture(t, ctx, dbConnectionPool)
@@ -1673,121 +1667,11 @@
 	gotFeeBumpTx, err := transactionWorker.buildAndSignTransaction(context.Background(), &txJob)
 	require.NoError(t, err)
 	require.NotNil(t, gotFeeBumpTx)
-=======
-	testCases := []struct {
-		name                    string
-		assetCode               string
-		assetIssuer             string
-		getAccountResponseObj   horizon.Account
-		getAccountResponseError *horizonclient.Error
-		wantErrorContains       string
-		destinationAddress      string
-		memoType                schema.MemoType
-		memoValue               string
-		wantMemo                txnbuild.Memo
-	}{
-		{
-			name:              "returns an error if the asset code is empty",
-			wantErrorContains: "asset code cannot be empty",
-		},
-		{
-			name:              "returns an error if the asset code is not XLM and the issuer is not valid",
-			assetCode:         "USDC",
-			assetIssuer:       "FOOBAR",
-			wantErrorContains: "invalid asset issuer: FOOBAR",
-		},
-		{
-			name:                    "return an error if the AccountDetail call fails",
-			assetCode:               "USDC",
-			assetIssuer:             "GBBD47IF6LWK7P7MDEVSCWR7DPUWV3NY3DTQEVFL4NAT4AQH3ZLLFLA5",
-			getAccountResponseObj:   horizon.Account{},
-			getAccountResponseError: &horizonclient.Error{Problem: problem.P{Status: http.StatusTooManyRequests}},
-			wantErrorContains:       "horizon response error: ",
-		},
-		{
-			name:                  "returns an error if memo is present for C destination",
-			assetCode:             "USDC",
-			assetIssuer:           "GBBD47IF6LWK7P7MDEVSCWR7DPUWV3NY3DTQEVFL4NAT4AQH3ZLLFLA5",
-			getAccountResponseObj: horizon.Account{Sequence: accountSequence},
-			destinationAddress:    "CAMAMZUOULVWFAB3KRROW5ELPUFHSEKPUALORCFBLFX7XBWWUCUJLR53",
-			memoType:              schema.MemoTypeText,
-			memoValue:             "HelloWorld!",
-			wantErrorContains:     "memo is not supported for contract destination",
-		},
-		{
-			name:                  "🎉 successfully build and sign a payment transaction for G destination",
-			assetCode:             "USDC",
-			assetIssuer:           "GBBD47IF6LWK7P7MDEVSCWR7DPUWV3NY3DTQEVFL4NAT4AQH3ZLLFLA5",
-			destinationAddress:    "GCBIRB7Q5T53H4L6P5QSI3O6LPD5MBWGM5GHE7A5NY4XT5OT4VCOEZFX",
-			getAccountResponseObj: horizon.Account{Sequence: accountSequence},
-		},
-		{
-			name:                  "🎉 successfully build and sign a payment transaction with native asset for G destination",
-			assetCode:             "XLM",
-			assetIssuer:           "",
-			getAccountResponseObj: horizon.Account{Sequence: accountSequence},
-			destinationAddress:    "GCBIRB7Q5T53H4L6P5QSI3O6LPD5MBWGM5GHE7A5NY4XT5OT4VCOEZFX",
-		},
-		{
-			name:                  "🎉 successfully build and sign a payment transaction with memo for G destination",
-			assetCode:             "USDC",
-			assetIssuer:           "GBBD47IF6LWK7P7MDEVSCWR7DPUWV3NY3DTQEVFL4NAT4AQH3ZLLFLA5",
-			getAccountResponseObj: horizon.Account{Sequence: accountSequence},
-			destinationAddress:    "GCBIRB7Q5T53H4L6P5QSI3O6LPD5MBWGM5GHE7A5NY4XT5OT4VCOEZFX",
-			memoType:              schema.MemoTypeText,
-			memoValue:             "HelloWorld!",
-			wantMemo:              txnbuild.MemoText("HelloWorld!"),
-		},
-		{
-			name:                  "🎉 successfully build and sign a SAC transfer transaction for C destination",
-			assetCode:             "USDC",
-			assetIssuer:           "GBBD47IF6LWK7P7MDEVSCWR7DPUWV3NY3DTQEVFL4NAT4AQH3ZLLFLA5",
-			destinationAddress:    "CAMAMZUOULVWFAB3KRROW5ELPUFHSEKPUALORCFBLFX7XBWWUCUJLR53",
-			getAccountResponseObj: horizon.Account{Sequence: accountSequence},
-			wantMemo:              nil,
-		},
-		{
-			name:                  "🎉 successfully build and sign a SAC transfer transaction with native asset for C destination",
-			assetCode:             "XLM",
-			assetIssuer:           "",
-			getAccountResponseObj: horizon.Account{Sequence: accountSequence},
-			destinationAddress:    "CAMAMZUOULVWFAB3KRROW5ELPUFHSEKPUALORCFBLFX7XBWWUCUJLR53",
-			wantMemo:              nil,
-		},
-	}
-
-	for _, tc := range testCases {
-		t.Run(tc.name, func(t *testing.T) {
-			defer store.DeleteAllFromChannelAccounts(t, ctx, dbConnectionPool)
-			defer store.DeleteAllTransactionFixtures(t, ctx, dbConnectionPool)
-			defer tenant.DeleteAllTenantsFixture(t, ctx, dbConnectionPool)
-
-			tnt := tenant.CreateTenantFixture(t, ctx, dbConnectionPool, "test-tenant", distributionKP.Address())
-			txJob := createTxJobFixture(t, ctx, dbConnectionPool, true, currentLedger, lockedToLedger, tnt.ID)
-			txJob.Transaction.AssetCode = tc.assetCode
-			txJob.Transaction.AssetIssuer = tc.assetIssuer
-			txJob.Transaction.Destination = tc.destinationAddress
-			txJob.Transaction.Memo = tc.memoValue
-			txJob.Transaction.MemoType = tc.memoType
-
-			// mock horizon
-			mockHorizon := &horizonclient.MockClient{}
-			if !sdpUtils.IsEmpty(tc.getAccountResponseObj) || !sdpUtils.IsEmpty(tc.getAccountResponseError) {
-				var hErr error
-				if tc.getAccountResponseError != nil {
-					hErr = tc.getAccountResponseError
-				}
-				mockHorizon.On("AccountDetail", horizonclient.AccountRequest{AccountID: txJob.ChannelAccount.PublicKey}).Return(tc.getAccountResponseObj, hErr).Once()
-			}
-			mockStore := &storeMocks.MockChannelAccountStore{}
-			mockStore.On("Get", ctx, mock.Anything, txJob.ChannelAccount.PublicKey, 0).Return(txJob.ChannelAccount, nil)
->>>>>>> bef84296
 
 	chAccount := schema.NewDefaultChannelAccount(txJob.ChannelAccount.PublicKey)
 	wantInnerTx, err := sigService.SignerRouter.SignStellarTransaction(ctx, innerTx, chAccount, distAccount)
 	require.NoError(t, err)
 
-<<<<<<< HEAD
 	wantFeeBumpTx, err := txnbuild.NewFeeBumpTransaction(
 		txnbuild.FeeBumpTransactionParams{
 			Inner:      wantInnerTx,
@@ -1795,69 +1679,6 @@
 			BaseFee:    int64(transactionWorker.engine.MaxBaseFee),
 		},
 	)
-=======
-			// Run test:
-			gotFeeBumpTx, err := transactionWorker.buildAndSignTransaction(context.Background(), &txJob)
-			if tc.wantErrorContains != "" {
-				require.Error(t, err)
-				assert.ErrorContains(t, err, tc.wantErrorContains)
-				assert.Nil(t, gotFeeBumpTx)
-			} else {
-				require.NoError(t, err)
-				require.NotNil(t, gotFeeBumpTx)
-
-				// Check that the transaction was built correctly:
-				var wantAsset txnbuild.Asset = txnbuild.NativeAsset{}
-				if strings.ToUpper(txJob.Transaction.AssetCode) != "XLM" {
-					wantAsset = txnbuild.CreditAsset{
-						Code:   txJob.Transaction.AssetCode,
-						Issuer: txJob.Transaction.AssetIssuer,
-					}
-				}
-
-				var operation txnbuild.Operation
-				amount := txJob.Transaction.Amount.StringFixed(6)
-				if strkey.IsValidEd25519PublicKey(tc.destinationAddress) {
-					operation = &txnbuild.Payment{
-						SourceAccount: distributionKP.Address(),
-						Amount:        amount,
-						Destination:   txJob.Transaction.Destination,
-						Asset:         wantAsset,
-					}
-				} else if strkey.IsValidContractAddress(tc.destinationAddress) {
-					params := txnbuild.PaymentToContractParams{
-						NetworkPassphrase: network.TestNetworkPassphrase,
-						Destination:       txJob.Transaction.Destination,
-						Amount:            amount,
-						Asset:             wantAsset,
-						SourceAccount:     distributionKP.Address(),
-					}
-					op, err := txnbuild.NewPaymentToContract(params)
-					require.NoError(t, err)
-					operation = &op
-				}
-
-				wantInnerTx, err := txnbuild.NewTransaction(
-					txnbuild.TransactionParams{
-						SourceAccount: &txnbuild.SimpleAccount{
-							AccountID: txJob.ChannelAccount.PublicKey,
-							Sequence:  accountSequence,
-						},
-						Memo:       tc.wantMemo,
-						Operations: []txnbuild.Operation{operation},
-						BaseFee:    int64(transactionWorker.engine.MaxBaseFee),
-						Preconditions: txnbuild.Preconditions{
-							TimeBounds:   txnbuild.NewTimeout(300),
-							LedgerBounds: &txnbuild.LedgerBounds{MaxLedger: uint32(txJob.LockedUntilLedgerNumber)},
-						},
-						IncrementSequenceNum: true,
-					},
-				)
-				require.NoError(t, err)
-				chAccount := schema.NewDefaultChannelAccount(txJob.ChannelAccount.PublicKey)
-				wantInnerTx, err = sigService.SignerRouter.SignStellarTransaction(ctx, wantInnerTx, chAccount, distAccount)
-				require.NoError(t, err)
->>>>>>> bef84296
 
 	require.NoError(t, err)
 	wantFeeBumpTx, err = sigService.SignerRouter.SignFeeBumpStellarTransaction(ctx, wantFeeBumpTx, distAccount)
