package transactionsubmission

import (
	"context"
	"errors"
	"fmt"
	"os"
	"os/signal"
	"syscall"
	"time"

	"github.com/stellar/go/support/log"

	"github.com/stellar/stellar-disbursement-platform-backend/db"
	"github.com/stellar/stellar-disbursement-platform-backend/internal/crashtracker"
<<<<<<< HEAD
	"github.com/stellar/stellar-disbursement-platform-backend/internal/events"
	"github.com/stellar/stellar-disbursement-platform-backend/internal/stellar"
=======
>>>>>>> 22466004
	"github.com/stellar/stellar-disbursement-platform-backend/internal/transactionsubmission/engine"
	"github.com/stellar/stellar-disbursement-platform-backend/internal/transactionsubmission/engine/preconditions"
	tssMonitor "github.com/stellar/stellar-disbursement-platform-backend/internal/transactionsubmission/monitor"
	"github.com/stellar/stellar-disbursement-platform-backend/internal/transactionsubmission/services"
	"github.com/stellar/stellar-disbursement-platform-backend/internal/transactionsubmission/store"
	sdpUtils "github.com/stellar/stellar-disbursement-platform-backend/internal/utils"
)

const serviceName = "Transaction Submission Service"

type SubmitterOptions struct {
	NumChannelAccounts   int
	QueuePollingInterval int
	MonitorService       tssMonitor.TSSMonitorService
	CrashTrackerClient   crashtracker.CrashTrackerClient
<<<<<<< HEAD
	EventProducer        events.Producer
	RPCClient            stellar.RPCClient
=======
>>>>>>> 22466004

	SubmitterEngine  engine.SubmitterEngine
	DBConnectionPool db.DBConnectionPool
}

func (so *SubmitterOptions) validate() error {
	if so.DBConnectionPool == nil {
		return fmt.Errorf("database connection pool cannot be nil")
	}

	if err := so.SubmitterEngine.Validate(); err != nil {
		return fmt.Errorf("validating submitter engine: %w", err)
	}

	if so.NumChannelAccounts < services.MinNumberOfChannelAccounts || so.NumChannelAccounts > services.MaxNumberOfChannelAccounts {
		return fmt.Errorf("num channel accounts must stay in the range from %d to %d", services.MinNumberOfChannelAccounts, services.MaxNumberOfChannelAccounts)
	}

	if so.QueuePollingInterval < 6 {
		return fmt.Errorf("queue polling interval must be greater than 6 seconds")
	}

	if sdpUtils.IsEmpty(so.MonitorService) {
		return fmt.Errorf("monitor service cannot be nil")
	}

	return nil
}

type Manager struct {
	// Data model:
	dbConnectionPool db.DBConnectionPool
	txModel          *store.TransactionModel
	chAccModel       *store.ChannelAccountModel
	chTxBundleModel  *store.ChannelTransactionBundleModel
	// job-related:
	pollingInterval     time.Duration
	txProcessingLimiter engine.TransactionProcessingLimiter
	// transaction submission:
	engine *engine.SubmitterEngine
	// crash & metrics monitoring:
	monitorService     tssMonitor.TSSMonitorService
	crashTrackerClient crashtracker.CrashTrackerClient
<<<<<<< HEAD
	// event producer:
	eventProducer events.Producer
	// transaction handler:
	txHandlerFactory TransactionHandlerFactoryInterface
=======
>>>>>>> 22466004
}

func NewManager(ctx context.Context, opts SubmitterOptions) (m *Manager, err error) {
	// initialize crash tracker client
	crashTrackerClient := opts.CrashTrackerClient
	if opts.CrashTrackerClient == nil {
		log.Ctx(ctx).Warn("crash tracker client not set, using DRY_RUN client")
		crashTrackerClient, err = crashtracker.NewDryRunClient()
		if err != nil {
			return nil, fmt.Errorf("unable to initialize DRY_RUN crash tracker client: %w", err)
		}
	}
	defer crashTrackerClient.FlushEvents(2 * time.Second)
	defer crashTrackerClient.Recover()

	// validate options
	err = opts.validate()
	if err != nil {
		return nil, fmt.Errorf("validating options: %w", err)
	}

	txModel := store.NewTransactionModel(opts.DBConnectionPool)
	chAccModel := &store.ChannelAccountModel{DBConnectionPool: opts.DBConnectionPool}
	chTxBundleModel, err := store.NewChannelTransactionBundleModel(opts.DBConnectionPool)
	if err != nil {
		return nil, fmt.Errorf("initializing channel transaction bundle model: %w", err)
	}

	// validate if we have any channel accounts in the DB.
	chAccCount, err := chAccModel.Count(ctx)
	if err != nil {
		return nil, fmt.Errorf("counting channel accounts: %w", err)
	}
	if chAccCount == 0 {
		return nil, fmt.Errorf("no channel accounts found in the database, use the 'channel-accounts ensure' command to configure the number of accounts you want to use")
	}
	log.Ctx(ctx).Infof("Found '%d' channel accounts in the database...", chAccCount)

	if opts.NumChannelAccounts > chAccCount {
		log.Ctx(ctx).Warnf("The number of channel accounts in the database is smaller than expected, (%d < %d)", chAccCount, opts.NumChannelAccounts)
	}

	txProcessingLimiter := engine.NewTransactionProcessingLimiter(opts.NumChannelAccounts)

	txHandlerFactory := NewTransactionHandlerFactory(
		&opts.SubmitterEngine,
		txModel,
		opts.MonitorService,
		opts.RPCClient,
	)

	return &Manager{
		dbConnectionPool: opts.DBConnectionPool,
		chAccModel:       chAccModel,
		txModel:          txModel,
		chTxBundleModel:  chTxBundleModel,

		pollingInterval:     time.Second * time.Duration(opts.QueuePollingInterval),
		txProcessingLimiter: txProcessingLimiter,

		engine: &opts.SubmitterEngine,

		crashTrackerClient: crashTrackerClient,
		monitorService:     opts.MonitorService,
<<<<<<< HEAD

		eventProducer: opts.EventProducer,

		txHandlerFactory: txHandlerFactory,
=======
>>>>>>> 22466004
	}, nil
}

func (m *Manager) ProcessTransactions(ctx context.Context) {
	defer m.crashTrackerClient.FlushEvents(2 * time.Second)
	defer m.crashTrackerClient.Recover()
	log.Ctx(ctx).Infof("Starting %s...", serviceName)

	// initialize signal channel, to react to OS signals
	signalChan := make(chan os.Signal, 1)
	signal.Notify(signalChan, syscall.SIGTERM, syscall.SIGINT, syscall.SIGQUIT)

	ticker := time.NewTicker(m.pollingInterval)
	defer ticker.Stop()

	for {
		select {
		case <-ctx.Done():
			log.Ctx(ctx).Infof("Stopping %s due to context cancellation...", serviceName)
			return

		case sig := <-signalChan:
			log.Ctx(ctx).Infof("Stopping %s due to OS signal '%+v'", serviceName, sig)
			return

		case <-ticker.C:
			log.Ctx(ctx).Debug("Loading transactions from database...")
			jobs, err := m.loadReadyForProcessingBundles(ctx)
			if err != nil {
				err = fmt.Errorf("attempting to load transactions from database: %w", err)
				if errors.Is(err, store.ErrInsuficientChannelAccounts) {
					// TODO: should we handle 'errors.Is(err, ErrInsuficientChannelAccounts)' differently?
					log.Ctx(ctx).Warn(err)
				} else {
					m.crashTrackerClient.LogAndReportErrors(ctx, err, "")
				}
				continue
			}

			log.Ctx(ctx).Debugf("Loaded '%d' transactions from database", len(jobs))

			for _, job := range jobs {
				txJob := TxJob(*job)
				txHandler, err := m.txHandlerFactory.GetTransactionHandler(&txJob.Transaction)
				if err != nil {
					err = fmt.Errorf("getting transaction handler for transaction '%s': %w", txJob.Transaction.ID, err)
					m.crashTrackerClient.LogAndReportErrors(ctx, err, "")
					continue
				}

				worker, err := NewTransactionWorker(
					m.dbConnectionPool,
					m.txModel,
					m.chAccModel,
					m.engine,
					m.crashTrackerClient,
					m.txProcessingLimiter,
					m.monitorService,
<<<<<<< HEAD
					m.eventProducer,
					txHandler,
=======
>>>>>>> 22466004
				)
				if err != nil {
					m.crashTrackerClient.LogAndReportErrors(ctx, err, "")
					continue
				}

				go worker.Run(ctx, &txJob)
			}
		}
	}
}

// loadReadyForProcessingBundles loads a list of {channelAccount, Transaction, LedgerBoundsMax} bundles from the
// database which are ready to be processed. The bundles are locked for processing ar rge database, so that other
// instances of the process don't pick them up.
func (m *Manager) loadReadyForProcessingBundles(ctx context.Context) ([]*store.ChannelTransactionBundle, error) {
	currentLedgerNumber, err := m.engine.LedgerNumberTracker.GetLedgerNumber()
	if err != nil {
		return nil, fmt.Errorf("getting current ledger number: %w", err)
	}
	lockToLedgerNumber := currentLedgerNumber + preconditions.IncrementForMaxLedgerBounds

	chTxBundles, err := m.chTxBundleModel.LoadAndLockTuples(ctx, currentLedgerNumber, lockToLedgerNumber, m.txProcessingLimiter.LimitValue())
	if err != nil {
		return nil, fmt.Errorf("loading channel transaction bundles: %w", err)
	}

	return chTxBundles, nil
}<|MERGE_RESOLUTION|>--- conflicted
+++ resolved
@@ -13,11 +13,7 @@
 
 	"github.com/stellar/stellar-disbursement-platform-backend/db"
 	"github.com/stellar/stellar-disbursement-platform-backend/internal/crashtracker"
-<<<<<<< HEAD
-	"github.com/stellar/stellar-disbursement-platform-backend/internal/events"
 	"github.com/stellar/stellar-disbursement-platform-backend/internal/stellar"
-=======
->>>>>>> 22466004
 	"github.com/stellar/stellar-disbursement-platform-backend/internal/transactionsubmission/engine"
 	"github.com/stellar/stellar-disbursement-platform-backend/internal/transactionsubmission/engine/preconditions"
 	tssMonitor "github.com/stellar/stellar-disbursement-platform-backend/internal/transactionsubmission/monitor"
@@ -33,11 +29,7 @@
 	QueuePollingInterval int
 	MonitorService       tssMonitor.TSSMonitorService
 	CrashTrackerClient   crashtracker.CrashTrackerClient
-<<<<<<< HEAD
-	EventProducer        events.Producer
 	RPCClient            stellar.RPCClient
-=======
->>>>>>> 22466004
 
 	SubmitterEngine  engine.SubmitterEngine
 	DBConnectionPool db.DBConnectionPool
@@ -81,13 +73,8 @@
 	// crash & metrics monitoring:
 	monitorService     tssMonitor.TSSMonitorService
 	crashTrackerClient crashtracker.CrashTrackerClient
-<<<<<<< HEAD
-	// event producer:
-	eventProducer events.Producer
 	// transaction handler:
 	txHandlerFactory TransactionHandlerFactoryInterface
-=======
->>>>>>> 22466004
 }
 
 func NewManager(ctx context.Context, opts SubmitterOptions) (m *Manager, err error) {
@@ -152,13 +139,8 @@
 
 		crashTrackerClient: crashTrackerClient,
 		monitorService:     opts.MonitorService,
-<<<<<<< HEAD
-
-		eventProducer: opts.EventProducer,
 
 		txHandlerFactory: txHandlerFactory,
-=======
->>>>>>> 22466004
 	}, nil
 }
 
@@ -217,11 +199,7 @@
 					m.crashTrackerClient,
 					m.txProcessingLimiter,
 					m.monitorService,
-<<<<<<< HEAD
-					m.eventProducer,
 					txHandler,
-=======
->>>>>>> 22466004
 				)
 				if err != nil {
 					m.crashTrackerClient.LogAndReportErrors(ctx, err, "")
