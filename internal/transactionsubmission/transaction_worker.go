package transactionsubmission

import (
	"context"
	"errors"
	"fmt"
	"slices"
	"strings"

	"github.com/google/uuid"
<<<<<<< HEAD
	"github.com/stellar/go/clients/horizonclient"
	"github.com/stellar/go/protocols/horizon"
	"github.com/stellar/go/support/log"
	"github.com/stellar/go/txnbuild"
=======
	"github.com/stellar/go-stellar-sdk/clients/horizonclient"
	"github.com/stellar/go-stellar-sdk/protocols/horizon"
	"github.com/stellar/go-stellar-sdk/strkey"
	"github.com/stellar/go-stellar-sdk/support/log"
	"github.com/stellar/go-stellar-sdk/txnbuild"
>>>>>>> bef84296

	"github.com/stellar/stellar-disbursement-platform-backend/db"
	"github.com/stellar/stellar-disbursement-platform-backend/internal/crashtracker"
	"github.com/stellar/stellar-disbursement-platform-backend/internal/transactionsubmission/engine"
	tssMonitor "github.com/stellar/stellar-disbursement-platform-backend/internal/transactionsubmission/monitor"
	"github.com/stellar/stellar-disbursement-platform-backend/internal/transactionsubmission/store"
	"github.com/stellar/stellar-disbursement-platform-backend/internal/transactionsubmission/utils"
	tssUtils "github.com/stellar/stellar-disbursement-platform-backend/internal/utils"
	"github.com/stellar/stellar-disbursement-platform-backend/pkg/schema"
)

// ErrTransactionHandled is returned when a transaction error has been handled and processing should stop
var ErrTransactionHandled = errors.New("transaction error was handled")

type TxJob store.ChannelTransactionBundle

func (job TxJob) String() string {
	return fmt.Sprintf("TxJob{ChannelAccount: %q, Transaction: %q, Tenant: %q, LockedUntilLedgerNumber: \"%d\"}", job.ChannelAccount.PublicKey, job.Transaction.ID, job.Transaction.TenantID, job.LockedUntilLedgerNumber)
}

type TransactionWorker struct {
	dbConnectionPool    db.DBConnectionPool
	txModel             store.TransactionStore
	chAccModel          store.ChannelAccountStore
	engine              *engine.SubmitterEngine
	crashTrackerClient  crashtracker.CrashTrackerClient
	txProcessingLimiter engine.TransactionProcessingLimiter
	monitorSvc          tssMonitor.TSSMonitorService
	jobUUID             string
	txHandler           TransactionHandlerInterface
}

func NewTransactionWorker(
	dbConnectionPool db.DBConnectionPool,
	txModel *store.TransactionModel,
	chAccModel *store.ChannelAccountModel,
	engine *engine.SubmitterEngine,
	crashTrackerClient crashtracker.CrashTrackerClient,
	txProcessingLimiter engine.TransactionProcessingLimiter,
	monitorSvc tssMonitor.TSSMonitorService,
	txHandler TransactionHandlerInterface,
) (TransactionWorker, error) {
	if dbConnectionPool == nil {
		return TransactionWorker{}, fmt.Errorf("dbConnectionPool cannot be nil")
	}

	if txModel == nil {
		return TransactionWorker{}, fmt.Errorf("txModel cannot be nil")
	}

	if chAccModel == nil {
		return TransactionWorker{}, fmt.Errorf("chAccModel cannot be nil")
	}

	if engine == nil {
		return TransactionWorker{}, fmt.Errorf("engine cannot be nil")
	}
	if err := engine.Validate(); err != nil {
		return TransactionWorker{}, fmt.Errorf("validating engine: %w", err)
	}

	if crashTrackerClient == nil {
		return TransactionWorker{}, fmt.Errorf("crashTrackerClient cannot be nil")
	}

	if txProcessingLimiter == nil {
		return TransactionWorker{}, fmt.Errorf("txProcessingLimiter cannot be nil")
	}

	if tssUtils.IsEmpty(monitorSvc) {
		return TransactionWorker{}, fmt.Errorf("monitorSvc cannot be nil")
	}

	if txHandler == nil {
		return TransactionWorker{}, fmt.Errorf("txHandler cannot be nil")
	}

	return TransactionWorker{
		jobUUID:             uuid.NewString(),
		dbConnectionPool:    dbConnectionPool,
		txModel:             txModel,
		chAccModel:          chAccModel,
		engine:              engine,
		crashTrackerClient:  crashTrackerClient,
		txProcessingLimiter: txProcessingLimiter,
		monitorSvc:          monitorSvc,
		txHandler:           txHandler,
	}, nil
}

// updateContextLogger will update the context logger with the transaction job details.
func (tw *TransactionWorker) updateContextLogger(ctx context.Context, job *TxJob) context.Context {
	tx := job.Transaction

	// Common fields for all transaction types
	labels := map[string]interface{}{
		// Instance info
		"app_version":     tw.monitorSvc.Version,
		"git_commit_hash": tw.monitorSvc.GitCommitHash,
		// Job info
		"event_id": tw.jobUUID,
		// Transaction info
		"channel_account": job.ChannelAccount.PublicKey,
		"tx_id":           tx.ID,
		"tenant_id":       tx.TenantID,
		"created_at":      tx.CreatedAt.String(),
		"updated_at":      tx.UpdatedAt.String(),
	}

	// Add handler-specific fields if we have a handler
	handlerFields := tw.txHandler.AddContextLoggerFields(&tx)
	for k, v := range handlerFields {
		labels[k] = v
	}

	if tx.XDRSent.Valid {
		labels["xdr_sent"] = tx.XDRSent.String
	}
	if tx.XDRReceived.Valid {
		labels["xdr_received"] = tx.XDRReceived.String
	}
	if tx.StellarTransactionHash.Valid {
		labels["tx_hash"] = tx.StellarTransactionHash.String
	}

	return log.Set(ctx, log.Ctx(ctx).WithFields(labels))
}

func (tw *TransactionWorker) Run(ctx context.Context, txJob *TxJob) {
	ctx = tw.updateContextLogger(ctx, txJob)
	err := tw.runJob(ctx, txJob)
	if err != nil {
		tw.crashTrackerClient.LogAndReportErrors(ctx, err, "unexpected TSS error")
	}
}

// TODO: add unit tests and godoc to this function
func (tw *TransactionWorker) runJob(ctx context.Context, txJob *TxJob) error {
	err := tw.validateJob(txJob)
	if err != nil {
		return fmt.Errorf("validating job: %w", err)
	}

	if txJob.Transaction.StellarTransactionHash.Valid {
		return tw.reconcileSubmittedTransaction(ctx, txJob)
	} else {
		return tw.processTransactionSubmission(ctx, txJob)
	}
}

// handleFailedTransaction handles both Horizon and RPC errors through a unified interface.
// This method will only return an error if something goes wrong when handling the result and marking the transaction as ERROR.
//
// Errors that trigger the pause/jitter mechanism at TransactionProcessingLimiter:
//
//	Horizon: 504 (Timeout), 429 (Too Many Requests), 400 tx_insufficient_fee
//	RPC: Network errors, Resource errors
//
// Errors marked as definitive error, that won't be resolved with retries:
<<<<<<< HEAD
//
//	Horizon: 400 with any of the transaction error codes [tx_bad_auth, tx_bad_auth_extra, tx_insufficient_balance]
//	Horizon: 400 with any of the operation error codes [op_bad_auth, op_underfunded, op_src_not_authorized, op_no_destination, op_no_trust, op_line_full, op_not_authorized, op_no_issuer]
//	RPC: Contract errors, auth failures
=======
//   - 400: with any of the transaction error codes [tx_bad_auth, tx_bad_auth_extra, tx_insufficient_balance]
//   - 400: with any of the operation error codes [op_bad_auth, op_underfunded, op_src_not_authorized, op_no_destination, op_no_trust, op_line_full, op_not_authorized, op_no_issuer]
//   - 400: with error code "entry_archived"
>>>>>>> bef84296
//
// Errors that are marked for retry without pause/jitter but are reported to CrashTracker:
//
//	Horizon: 400 tx_bad_seq
//
// Errors that are marked for retry without pause/jitter and are not reported to CrashTracker:
//
//	Horizon: 400 tx_too_late, unexpected errors
//	RPC: unexpected errors
func (tw *TransactionWorker) handleFailedTransaction(ctx context.Context, txJob *TxJob, hTxResp horizon.Transaction, txErr utils.TransactionError) error {
	log.Ctx(ctx).Errorf("🔴 Error processing job (%s): %v", txErr.GetErrorType(), txErr)

	defer tw.txHandler.MonitorTransactionProcessingFailed(ctx, txJob, tw.jobUUID, txErr.IsRetryable(), txErr.Error())

	err := tw.saveResponseXDRIfPresent(ctx, txJob, hTxResp)
	if err != nil {
		return fmt.Errorf("saving response XDR: %w", err)
	}

	tw.txProcessingLimiter.AdjustLimitIfNeeded(txErr)

	if txErr.ShouldMarkAsError() {
		if markErr := tw.markTransactionAsError(ctx, txJob, txErr.Error()); markErr != nil {
			return markErr
		}

		if txErr.ShouldReportToCrashTracker() {
			tw.crashTrackerClient.LogAndReportErrors(ctx, txErr, fmt.Sprintf("%s transaction error - cannot be retried", strings.ToLower(txErr.GetErrorType())))
		}
	} else {
		if txErr.IsRetryable() && tw.txHandler.RequiresRebuildOnRetry() {
			if _, prepareErr := tw.txModel.PrepareTransactionForReprocessing(ctx, tw.dbConnectionPool, txJob.Transaction.ID); prepareErr != nil {
				return fmt.Errorf("preparing transaction for reprocessing: %w", prepareErr)
			}
		}

		if horizonErr, ok := txErr.(utils.HorizonSpecificError); ok && horizonErr.IsBadSequence() {
			// Special handling for bad sequence errors (Horizon-specific)
			tw.crashTrackerClient.LogAndReportErrors(ctx, txErr, "tx_bad_seq detected!")
		}
	}

	err = tw.unlockJob(ctx, txJob)
	if err != nil {
		return fmt.Errorf("unlocking job: %w", err)
	}

	return nil
}

// markTransactionAsError handles the process of marking a transaction as ERROR and producing events
func (tw *TransactionWorker) markTransactionAsError(ctx context.Context, txJob *TxJob, errorMsg string) error {
	updatedTx, updateErr := tw.txModel.UpdateStatusToError(ctx, txJob.Transaction, errorMsg)
	if updateErr != nil {
		return fmt.Errorf("updating transaction status to error: %w", updateErr)
	}
	txJob.Transaction = *updatedTx

	return nil
}

// TODO: add tests
// unlockJob will unlock the channel account and transaction instantaneously, so they can be made available ASAP. If
// this method is not called, the algorithm will fall back to get these resources qutomatically unlocked when their
// `locked-to-ledger` expire.
func (tw *TransactionWorker) unlockJob(ctx context.Context, txJob *TxJob) error {
	_, err := tw.chAccModel.Unlock(ctx, tw.dbConnectionPool, txJob.ChannelAccount.PublicKey)
	if err != nil {
		return fmt.Errorf("unlocking channel account: %w", err)
	}

	_, err = tw.txModel.Unlock(ctx, tw.dbConnectionPool, txJob.Transaction.ID)
	if err != nil {
		return fmt.Errorf("unlocking transaction: %w", err)
	}

	return nil
}

// handleSuccessfulTransaction will wrap up the job when the transaction has been successfully submitted to the network.
// This method will only return an error if something goes wromg when handling the result and marking the transaction as SUCCESS.
func (tw *TransactionWorker) handleSuccessfulTransaction(ctx context.Context, txJob *TxJob, hTxResp horizon.Transaction) error {
	err := tw.saveResponseXDRIfPresent(ctx, txJob, hTxResp)
	if err != nil {
		return fmt.Errorf("saving response XDR: %w", err)
	}
	if !hTxResp.Successful {
		return fmt.Errorf("transaction was not successful for some reason")
	}

	updatedTx, err := tw.txModel.UpdateStatusToSuccess(ctx, txJob.Transaction)
	if err != nil {
		return utils.NewTransactionStatusUpdateError("SUCCESS", txJob.Transaction.ID, false, err)
	}
	txJob.Transaction = *updatedTx

	err = tw.unlockJob(ctx, txJob)
	if err != nil {
		return fmt.Errorf("unlocking job: %w", err)
	}

	tw.txHandler.MonitorTransactionProcessingSuccess(ctx, txJob, tw.jobUUID)

	log.Ctx(ctx).Infof("🎉 Successfully processed transaction job %v", txJob)

	return nil
}

// reconcileSubmittedTransaction will check the status of a previously submitted transaction and handle it accordingly.
// If the transaction was successful, it will be marked as such and the job will be unlocked.
// If the transaction failed, it will be marked for resubmission.
func (tw *TransactionWorker) reconcileSubmittedTransaction(ctx context.Context, txJob *TxJob) error {
	log.Ctx(ctx).Infof("🔍 Reconciling previously submitted transaction %v...", txJob)

	err := tw.validateJob(txJob)
	if err != nil {
		return fmt.Errorf("validating bundle: %w", err)
	}

	txHash := txJob.Transaction.StellarTransactionHash.String
	txDetail, err := tw.engine.HorizonClient.TransactionDetail(txHash)
	hWrapperErr := utils.NewHorizonErrorWrapper(err)

	if err == nil && txDetail.Successful {
		err = tw.handleSuccessfulTransaction(ctx, txJob, txDetail)
		if err != nil {
			tw.txHandler.MonitorTransactionReconciliationFailure(ctx, txJob, tw.jobUUID, false, err.Error())
			return fmt.Errorf("handling successful transaction: %w", err)
		}

		tw.txHandler.MonitorTransactionReconciliationSuccess(ctx, txJob, tw.jobUUID, ReconcileSuccess)
		return nil
	} else if (err != nil || txDetail.Successful) && !hWrapperErr.IsNotFound() {
		log.Ctx(ctx).Warnf("received unexpected horizon error: %v", hWrapperErr)

		tw.txHandler.MonitorTransactionReconciliationFailure(ctx, txJob, tw.jobUUID, true, hWrapperErr.Error())
		return fmt.Errorf("unexpected error: %w", hWrapperErr)
	}

	log.Ctx(ctx).Warnf("Previous transaction didn't make through, marking %v for resubmission...", txJob)

	_, err = tw.txModel.PrepareTransactionForReprocessing(ctx, tw.dbConnectionPool, txJob.Transaction.ID)
	if err != nil {
		return fmt.Errorf("pushing back transaction to queue: %w", err)
	}

	err = tw.unlockJob(ctx, txJob)
	if err != nil {
		return fmt.Errorf("unlocking job: %w", err)
	}

	tw.txHandler.MonitorTransactionReconciliationSuccess(ctx, txJob, tw.jobUUID, ReconcileReprocessing)

	return nil
}

func (tw *TransactionWorker) processTransactionSubmission(ctx context.Context, txJob *TxJob) error {
	log.Ctx(ctx).Infof("🚧 Processing transaction submission for job %v...", txJob)

	tw.txHandler.MonitorTransactionProcessingStarted(ctx, txJob, tw.jobUUID)

	// STEP 1: validate bundle
	err := tw.validateJob(txJob)
	if err != nil {
		return fmt.Errorf("validating bundle: %w", err)
	}

	// STEP 2: prepare transaction for processing
	feeBumpTx, err := tw.prepareForSubmission(ctx, txJob)
	if err != nil {
		if errors.Is(err, ErrTransactionHandled) {
			return nil
		}
		return fmt.Errorf("preparing bundle for processing: %w", err)
	}

	// STEP 3: process transaction
	err = tw.submit(ctx, txJob, feeBumpTx)
	if err != nil {
		return fmt.Errorf("processing bundle: %w", err)
	}

	return nil
}

// validateJob will check if the job is valid for processing or reconciliation.
func (tw *TransactionWorker) validateJob(txJob *TxJob) error {
	if txJob == nil {
		return fmt.Errorf("transaction job cannot be nil")
	}

	allowedStatuses := []store.TransactionStatus{store.TransactionStatusPending, store.TransactionStatusProcessing}
	if !slices.Contains(allowedStatuses, txJob.Transaction.Status) {
		return fmt.Errorf("invalid transaction status: %v", txJob.Transaction.Status)
	}

	currentLedgerNumber, err := tw.engine.LedgerNumberTracker.GetLedgerNumber()
	if err != nil {
		return fmt.Errorf("getting current ledger number: %w", err)
	}

	if !txJob.Transaction.IsLocked(int32(currentLedgerNumber)) {
		return fmt.Errorf("transaction should be locked")
	}

	if !txJob.ChannelAccount.IsLocked(int32(currentLedgerNumber)) {
		return fmt.Errorf("channel account should be locked")
	}

	return nil
}

func (tw *TransactionWorker) prepareForSubmission(ctx context.Context, txJob *TxJob) (*txnbuild.FeeBumpTransaction, error) {
	feeBumpTx, err := tw.buildAndSignTransaction(ctx, txJob)
	if err != nil {
		return nil, err
	}

	innerTx := feeBumpTx.InnerTransaction()
	distributionAccount := innerTx.Operations()[0].GetSourceAccount()

	// Important: We need to save tx hash before submitting a transaction.
	// If the script/server crashes after transaction is submitted but before the response
	// is processed, we can easily determine whether tx was sent or not later using tx hash.
	feeBumpTxHash, err := feeBumpTx.HashHex(tw.engine.SignatureService.NetworkPassphrase())
	if err != nil {
		return nil, fmt.Errorf("hashing transaction for job %v: %w", txJob, err)
	}

	sentXDR, err := feeBumpTx.Base64()
	if err != nil {
		return nil, fmt.Errorf("getting envelopeXDR for job %v: %w", txJob, err)
	}

	updatedTx, err := tw.txModel.UpdateStellarTransactionHashXDRSentAndDistributionAccount(ctx, txJob.Transaction.ID, feeBumpTxHash, sentXDR, distributionAccount)
	if err != nil {
		return nil, fmt.Errorf("saving transaction metadata for job %v: %w", txJob, err)
	}
	txJob.Transaction = *updatedTx

	return feeBumpTx, nil
}

func (tw *TransactionWorker) buildAndSignTransaction(ctx context.Context, txJob *TxJob) (*txnbuild.FeeBumpTransaction, error) {
	distributionAccount, err := tw.engine.DistributionAccountResolver.DistributionAccount(ctx, txJob.Transaction.TenantID)
	if err != nil {
		return nil, fmt.Errorf("resolving distribution account for tenantID=%s: %w", txJob.Transaction.TenantID, err)
	} else if !distributionAccount.IsStellar() {
		return nil, fmt.Errorf("expected distribution account to be a STELLAR account but got %q", distributionAccount.Type)
	}

	horizonAccount, err := tw.engine.HorizonClient.AccountDetail(horizonclient.AccountRequest{AccountID: txJob.ChannelAccount.PublicKey})
	if err != nil {
		return nil, tw.handlePreparationError(ctx, txJob, err)
	}

<<<<<<< HEAD
	innerTx, err := tw.txHandler.BuildInnerTransaction(ctx, txJob, horizonAccount.Sequence, distributionAccount.Address)
=======
	// build the inner payment transaction
	paymentTx, err := tw.buildInnerTxn(txJob, horizonAccount.Sequence, distributionAccount.Address, asset)
>>>>>>> bef84296
	if err != nil {
		return nil, tw.handlePreparationError(ctx, txJob, err)
	}

	// Sign tx for the channel account:
	chAccount := schema.TransactionAccount{
		Address: txJob.ChannelAccount.PublicKey,
		Type:    schema.ChannelAccountStellarDB,
	}
	innerTx, err = tw.engine.SignerRouter.SignStellarTransaction(ctx, innerTx, chAccount, distributionAccount)
	if err != nil {
		return nil, fmt.Errorf("signing transaction in job=%v: %w", txJob, err)
	}

	// build the outer fee-bump transaction
	feeBumpTx, err := txnbuild.NewFeeBumpTransaction(
		txnbuild.FeeBumpTransactionParams{
			Inner:      innerTx,
			FeeAccount: distributionAccount.Address,
			BaseFee:    int64(tw.engine.MaxBaseFee),
		},
	)
	if err != nil {
		return nil, fmt.Errorf("building fee-bump transaction for job %v: %w", txJob, err)
	}

	// Sign fee-bump tx for the distribution account:
	feeBumpTx, err = tw.engine.SignerRouter.SignFeeBumpStellarTransaction(ctx, feeBumpTx, distributionAccount)
	if err != nil {
		return nil, fmt.Errorf("signing fee-bump transaction for job %v: %w", txJob, err)
	}

	return feeBumpTx, nil
}

func (tw *TransactionWorker) buildInnerTxn(txJob *TxJob, channelAccountSequenceNum int64, distributionAccount string, asset txnbuild.Asset) (*txnbuild.Transaction, error) {
	var operation txnbuild.Operation
	var txMemo txnbuild.Memo
	amount := txJob.Transaction.Amount.StringFixed(6)

	if strkey.IsValidEd25519PublicKey(txJob.Transaction.Destination) {
		memo, err := txJob.Transaction.BuildMemo()
		if err != nil {
			return nil, fmt.Errorf("building memo: %w", err)
		}
		txMemo = memo

		operation = &txnbuild.Payment{
			SourceAccount: distributionAccount,
			Amount:        amount,
			Destination:   txJob.Transaction.Destination,
			Asset:         asset,
		}
	} else if strkey.IsValidContractAddress(txJob.Transaction.Destination) {
		if txJob.Transaction.Memo != "" {
			return nil, fmt.Errorf("memo is not supported for contract destination (%s)", txJob.Transaction.Destination)
		}
		params := txnbuild.PaymentToContractParams{
			NetworkPassphrase: tw.engine.SignatureService.NetworkPassphrase(),
			Destination:       txJob.Transaction.Destination,
			Amount:            amount,
			Asset:             asset,
			SourceAccount:     distributionAccount,
		}
		op, err := txnbuild.NewPaymentToContract(params)
		if err != nil {
			return nil, fmt.Errorf("building payment to contract operation: %w", err)
		}
		operation = &op
	} else {
		return nil, fmt.Errorf("invalid destination account (%s)", txJob.Transaction.Destination)
	}

	paymentTx, err := txnbuild.NewTransaction(
		txnbuild.TransactionParams{
			SourceAccount: &txnbuild.SimpleAccount{
				AccountID: txJob.ChannelAccount.PublicKey,
				Sequence:  channelAccountSequenceNum,
			},
			Operations: []txnbuild.Operation{
				operation,
			},
			Memo:    txMemo,
			BaseFee: int64(tw.engine.MaxBaseFee),
			Preconditions: txnbuild.Preconditions{
				TimeBounds:   txnbuild.NewTimeout(300),                                                 // maximum 5 minutes
				LedgerBounds: &txnbuild.LedgerBounds{MaxLedger: uint32(txJob.LockedUntilLedgerNumber)}, // currently, 8-10 ledgers in the future
			},
			IncrementSequenceNum: true,
		},
	)
	if err != nil {
		return nil, fmt.Errorf("building payment transaction: %w", err)
	}

	return paymentTx, nil
}

func (tw *TransactionWorker) submit(ctx context.Context, txJob *TxJob, feeBumpTx *txnbuild.FeeBumpTransaction) error {
	resp, err := tw.engine.HorizonClient.SubmitFeeBumpTransactionWithOptions(feeBumpTx, horizonclient.SubmitTxOpts{SkipMemoRequiredCheck: true})
	if err != nil {
		txErr := utils.NewHorizonErrorWrapper(err)
		err = tw.handleFailedTransaction(ctx, txJob, resp, txErr)
		if err != nil {
			return fmt.Errorf("handling failed transaction: %w", err)
		}
	} else {
		err = tw.handleSuccessfulTransaction(ctx, txJob, resp)
		if err != nil {
			return fmt.Errorf("handling successful transaction: %w", err)
		}
	}

	return nil
}

func (tw *TransactionWorker) saveResponseXDRIfPresent(ctx context.Context, txJob *TxJob, resp horizon.Transaction) error {
	if tssUtils.IsEmpty(resp) {
		return nil
	}

	resultXDR := resp.ResultXdr
	updatedTx, err := tw.txModel.UpdateStellarTransactionXDRReceived(ctx, txJob.Transaction.ID, resultXDR)
	if err != nil {
		return fmt.Errorf("updating XDRReceived(%s) for job %v: %w", resultXDR, txJob, err)
	}
	txJob.Transaction = *updatedTx

	return nil
}

// handlePreparationError processes errors during transaction preparation and determines if they need special handling.
// Returns ErrTransactionHandled if the error was handled, otherwise returns the original error.
func (tw *TransactionWorker) handlePreparationError(ctx context.Context, txJob *TxJob, err error) error {
	// Check if it's a Horizon error
	var hErr *utils.HorizonErrorWrapper
	if errors.As(err, &hErr) && hErr.IsHorizonError() {
		handlerErr := tw.handleFailedTransaction(ctx, txJob, horizon.Transaction{}, hErr)
		if handlerErr != nil {
			return fmt.Errorf("handling horizon error: %w", handlerErr)
		}
		return ErrTransactionHandled
	}

	// Check if it's an RPC error
	var rpcErr *utils.RPCErrorWrapper
	if errors.As(err, &rpcErr) && rpcErr.IsRPCError() {
		handlerErr := tw.handleFailedTransaction(ctx, txJob, horizon.Transaction{}, rpcErr)
		if handlerErr != nil {
			return fmt.Errorf("handling rpc error: %w", handlerErr)
		}
		return ErrTransactionHandled
	}

	// For other errors, return as-is without special handling
	return err
}<|MERGE_RESOLUTION|>--- conflicted
+++ resolved
@@ -8,18 +8,11 @@
 	"strings"
 
 	"github.com/google/uuid"
-<<<<<<< HEAD
-	"github.com/stellar/go/clients/horizonclient"
-	"github.com/stellar/go/protocols/horizon"
-	"github.com/stellar/go/support/log"
-	"github.com/stellar/go/txnbuild"
-=======
 	"github.com/stellar/go-stellar-sdk/clients/horizonclient"
 	"github.com/stellar/go-stellar-sdk/protocols/horizon"
 	"github.com/stellar/go-stellar-sdk/strkey"
 	"github.com/stellar/go-stellar-sdk/support/log"
 	"github.com/stellar/go-stellar-sdk/txnbuild"
->>>>>>> bef84296
 
 	"github.com/stellar/stellar-disbursement-platform-backend/db"
 	"github.com/stellar/stellar-disbursement-platform-backend/internal/crashtracker"
@@ -179,16 +172,10 @@
 //	RPC: Network errors, Resource errors
 //
 // Errors marked as definitive error, that won't be resolved with retries:
-<<<<<<< HEAD
 //
 //	Horizon: 400 with any of the transaction error codes [tx_bad_auth, tx_bad_auth_extra, tx_insufficient_balance]
-//	Horizon: 400 with any of the operation error codes [op_bad_auth, op_underfunded, op_src_not_authorized, op_no_destination, op_no_trust, op_line_full, op_not_authorized, op_no_issuer]
+//	Horizon: 400 with any of the operation error codes [op_bad_auth, op_underfunded, op_src_not_authorized, op_no_destination, op_no_trust, op_line_full, op_not_authorized, op_no_issuer, entry_archived]
 //	RPC: Contract errors, auth failures
-=======
-//   - 400: with any of the transaction error codes [tx_bad_auth, tx_bad_auth_extra, tx_insufficient_balance]
-//   - 400: with any of the operation error codes [op_bad_auth, op_underfunded, op_src_not_authorized, op_no_destination, op_no_trust, op_line_full, op_not_authorized, op_no_issuer]
-//   - 400: with error code "entry_archived"
->>>>>>> bef84296
 //
 // Errors that are marked for retry without pause/jitter but are reported to CrashTracker:
 //
@@ -445,12 +432,7 @@
 		return nil, tw.handlePreparationError(ctx, txJob, err)
 	}
 
-<<<<<<< HEAD
 	innerTx, err := tw.txHandler.BuildInnerTransaction(ctx, txJob, horizonAccount.Sequence, distributionAccount.Address)
-=======
-	// build the inner payment transaction
-	paymentTx, err := tw.buildInnerTxn(txJob, horizonAccount.Sequence, distributionAccount.Address, asset)
->>>>>>> bef84296
 	if err != nil {
 		return nil, tw.handlePreparationError(ctx, txJob, err)
 	}
