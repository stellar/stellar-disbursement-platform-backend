--- conflicted
+++ resolved
@@ -15,11 +15,6 @@
 
 	"github.com/stellar/stellar-disbursement-platform-backend/db"
 	"github.com/stellar/stellar-disbursement-platform-backend/internal/crashtracker"
-<<<<<<< HEAD
-	"github.com/stellar/stellar-disbursement-platform-backend/internal/events"
-=======
-	sdpMonitor "github.com/stellar/stellar-disbursement-platform-backend/internal/monitor"
->>>>>>> 22466004
 	"github.com/stellar/stellar-disbursement-platform-backend/internal/transactionsubmission/engine"
 	tssMonitor "github.com/stellar/stellar-disbursement-platform-backend/internal/transactionsubmission/monitor"
 	"github.com/stellar/stellar-disbursement-platform-backend/internal/transactionsubmission/store"
@@ -57,11 +52,7 @@
 	crashTrackerClient crashtracker.CrashTrackerClient,
 	txProcessingLimiter engine.TransactionProcessingLimiter,
 	monitorSvc tssMonitor.TSSMonitorService,
-<<<<<<< HEAD
-	eventProducer events.Producer,
 	txHandler TransactionHandlerInterface,
-=======
->>>>>>> 22466004
 ) (TransactionWorker, error) {
 	if dbConnectionPool == nil {
 		return TransactionWorker{}, fmt.Errorf("dbConnectionPool cannot be nil")
@@ -107,11 +98,7 @@
 		crashTrackerClient:  crashTrackerClient,
 		txProcessingLimiter: txProcessingLimiter,
 		monitorSvc:          monitorSvc,
-<<<<<<< HEAD
-		eventProducer:       eventProducer,
 		txHandler:           txHandler,
-=======
->>>>>>> 22466004
 	}, nil
 }
 
@@ -207,7 +194,6 @@
 		return fmt.Errorf("saving response XDR: %w", err)
 	}
 
-<<<<<<< HEAD
 	tw.txProcessingLimiter.AdjustLimitIfNeeded(txErr)
 
 	if txErr.ShouldMarkAsError() {
@@ -222,30 +208,6 @@
 		if txErr.IsRetryable() && tw.txHandler.RequiresRebuildOnRetry() {
 			if _, prepareErr := tw.txModel.PrepareTransactionForReprocessing(ctx, tw.dbConnectionPool, txJob.Transaction.ID); prepareErr != nil {
 				return fmt.Errorf("preparing transaction for reprocessing: %w", prepareErr)
-=======
-	var hErrWrapper *utils.HorizonErrorWrapper
-	if errors.As(hErr, &hErrWrapper) {
-		if hErrWrapper.IsHorizonError() {
-			metricsMetadata.IsHorizonErr = true
-			tw.txProcessingLimiter.AdjustLimitIfNeeded(hErrWrapper)
-
-			if hErrWrapper.ShouldMarkAsError() {
-				metricsMetadata.PaymentEventType = sdpMonitor.PaymentFailedLabel
-
-				var updatedTx *store.Transaction
-				updatedTx, err = tw.txModel.UpdateStatusToError(ctx, txJob.Transaction, hErrWrapper.Error())
-				if err != nil {
-					return fmt.Errorf("updating transaction status to error: %w", err)
-				}
-				txJob.Transaction = *updatedTx
-
-				// report any terminal errors, excluding those caused by the external account not being valid
-				if !hErrWrapper.IsDestinationAccountNotReady() {
-					tw.crashTrackerClient.LogAndReportErrors(ctx, hErrWrapper, "transaction error - cannot be retried")
-				}
-			} else if hErrWrapper.IsBadSequence() {
-				tw.crashTrackerClient.LogAndReportErrors(ctx, hErrWrapper, "tx_bad_seq detected!")
->>>>>>> 22466004
 			}
 		}
 
