--- conflicted
+++ resolved
@@ -27,13 +27,9 @@
   {{- if .Values.global.enableAnchorPlatform }}
   ANCHOR_PLATFORM_BASE_SEP_URL: {{ include "sdp.ap.baseURL" . | quote }}
   ANCHOR_PLATFORM_BASE_PLATFORM_URL: {{ include "sdp.ap.platformServiceAddress" . | quote }}
-<<<<<<< HEAD
-=======
-  {{- if .Values.anchorPlatform.enabled }}
   ENABLE_ANCHOR_PLATFORM: "true"
   {{- else }}
   ENABLE_ANCHOR_PLATFORM: "false"
->>>>>>> 0106e14c
   {{- end }}
   {{- /*
 Values from the `global` section
