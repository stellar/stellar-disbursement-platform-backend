--- conflicted
+++ resolved
@@ -1,13 +1,8 @@
 apiVersion: v2
 name: stellar-disbursement-platform
 description: A Helm chart for the Stellar Disbursement Platform Backend (A.K.A. `sdp`)
-<<<<<<< HEAD
-version: "3.6.0"
+version: "3.7.0"
 appVersion: "3.6.1"
-=======
-version: "3.7.0"
-appVersion: "3.6.0"
->>>>>>> bf8c0f2d
 type: application
 maintainers:
   - name: Stellar Development Foundation
