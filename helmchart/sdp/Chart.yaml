--- conflicted
+++ resolved
@@ -1,13 +1,8 @@
 apiVersion: v2
 name: stellar-disbursement-platform
 description: A Helm chart for the Stellar Disbursement Platform Backend (A.K.A. `sdp`)
-<<<<<<< HEAD
-version: "3.6.0"
+version: "3.7.0"
 appVersion: "3.6.2"
-=======
-version: "3.7.0"
-appVersion: "3.6.1"
->>>>>>> ee3aa48a
 type: application
 maintainers:
   - name: Stellar Development Foundation
