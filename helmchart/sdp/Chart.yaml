apiVersion: v2
name: stellar-disbursement-platform
description: A Helm chart for the Stellar Disbursement Platform Backend (A.K.A. `sdp`)
<<<<<<< HEAD
version: "3.1.0"
appVersion: "3.2.0"
=======
version: "3.1.1"
appVersion: "3.1.0"
>>>>>>> 958e873f
type: application
maintainers:
  - name: Stellar Development Foundation
sources:
  - https://github.com/stellar/stellar-disbursement-platform-backend
  - https://github.com/stellar/stellar-disbursement-platform-frontend
  - https://github.com/stellar/helm-charts<|MERGE_RESOLUTION|>--- conflicted
+++ resolved
@@ -1,13 +1,8 @@
 apiVersion: v2
 name: stellar-disbursement-platform
 description: A Helm chart for the Stellar Disbursement Platform Backend (A.K.A. `sdp`)
-<<<<<<< HEAD
-version: "3.1.0"
+version: "3.1.1"
 appVersion: "3.2.0"
-=======
-version: "3.1.1"
-appVersion: "3.1.0"
->>>>>>> 958e873f
 type: application
 maintainers:
   - name: Stellar Development Foundation
