# EXAMPLE values for the Stellar Disbursement Platform (SDP) Backend.
# Repo: https://github.com/stellar/stellar-disbursement-platform-backend
#
# This is a YAML-formatted file where you declare the variables to be passed into your templates.




# =========================== START global ===========================
## @section Global parameters
## @descriptionStart
##  These parameters are shared by all charts.
## @descriptionEnd
global:
  ## @param global.isPubnet Determines if the network is public. Set this to true for public networks.
  isPubnet: false

  ## @param global.replicaCount Number of replicas for the application.
  replicaCount: 1

  ## @param global.resources Resource limits and requests for the application pods.
  ## By default, we recommend not specifying default resources to ensure the chart can run on environments with minimal resources, such as Minikube.
  ## If you wish to specify resources, uncomment the resource fields and adjust them as necessary.
  resources: { }
  # limits:
  #   cpu: 250m
  #   memory: 512Mi
  # requests:
  #   cpu: 50m
  #   memory: 256Mi

  ## @param global.service.type Kubernetes Service type for the application.
  service:
    type: ClusterIP


  ## @extra global.autoscaling Configuration related to the horizontal pod autoscaling of the application.
  ## @param global.autoscaling.enabled Determines if autoscaling is enabled for the application.
  ## @param global.autoscaling.minReplicas Minimum number of replicas when autoscaling is enabled.
  ## @param global.autoscaling.maxReplicas Maximum number of replicas when autoscaling is enabled.
  ## @param global.autoscaling.targetCPUUtilizationPercentage Target CPU utilization percentage for autoscaling.
  ## @param global.autoscaling.targetMemoryUtilizationPercentage Target memory utilization percentage for autoscaling.
  autoscaling:
    enabled: false
    minReplicas: 1
    maxReplicas: 4
    targetCPUUtilizationPercentage: 80
    targetMemoryUtilizationPercentage: 80

  ## @extra global.serviceAccount Configuration related to the Kubernetes Service Account used by the application.
  ## @param global.serviceAccount.create Determines if a new service account should be created.
  ## @param global.serviceAccount.annotations Annotations to be added to the service account.
  ## @param global.serviceAccount.name Name of the service account to be used. If not set and create is set to true, a name will be generated using the fullname template.
  serviceAccount:
    create: false
    annotations:
    name: ""

  ## @param global.ephemeralDatabase Enables or disables the creation of an ephemeral database for testing purposes.
  ## If this option is enabled, make sure to set the `DATABASE_URL` environment variable to:
  ##   - postgres://postgres:postgres@{{ include "sdp.fullname" . }}-psql:5432/postgres-sdp?sslmode=disable
  ## The AP database URL will be set automatically to:
  ##   - postgres://postgres:postgres@{{ include "sdp.fullname" . }}-psql:5433/postgres-ap?sslmode=disable
  ephemeralDatabase: true

  ## @extra global.eventBroker Configuration related to the event broker used by the application.
  ## @param global.eventBroker.type The type of event broker to be used. Options: "NONE", "KAFKA". Default: "KAFKA".
  ## @param global.eventBroker.urls A comma-separated list of broker URLs for the event broker.
  ## @param global.eventBroker.consumerGroupId The consumer group ID for the event broker.
  eventBroker:
    type: "KAFKA"
    urls: "kafka:9092"
    consumerGroupId: "group-id"

    ## @extra global.eventBroker.kafka Configuration related to the Kafka event broker.
    ## @param global.eventBroker.kafka.securityProtocol The security protocol to be used for the Kafka broker. Options: "PLAINTEXT", "SASL_SSL", "SASL_PLAINTEXT", "SSL".
    kafka:
      securityProtocol: "PLAINTEXT"

# =========================== START sdp ===========================
## @section Stellar Disbursement Platform (SDP) parameters
## @descriptionStart
## Configuration parameters for the SDP Core Service which is the core backend service that performs several functions:
## - Dashboard API: the API used by the front-end UI for all disbursement requests.
## - Messaging Service: a recurring process that sends text messages to users prompting them to download the wallet selected for a particular disbursement and verify their phone with an OTP
## - Wallet Registration UI: a web application that collects and verifies the recipient’s OTP code and verification information via Stellar’s SEP-24: Hosted Deposit and Withdrawal protocol
## @descriptionEnd
sdp:
  ## @extra sdp.route Configuration related to the routing of the SDP service.
  ## @param sdp.route.schema Protocol scheme used for the service. Can be "http" or "https".
  ## @param sdp.route.domain Public domain/address of the SDP service. If using localhost, consider including the port as part of the domain.
  ## @param sdp.route.port Primary port on which the SDP service listens.
  ## @param sdp.route.metricsPort Port dedicated to metrics collection for the SDP service.
  ## @param sdp.route.adminPort Port dedicated to serve the SDP admin endpoints, used to manage new or existing tenants.
  route:
    schema: "https"
    domain: sdp.localhost.com
    port: "8000"
    metricsPort: "8002"
    adminPort: "8003"

  ## @extra sdp.image Configuration related to the Docker image used by the SDP service.
  ## @param sdp.image.repository Docker image repository for the SDP backend service.
  ## @param sdp.image.pullPolicy Image pull policy for the SDP service. For locally built images, consider using "Never" or "IfNotPresent".
  ## @param sdp.image.tag Docker image tag for the SDP service. If set, this overrides the default value from `.Chart.AppVersion`.
  image:
    repository: stellar/stellar-disbursement-platform-backend
    pullPolicy: Always
    tag: "latest"

  ## @extra sdp.deployment Configuration related to the deployment of the SDP service.
  ## @param sdp.deployment.annotations Annotations to be added to the deployment.
  ## @param sdp.deployment.podAnnotations Annotations specific to the pods.
  ## @param sdp.deployment.podSecurityContext Security settings for the pods.
  ## @param sdp.deployment.securityContext Security settings for the container within the pod.
  ## @param sdp.deployment.strategy Configuration related to the deployment strategy, ensuring smooth updates and minimal downtime.
  ## @param sdp.deployment.nodeSelector Node selector to determine which nodes should run the pods.
  ## @param sdp.deployment.tolerations Tolerations to ensure pods aren't scheduled on unsuitable nodes.
  ## @param sdp.deployment.affinity Affinity rules to determine where pods get scheduled based on node conditions.
  deployment:
    annotations:
    podAnnotations: {}
    podSecurityContext: {}
    securityContext: {}
    strategy: {}
    nodeSelector: {}
    tolerations: []
    affinity: {}

  ## @extra sdp.configMap Configuration for the ConfigMap used by the SDP service.
  ## @param sdp.configMap.annotations Annotations to be added to the ConfigMap.
  ## @extra sdp.configMap.data Used to inject non-sensitive environment variables into the SDP deployment; for the latest variables, consult the application's CLI `-h` command.
  ## @param sdp.configMap.data.BASE_URL The base URL of the SDP backend.
  ## @param sdp.configMap.data.CRASH_TRACKER_TYPE Determines the type of crash tracker in use. Options: "DRY_RUN", "SENTRY".
  ## @param sdp.configMap.data.EC256_PUBLIC_KEY [string] The EC256 public key used for authentication purposes. This EC key needs to be at least as strong as prime256v1 (P-256).
  ## @param sdp.configMap.data.ENVIRONMENT Specifies the environment SDP is running in (e.g. "localhost").
  ## @param sdp.configMap.data.LOG_LEVEL Determines the verbosity level of logs. Options: "TRACE", "DEBUG", "INFO", "WARN", "ERROR", "FATAL", "PANIC"
  ## @param sdp.configMap.data.SEP10_SIGNING_PUBLIC_KEY Anchor platform SEP10 signing public key.
  ## @param sdp.configMap.data.DISTRIBUTION_PUBLIC_KEY The public key of the Stellar distribution account that sends the Stellar payments.
  ## @param sdp.configMap.data.METRICS_TYPE Defines the type of metrics system in use. Options: "PROMETHEUS".
  ## @param sdp.configMap.data.EMAIL_SENDER_TYPE The messenger type used to send invitations to new dashboard users. Options: "DRY_RUN", "AWS_EMAIL".
  ## @param sdp.configMap.data.SMS_SENDER_TYPE The messenger type used to send text messages to recipients. Options: "DRY_RUN", "TWILIO_SMS".
  ## @param sdp.configMap.data.RECAPTCHA_SITE_KEY Site key for ReCaptcha. Required if using ReCaptcha.
  ## @param sdp.configMap.data.CORS_ALLOWED_ORIGINS Specifies the domains allowed to make cross-origin requests. "*" means all domains are allowed.
  ## @param sdp.configMap.data.DISABLE_RECAPTCHA Determines if ReCaptcha should be disabled for login ("true" or "false").
  ## @param sdp.configMap.data.DISABLE_MFA Determines if email-based MFA should be disabled during login ("true" or "false").
  ## @param sdp.configMap.data.SDP_UI_BASE_URL The base URL of the SDP UI/dashboard.
  ## @param sdp.configMap.data.INSTANCE_NAME The name of the SDP instance. Example: "SDP Testnet".
  ## @param sdp.configMap.data.ENABLE_SCHEDULER Wether or not the scheduled jobs be enabled in this instance ("true" or "false").
  configMap:
    annotations:
    data:
      BASE_URL: "http://localhost:8000"
      CRASH_TRACKER_TYPE: "DRY_RUN"
      EC256_PUBLIC_KEY: #required
      ENVIRONMENT: "localhost"
      LOG_LEVEL: "INFO"
      SEP10_SIGNING_PUBLIC_KEY: #required
      DISTRIBUTION_PUBLIC_KEY: #required
      METRICS_TYPE: "PROMETHEUS"
      EMAIL_SENDER_TYPE: DRY_RUN
      SMS_SENDER_TYPE: DRY_RUN
      RECAPTCHA_SITE_KEY: #required
      CORS_ALLOWED_ORIGINS: "*"
<<<<<<< HEAD
=======
      DISABLE_RECAPTCHA: "false"
      DISABLE_MFA: "false"
>>>>>>> cf6583fe
      SDP_UI_BASE_URL: #required
      DISABLE_RECAPTCHA: "false"
      DISABLE_MFA: "false"

      # ATTENTION: the following variables will need to be updated as we rollout the multitenant feature. They were set
      # like the following to allow the deployment to work:
      INSTANCE_NAME: "SDP Testnet Preview"
      ENABLE_SCHEDULER: "false"

  ## @extra sdp.kubeSecrets Kubernetes secrets are used to manage sensitive information, such as API keys and private keys. It's crucial that these details are kept private.
  ## @param sdp.kubeSecrets.secretName The name of the Kubernetes secret object. Only use this if create is false.
  ## @param sdp.kubeSecrets.create If true, the secret will be created. If false, it is assumed the secret already exists.
  ## @param sdp.kubeSecrets.annotations Annotations to be added to the secret.
  ## @param sdp.kubeSecrets.data.AWS_ACCESS_KEY_ID AWS IAM user's access key ID for authenticating to AWS services.
  ## @param sdp.kubeSecrets.data.AWS_REGION AWS region where services (like SES for email sending) are provisioned.
  ## @param sdp.kubeSecrets.data.AWS_SECRET_ACCESS_KEY AWS IAM user's secret access key for authenticating to AWS services.
  ## @param sdp.kubeSecrets.data.AWS_SES_SENDER_ID Identifier for the AWS SES service used for sending emails.
  ## @param sdp.kubeSecrets.data.AWS_SNS_SENDER_ID Identifier for the AWS SNS service used for sending text messages.
  ## @param sdp.kubeSecrets.data.TWILIO_ACCOUNT_SID Account SID for authenticating to the Twilio service, used for sending text messages.
  ## @param sdp.kubeSecrets.data.TWILIO_AUTH_TOKEN Authentication token for the Twilio service.
  ## @param sdp.kubeSecrets.data.TWILIO_SERVICE_SID Service SID for the specific Twilio service being utilized.
  ## @param sdp.kubeSecrets.data.EC256_PRIVATE_KEY [string] The EC256 Private Key. This key is used to sign the authentication token. This EC key needs to be at least as strong as prime256v1 (P-256).
  ## @param sdp.kubeSecrets.data.SEP10_SIGNING_PRIVATE_KEY The public key of the Stellar account that signs the SEP-10 transactions. It's also used to sign URLs.
  ## @param sdp.kubeSecrets.data.SEP24_JWT_SECRET The JWT secret that's used by the Anchor Platform to sign the SEP-24 JWT token. Must be the same as Anchor Platform's SECRET_SEP24_INTERACTIVE_URL_JWT_SECRET.
  ## @param sdp.kubeSecrets.data.RECAPTCHA_SITE_SECRET_KEY Secret key for Google reCAPTCHA service to verify user's non-robotic behavior.
  ## @param sdp.kubeSecrets.data.ANCHOR_PLATFORM_OUTGOING_JWT_SECRET The JWT secret used to create a JWT token used to send requests to the anchor platform.
  ## @param sdp.kubeSecrets.data.DATABASE_URL URL of the database used by the SDP.
  ## @param sdp.kubeSecrets.data.DISTRIBUTION_SEED The private key of the Stellar account used to disburse funds. This is needed for the init container.
  ## @param sdp.kubeSecrets.data.CHANNEL_ACCOUNT_ENCRYPTION_PASSPHRASE The private key used to encrypt the channel account secrets in the database.
  ## @param sdp.kubeSecrets.data.SENTRY_DSN The DSN for the Sentry service. it must be set if CRASH_TRACKER_TYPE is set to "SENTRY".
  ## @param sdp.kubeSecrets.data.KAFKA_SASL_USERNAME The username for SASL authentication to the Kafka broker. Required if KAFKA_SECURITY_PROTOCOL is set to "SASL_SSL" or "SASL_PLAINTEXT".
  ## @param sdp.kubeSecrets.data.KAFKA_SASL_PASSWORD The password for SASL authentication to the Kafka broker. Required if KAFKA_SECURITY_PROTOCOL is set to "SASL_SSL" or "SASL_PLAINTEXT".
  kubeSecrets:
    secretName: "sdp-backend-secret-name"
    create: false
    annotations:
    data:
      AWS_ACCESS_KEY_ID: MY_AWS_ACCESS_KEY_ID
      AWS_REGION: MY_AWS_REGION
      AWS_SECRET_ACCESS_KEY: MY_AWS_SECRET_ACCESS_KEY
      AWS_SES_SENDER_ID: MY_AWS_SES_SENDER_ID
      AWS_SNS_SENDER_ID: MY_AWS_SNS_SENDER_ID
      TWILIO_ACCOUNT_SID: MY_TWILIO_ACCOUNT_SID
      TWILIO_AUTH_TOKEN: MY_TWILIO_AUTH_TOKEN
      TWILIO_SERVICE_SID: MY_TWILIO_SERVICE_SID
      SENTRY_DSN: #optional
      EC256_PRIVATE_KEY: #required
      SEP10_SIGNING_PRIVATE_KEY: #required
      SEP24_JWT_SECRET: #required
      RECAPTCHA_SITE_SECRET_KEY:  #required
      ANCHOR_PLATFORM_OUTGOING_JWT_SECRET: #required for mySdpToAnchorPlatformSecret
      DATABASE_URL: #required
      DISTRIBUTION_SEED: #required
      CHANNEL_ACCOUNT_ENCRYPTION_PASSPHRASE: #required
      KAFKA_SASL_USERNAME: #optional, depends on value of KAFKA_SECURITY_PROTOCOL
      KAFKA_SASL_PASSWORD: #optional, depends on value of KAFKA_SECURITY_PROTOCOL


  ## @extra sdp.ingress Configuration for the ingress controller for the SDP service.
  ## @param sdp.ingress.enabled If true, an ingress controller will be created for the SDP service.
  ## @param sdp.ingress.className Name of the IngressClass to be used for the ingress controller.
  ## @skip sdp.ingress.annotations
  ## @param sdp.ingress.tls[0].hosts List of hosts covered by the TLS certificate.
  ## @param sdp.ingress.tls[0].secretName The name of the Kubernetes TLS secret. You need to create this secret manually.
  ingress:
    enabled: true
    className: "nginx"
    annotations:
      nginx.ingress.kubernetes.io/custom-response-headers: "X-XSS-Protection: 1; mode=block || X-Frame-Options: DENY || X-Content-Type-Options: nosniff || Strict-Transport-Security: max-age=31536000; includeSubDomains"
    tls:
      - hosts:
          - '{{ include "sdp.domain" . }}'
        secretName: backend-tls-cert-name    # You need to create this secret manually. For more instructions, please refer to helmchart/docs/README.md
        # NOTE: the hosts to be used here will be the same ones as in the sdp.route section.

# =========================== START anchorPlatform ===========================
## @section Anchor Platform
## @descriptionStart
## Configuration parameters for the Anchor Platform which is the API server that the wallet uses to authenticate and initiate
##  the recipient’s registration process through the SEP-24 deposit flow.
## @descriptionEnd
anchorPlatform:

  ## @extra anchorPlatform.route Configuration related to the routing of the Anchor Platform service.
  ## @param anchorPlatform.route.schema Protocol scheme used for the service. Can be "http" or "https".
  ## @param anchorPlatform.route.domain Public domain/address of the Anchor Platform service. If using localhost, consider including the port as part of the domain.
  ## @param anchorPlatform.route.sepPort The port of the sep server of the anchor platform. This is the public API that is meant to be reached by a client application, such as the stellar.toml file."
  ## @param anchorPlatform.route.platformPort The port of the platform server of the anchor platform. This is the private API that is meant to be reached only by the SDP server, such as the PATCH /sep24/transactions endpoint.",
  route:
    schema: "https"
    domain: "ap.localhost.com"
    sepPort: "8080"
    platformPort: "8085"


  ## @extra anchorPlatform.deployment Configuration related to the deployment of the Anchor Platform.
  ## @param anchorPlatform.deployment.annotations Annotations to be added to the deployment.
  ## @param anchorPlatform.deployment.podAnnotations Annotations specific to the pods.
  ## @param anchorPlatform.deployment.strategy Configuration related to the deployment strategy, ensuring smooth updates and minimal downtime.
  ## @param anchorPlatform.deployment.podSecurityContext Security settings for the pods.
  ## @param anchorPlatform.deployment.securityContext Security settings for the container within the pod.
  ## @param anchorPlatform.deployment.resources Resource limits and requests for the application pods.
  ## @param anchorPlatform.deployment.nodeSelector Node selector to determine which nodes should run the pods.
  ## @param anchorPlatform.deployment.tolerations Tolerations to ensure pods aren't scheduled on unsuitable nodes.
  ## @param anchorPlatform.deployment.affinity Affinity rules to determine where pods get scheduled based on node conditions.
  deployment:
    annotations: {}
    podAnnotations: {}
    strategy: {}
    podSecurityContext: {}
    securityContext: {}
    resources: {}
    nodeSelector: {}
    tolerations: []
    affinity: {}


  ## @extra anchorPlatform.configMap Configuration for the ConfigMap used by the anchorPlatform service.
  ## @param anchorPlatform.configMap.annotations Annotations to be added to the ConfigMap.
  ## @extra anchorPlatform.configMap.data Used to inject non-sensitive environment variables into the Anchor Platform deployment; for the latest variables, consult Anchor Platform's public documentation.
  ## @param anchorPlatform.configMap.data.APP_LOGGING_LEVEL Specifies the logging level for the application (e.g. "INFO", "DEBUG", "ERROR").
  ## @extra anchorPlatform.configMap.data.DATA_DATABASE Specifies the database connection details for the platform. Will be auto-populated in the development helm chart when `ephemeralDatabase` is enabled.
  ## @extra anchorPlatform.configMap.data.DATA_SERVER Specifies the server connection details for the platform. Will be auto-populated in the development helm chart when `ephemeralDatabase` is enabled.
  ## @extra anchorPlatform.configMap.data.DATA_FLYWAY_ENABLED Determines if Flyway, the database migration tool, is enabled.
  ## @param anchorPlatform.configMap.data.DATA_DDL_AUTO Specifies the strategy Hibernate should use for the database schema initialization. The standard Hibernate property values are `none`, `validate`, `update`, `create-drop`.
  ## @param anchorPlatform.configMap.data.METRICS_ENABLED Determines if metrics collection is enabled for the platform. If enabled, metrics would be available at port 8082.
  ## @param anchorPlatform.configMap.data.METRICS_EXTRAS_ENABLED Determines if additional metrics (beyond the standard set) are enabled for collection.
  ## @param anchorPlatform.configMap.data.ASSETS_VALUE [string] Specifies the details and configuration of assets supported by the anchor platform. This includes SEP-24 enabled assets, schema type, code, issuer details, distribution account, precision details, and deposit and withdrawal configurations. Currently, it needs to be *manually* kept up to date with the SDP state.
  ## @param anchorPlatform.configMap.data.SEP10_CLIENT_ATTRIBUTION_REQUIRED When set to `true`, only SEP-10 requests from known clients listed in `SEP10_CLIENT_ATTRIBUTION_ALLOW_LIST` will be accepted.
  ## @param anchorPlatform.configMap.data.SEP10_CLIENT_ATTRIBUTION_ALLOW_LIST The comma-separated list of client domains allowed to make SEP-10 requests.
  configMap:
    annotations:
    data:
      APP_LOGGING_LEVEL: INFO
      DATA_DDL_AUTO: update
      METRICS_ENABLED: "false"  # Metrics would be available at port 8082
      METRICS_EXTRAS_ENABLED: "false"
      SEP10_CLIENT_ATTRIBUTION_REQUIRED: "false"  # RECOMMENDED value is `true`
      SEP10_CLIENT_ATTRIBUTION_ALLOW_LIST: ""     # RECOMMENDED value is a comma-separated list of client domains allowed to make SEP-10 requests.
      ASSETS_VALUE: |   # TODO: keep this up to date with the latest assets supported by the SDP
        {
          "assets": [
            {
              "sep24_enabled": true,
              "schema": "stellar",
              "code": "USDC",
              "issuer": "GBBD47IF6LWK7P7MDEVSCWR7DPUWV3NY3DTQEVFL4NAT4AQH3ZLLFLA5",
              "distribution_account": "GDDSLDRLMIYZJOXPBWVTRU267TPXIJEYW6PSV7FMDBLFVZZI5AI4QV4F",
              "significant_decimals": 7,
              "deposit": {
                "enabled": true,
                "fee_minimum": 0,
                "fee_percent": 0,
                "min_amount": 1,
                "max_amount": 10000
              },
              "withdraw": {"enabled": false}
            },
            {
              "sep24_enabled": true,
              "schema": "stellar",
              "code": "native",
              "issuer": "",
              "distribution_account": "GDDSLDRLMIYZJOXPBWVTRU267TPXIJEYW6PSV7FMDBLFVZZI5AI4QV4F",
              "significant_decimals": 7,
              "deposit": {
                "enabled": true,
                "fee_minimum": 0,
                "fee_percent": 0,
                "min_amount": 1,
                "max_amount": 10000
              },
              "withdraw": {"enabled": false}
            }
          ]
        }

  ## @extra anchorPlatform.kubeSecrets secrets are used to manage sensitive information, such as API keys and private keys. It's crucial that these details are kept private.
  ## @param anchorPlatform.kubeSecrets.secretName The name of the Kubernetes secret object. Only use this if create is false.
  ## @param anchorPlatform.kubeSecrets.create If true, the secret will be created. If false, it is assumed the secret already exists.
  ## @param anchorPlatform.kubeSecrets.annotations Annotations to be added to the secret.
  ## @param anchorPlatform.kubeSecrets.data.SECRET_DATA_PASSWORD Database password for the anchor platform.
  ## @param anchorPlatform.kubeSecrets.data.SECRET_DATA_USERNAME Database username for the anchor platform.
  ## @param anchorPlatform.kubeSecrets.data.SECRET_PLATFORM_API_AUTH_SECRET The secret used for authenticating API requests between the SDP and the Anchor Platform.
  ## @param anchorPlatform.kubeSecrets.data.SECRET_SEP10_JWT_SECRET The JWT secret used by the Anchor Platform to sign SEP-10 JWT tokens. These tokens are used for various authentication and transaction-related purposes.
  ## @param anchorPlatform.kubeSecrets.data.SECRET_SEP10_SIGNING_SEED The seed for the SEP-10 signing process. It's essential for ensuring the security and authenticity of SEP-10 transactions.
  ## @param anchorPlatform.kubeSecrets.data.SECRET_SEP24_INTERACTIVE_URL_JWT_SECRET The JWT secret used by the Anchor Platform to sign SEP-24 interactive URLs. These URLs typically initiate user-interactive processes like deposits and withdrawals. Must be the same as SDP's SEP24_JWT_SECRET.
  ## @param anchorPlatform.kubeSecrets.data.SECRET_SEP24_MORE_INFO_URL_JWT_SECRET The JWT secret used by the Anchor Platform to sign SEP-24 'More Info' URLs. These URLs provide users with additional details or steps related to their transactions.
  kubeSecrets:
    secretName: "anchor-platform-secret-name"
    create: false
    annotations:
    data:
      SECRET_DATA_PASSWORD: #required
      SECRET_DATA_USERNAME: #required
      SECRET_PLATFORM_API_AUTH_SECRET: #required for mySdpToAnchorPlatformSecret
      SECRET_SEP10_JWT_SECRET: #required
      SECRET_SEP10_SIGNING_SEED: #required
      SECRET_SEP24_INTERACTIVE_URL_JWT_SECRET: #required
      SECRET_SEP24_MORE_INFO_URL_JWT_SECRET: #required

  ## @extra anchorPlatform.ingress Configuration for the ingress controller for the Anchor Platform.
  ## @param anchorPlatform.ingress.enabled If true, an ingress controller will be created for the Anchor Platform.
  ## @param anchorPlatform.ingress.className Name of the IngressClass to be used for the ingress controller.
  ## @skip anchorPlatform.ingress.annotations
  ## @param anchorPlatform.ingress.tls[0].hosts List of hosts covered by the TLS certificate.
  ## @param anchorPlatform.ingress.tls[0].secretName The name of the Kubernetes TLS secret. You need to create this secret manually. For more instructions, please refer to helmchart/docs/README.md
  ingress:
    enabled: true
    className: "nginx"
    annotations:
      nginx.ingress.kubernetes.io/custom-response-headers: "X-XSS-Protection: 1; mode=block || X-Frame-Options: DENY || X-Content-Type-Options: nosniff || Strict-Transport-Security: max-age=31536000; includeSubDomains"
    tls:
      - hosts:
          - '{{ include "sdp.ap.domain" . }}'
        secretName: backend-tls-cert-name
        # NOTE: the hosts to be used here will be the same ones as in the anchorPlatform.route section.


# =========================== START tss ===========================
## @section Transaction Submission Service
## @descriptionStart
## Configuration parameters for the Transaction Submission Service. This is the service that submits all payment transactions to the Stellar network.
##  This service is designed to maximize payment throughput, handle queuing, and graceful resubmission/error handling
## @descriptionEnd
tss:

  ## @param tss.enabled If true, the tss will be deployed.
  enabled: true

  ## @extra tss.route Configuration related to the routing of the TSS.
  ## @param tss.route.schema Protocol scheme used for the service. Can be "http" or "https".
  ## @param tss.route.port Primary port on which the TSS listens.
  ## @param tss.route.metricsPort Port dedicated to metrics collection for the TSS.
  route:
    schema: "https"
    port: "9000"
    metricsPort: "9002"


  ## @extra tss.deployment Configuration related to the deployment of the TSS.
  ## @param tss.deployment.annotations Annotations to be added to the deployment.
  ## @param tss.deployment.podAnnotations Annotations specific to the pods.
  ## @param tss.deployment.strategy Configuration related to the deployment strategy, ensuring smooth updates and minimal downtime.
  ## @param tss.deployment.podSecurityContext Security settings for the pods.
  ## @param tss.deployment.securityContext Security settings for the container within the pod.
  ## @param tss.deployment.resources Resource limits and requests for the application pods.
  ## @param tss.deployment.nodeSelector Node selector to determine which nodes should run the pods.
  ## @param tss.deployment.tolerations Tolerations to ensure pods aren't scheduled on unsuitable nodes.
  ## @param tss.deployment.affinity Affinity rules to determine where pods get scheduled based on node conditions.
  deployment:
    annotations:
    podAnnotations: { }
    strategy: { }
    podSecurityContext: { }
    securityContext: { }
    resources: { }
    nodeSelector: { }
    tolerations: [ ]
    affinity: { }

  ## @extra tss.configMap Configuration settings for the Transaction Submission Service (TSS) ConfigMap.
  ## @param tss.configMap.annotations Annotations to be added to the ConfigMap.
  ## @extra tss.configMap.data Used to inject non-sensitive environment variables into the TSS deployment; for the latest variables, consult the application's CLI `-h` command.
  ## @param tss.configMap.data.CRASH_TRACKER_TYPE Determines the type of crash tracker in use. Options: "DRY_RUN", "SENTRY".
  ## @param tss.configMap.data.NUM_CHANNEL_ACCOUNTS The number of channel accounts the TSS will create/use. Channel accounts provide a method for submitting transactions to the network at a high rate.
  ## @param tss.configMap.data.MAX_BASE_FEE Specifies the maximum base fee (in stroops) the TSS is willing to pay per transaction. This helps to control costs and ensures transactions are economically feasible.
  ## @param tss.configMap.data.TSS_METRICS_TYPE Defines the type of metrics system that the TSS should use. Options: "TSS_PROMETHEUS".
  ## @param tss.configMap.data.QUEUE_POLLING_INTERVAL Specifies the interval (in seconds) at which the TSS should poll the queue.
  ## @param tss.configMap.data.ENVIRONMENT Specifies the environment TSS is running in (e.g. "localhost").
  ## @param tss.configMap.data.LOG_LEVEL Determines the verbosity level of logs. Options: "TRACE", "DEBUG", "INFO", "WARN", "ERROR", "FATAL", "PANIC"
  configMap:
    annotations:
    data:
      CRASH_TRACKER_TYPE: "DRY_RUN"
      NUM_CHANNEL_ACCOUNTS: "1"
      MAX_BASE_FEE: "100000"
      TSS_METRICS_TYPE: "TSS_PROMETHEUS"
      QUEUE_POLLING_INTERVAL: "6"
      ENVIRONMENT: "development"
      LOG_LEVEL: "INFO"

  ## @extra tss.kubeSecrets Kubernetes secrets are used to manage sensitive information, such as API keys and private keys. It's crucial that these details are kept private.
  ## @param tss.kubeSecrets.secretName The name of the Kubernetes secret object. Only use this if create is false.
  ## @param tss.kubeSecrets.create If true, the secret will be created. If false, it is assumed the secret already exists.
  ## @param tss.kubeSecrets.annotations Annotations to be added to the secret.
  ## @param tss.kubeSecrets.data.DATABASE_URL URL of the database used by the TSS.
  ## @param tss.kubeSecrets.data.DISTRIBUTION_SEED The private key of the Stellar account used to disburse funds.
  ## @param tss.kubeSecrets.data.CHANNEL_ACCOUNT_ENCRYPTION_PASSPHRASE The private key used to encrypt the channel account secrets in the database.
  ## @param tss.kubeSecrets.data.SENTRY_DSN The DSN for the Sentry service. it must be set if CRASH_TRACKER_TYPE is set to "SENTRY".
  ## @param tss.kubeSecrets.data.KAFKA_SASL_USERNAME The username for SASL authentication to the Kafka broker. Required if KAFKA_SECURITY_PROTOCOL is set to "SASL_SSL" or "SASL_PLAINTEXT".
  ## @param tss.kubeSecrets.data.KAFKA_SASL_PASSWORD The password for SASL authentication to the Kafka broker. Required if KAFKA_SECURITY_PROTOCOL is set to "SASL_SSL" or "SASL_PLAINTEXT".
  kubeSecrets:
    secretName: "tss-secret-name"
    create: false
    annotations:
    data:
      DATABASE_URL: #required
      DISTRIBUTION_SEED: #required
      CHANNEL_ACCOUNT_ENCRYPTION_PASSPHRASE: #required
      SENTRY_DSN: #optional
<<<<<<< HEAD
      KAFKA_SASL_USERNAME: #optional, depends on value of KAFKA_SECURITY_PROTOCOL
      KAFKA_SASL_PASSWORD: #optional, depends on value of KAFKA_SECURITY_PROTOCOL

      
=======

>>>>>>> cf6583fe


# =========================== START dashboard ===========================
## @section Dashboard
## @descriptionStart
## Configuration parameters for the Dashboard. This is the user interface administrators use to initiate and track the progress of disbursements.
## @descriptionEnd
dashboard:

  ## @param dashboard.enabled If true, the dashboard will be deployed.
  enabled: false

  ## @extra dashboard.route Configuration related to the routing of the Dashboard.
  ## @param dashboard.route.schema Protocol scheme used for the service. Can be "http" or "https".
  ## @param dashboard.route.domain Public domain/address of the Dashboard.
  ## @param dashboard.route.port Primary port on which the Dashboard listens.
  route:
    schema: "https"
    domain: "sdp-dashboard.localhost.com"
    port: "80"

  ## @extra dashboard.image Configuration related to the Docker image used by the Dashboard.
  ## @param dashboard.image.fullName Full name of the Docker image.
  ## @param dashboard.image.pullPolicy Image pull policy for the dashboard. For locally built images, consider using "Never" or "IfNotPresent".
  image:
    fullName: stellar/stellar-disbursement-platform-frontend:latest
    pullPolicy: Always

  ## @extra dashboard.deployment Configuration related to the deployment of the Dashboard.
  ## @param dashboard.deployment.annotations Annotations to be added to the deployment.
  ## @param dashboard.deployment.podAnnotations Annotations specific to the pods.
  ## @param dashboard.deployment.strategy Configuration related to the deployment strategy, ensuring smooth updates and minimal downtime.
  ## @param dashboard.deployment.podSecurityContext Security settings for the pods.
  ## @param dashboard.deployment.securityContext Security settings for the container within the pod.
  ## @param dashboard.deployment.resources Resource limits and requests for the application pods.
  deployment:
    annotations: {}
    podAnnotations: {}
    strategy: {}
    podSecurityContext: {}
    securityContext: {}
    resources: {}

  ## @extra dashboard.configMap Configuration settings for the Dashboard ConfigMap.
  ## @param dashboard.configMap.annotations Annotations to be added to the ConfigMap.
  ## @extra dashboard.configMap.data Used to inject non-sensitive environment variables into the Dashboard deployment.
  ## @param dashboard.configMap.data.API_URL The URL for the API the dashboard should interact with.
  ## @param dashboard.configMap.data.RECAPTCHA_SITE_KEY The site key for Google reCAPTCHA service.
  configMap:
    annotations: {}
    data:   # The data to be stored in the ConfigMap:
      API_URL: "{{ include \"sdp.schema\" . }}://{{ include \"sdp.domain\" . }}"
      RECAPTCHA_SITE_KEY: "reCaptchaSiteKey"

  ## @extra dashboard.ingress Configuration for the ingress controller for the dashboard.
  ## @param dashboard.ingress.enabled If true, an ingress controller will be created for the dashboard.
  ## @param dashboard.ingress.className Name of the IngressClass to be used for the ingress controller.
  ## @skip dashboard.ingress.annotations
  ## @param dashboard.ingress.tls[0].hosts List of hosts covered by the TLS certificate.
  ## @param dashboard.ingress.tls[0].secretName The name of the Kubernetes TLS secret. You need to create this secret manually.
  ingress:
    enabled: false
    className: "nginx"
    annotations: {}
    tls:
      - hosts:
          - '{{ include "dashboard.domain" . }}'
        secretName: dashboard-tls-cert-name    # You need to create this secret manually. For more instructions, please refer to helmchart/docs/README.md

<|MERGE_RESOLUTION|>--- conflicted
+++ resolved
@@ -162,11 +162,6 @@
       SMS_SENDER_TYPE: DRY_RUN
       RECAPTCHA_SITE_KEY: #required
       CORS_ALLOWED_ORIGINS: "*"
-<<<<<<< HEAD
-=======
-      DISABLE_RECAPTCHA: "false"
-      DISABLE_MFA: "false"
->>>>>>> cf6583fe
       SDP_UI_BASE_URL: #required
       DISABLE_RECAPTCHA: "false"
       DISABLE_MFA: "false"
@@ -468,14 +463,10 @@
       DISTRIBUTION_SEED: #required
       CHANNEL_ACCOUNT_ENCRYPTION_PASSPHRASE: #required
       SENTRY_DSN: #optional
-<<<<<<< HEAD
       KAFKA_SASL_USERNAME: #optional, depends on value of KAFKA_SECURITY_PROTOCOL
       KAFKA_SASL_PASSWORD: #optional, depends on value of KAFKA_SECURITY_PROTOCOL
 
-      
-=======
-
->>>>>>> cf6583fe
+
 
 
 # =========================== START dashboard ===========================
