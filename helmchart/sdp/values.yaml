# EXAMPLE values for the Stellar Disbursement Platform (SDP) Backend.
# Repo: https://github.com/stellar/stellar-disbursement-platform-backend
#
# This is a YAML-formatted file where you declare the variables to be passed into your templates.

# =========================== START global ===========================
## @section Global parameters
## @descriptionStart
##  These parameters are shared by all charts.
## @descriptionEnd
global:
  ## @param global.isPubnet Determines if the network is public. Set this to true for public networks.
  isPubnet: false

  ## @param global.replicaCount Number of replicas for the application.
  replicaCount: 1

  ## @param global.resources Resource limits and requests for the application pods.
  ## By default, we recommend not specifying default resources to ensure the chart can run on environments with minimal resources, such as Minikube.
  ## If you wish to specify resources, uncomment the resource fields and adjust them as necessary.
  resources: {}
  # limits:
  #   cpu: 250m
  #   memory: 512Mi
  # requests:
  #   cpu: 50m
  #   memory: 256Mi

  ## @param global.service.type Kubernetes Service type for the application.
  service:
    type: ClusterIP

  ## @extra global.autoscaling Configuration related to the horizontal pod autoscaling of the application.
  ## @param global.autoscaling.enabled Determines if autoscaling is enabled for the application.
  ## @param global.autoscaling.minReplicas Minimum number of replicas when autoscaling is enabled.
  ## @param global.autoscaling.maxReplicas Maximum number of replicas when autoscaling is enabled.
  ## @param global.autoscaling.targetCPUUtilizationPercentage Target CPU utilization percentage for autoscaling.
  ## @param global.autoscaling.targetMemoryUtilizationPercentage Target memory utilization percentage for autoscaling.
  autoscaling:
    enabled: false
    minReplicas: 1
    maxReplicas: 4
    targetCPUUtilizationPercentage: 80
    targetMemoryUtilizationPercentage: 80

  ## @extra global.serviceAccount Configuration related to the Kubernetes Service Account used by the application.
  ## @param global.serviceAccount.create Determines if a new service account should be created.
  ## @param global.serviceAccount.annotations Annotations to be added to the service account.
  ## @param global.serviceAccount.name Name of the service account to be used. If not set and create is set to true, a name will be generated using the fullname template.
  serviceAccount:
    create: false
    annotations:
    name: ""

  ## @extra global.deployment Configuration related to the deployment of the application.
  ## @param global.deployment.nodeSelector Node selector to determine which nodes should run the pods.
  ## @param global.deployment.tolerations Tolerations to ensure pods aren't scheduled on unsuitable nodes.
  ## @param global.deployment.affinity Affinity rules to determine where pods get scheduled based on node conditions.
  ## @param global.deployment.priorityClassName Name of the priority class to be used by the deployment.
  ## @param global.deployment.topologySpreadConstraints Pod topology spread constraints for all services.
  deployment:
    nodeSelector: { }
    tolerations: [ ]
    affinity: { }
    priorityClassName: ""
    topologySpreadConstraints: []

  ## @param global.ephemeralDatabase Enables or disables the creation of an ephemeral database for testing purposes.
  ## If this option is enabled, make sure to set the `DATABASE_URL` environment variable to:
  ##   - postgres://postgres:postgres@{{ include "sdp.fullname" . }}-psql:5432/postgres-sdp?sslmode=disable
  ## The AP database URL will be set automatically to:
  ##   - postgres://postgres:postgres@{{ include "sdp.fullname" . }}-psql:5433/postgres-ap?sslmode=disable
  ephemeralDatabase: true

  ## @param global.autoGenerateSecrets Determines if secrets should be auto-generated.
  autoGenerateSecrets: false

  ## @extra global.eventBroker Configuration related to the event broker used by the application.
  ## @param global.eventBroker.type The type of event broker to be used. Options: "NONE", "KAFKA". Default: "KAFKA".
  ## @param global.eventBroker.urls A comma-separated list of broker URLs for the event broker.
  ## @param global.eventBroker.consumerGroupId The consumer group ID for the event broker.
  eventBroker:
    type: "SCHEDULER"
    urls: #required
    consumerGroupId: #required

    ## @extra global.eventBroker.kafka Configuration related to the Kafka event broker.
    ## @param global.eventBroker.kafka.securityProtocol The security protocol to be used for the Kafka broker. Options: "PLAINTEXT", "SASL_SSL", "SASL_PLAINTEXT", "SSL".
    kafka:
      securityProtocol:
        #required

  ## @param global.singleTenantMode Determines if the SDP service is running in single-tenant mode.
  singleTenantMode: false

  ## @param global.distributionPublicKey The public key of the HOST's Stellar distribution account, used to create channel accounts.
  ## @param global.distributionPrivateKey The private key of the root Stellar distribution account
  distributionPublicKey: #required
  distributionPrivateKey: #required

  ## @param global.sep10PublicKey Anchor platform SEP10 signing public key.
  ## @param global.sep10PrivateKey The public key of the Stellar account that signs the SEP-10 transactions. It's also used to sign URLs.
  sep10PublicKey: #required
  sep10PrivateKey: #required

  ## @param global.recaptchaSiteKey Site key for ReCaptcha V2 to verify user's non-robotic behavior. Default value is for testing.
  ## @param global.recaptchaSiteSecretKey Secret key for ReCaptcha V2 to verify user's non-robotic behavior. Default value is for testing.
  recaptchaSiteKey: 6LeIxAcTAAAAAJcZVRqyHh71UMIEGNQ_MXjiZKhI
  recaptchaSiteSecretKey: 6LeIxAcTAAAAAGG-vFI1TnRWxMZNFuojJ4WifJWe

  ## @param global.bridgeIntegration.enabled Determines if the bridge integration is enabled. If set to true, the bridge integration will be enabled.
  ## @param global.bridgeIntegration.baseUrl The base URL of the bridge api.
  ## @param global.bridgeIntegration.apiKey The API key for the bridge integration.
  bridgeIntegration:
      enabled: false
      baseUrl: #required if bridgeIntegration.enabled is true
      apiKey: #required if bridgeIntegration.enabled is true


# =========================== START sdp ===========================
## @section Stellar Disbursement Platform (SDP) parameters
## @descriptionStart
## Configuration parameters for the SDP Core Service which is the core backend service that performs several functions:
## - Dashboard API: the API used by the front-end UI for all disbursement requests.
## - Messaging Service: a recurring process that sends text messages to users prompting them to download the wallet selected for a particular disbursement and verify their phone with an OTP
## - Wallet Registration UI: a web application that collects and verifies the recipient's OTP code and verification information via Stellar's SEP-24: Hosted Deposit and Withdrawal protocol
## @descriptionEnd
sdp:
  ## @extra sdp.route Configuration related to the routing of the SDP service.
  ## @param sdp.route.schema Protocol scheme used for the service. Can be "http" or "https".
  ## @param sdp.route.domain Public domain/address of the SDP service. If using localhost, consider including the port as part of the domain.
  ## @param sdp.route.mtnDomain Public domain/address of the multi-tenant SDP service. This is a wild-card domain used for multi-tenant setups e.g. "*.sdp.localhost.com".
  ## @param sdp.route.adminDomain Public domain/address of the SDP admin service. Disabled by default. When provided, the admin service will be available at this domain.
  ## @param sdp.route.port Primary port on which the SDP service listens.
  ## @param sdp.route.metricsPort Port dedicated to metrics collection for the SDP service.
  ## @param sdp.route.adminPort Port dedicated to serve the SDP admin endpoints, used to manage new or existing tenants.
  route:
    schema: "https"
    domain: #required
    mtnDomain: #required
    adminDomain: #optional
    port: "8000"
    metricsPort: "8002"
    adminPort: "8003"

  ## @extra sdp.image Configuration related to the Docker image used by the SDP service.
  ## @param sdp.image.repository Docker image repository for the SDP backend service.
  ## @param sdp.image.pullPolicy Image pull policy for the SDP service. For locally built images, consider using "Never" or "IfNotPresent".
  ## @param sdp.image.tag Docker image tag for the SDP service. If set, this overrides the default value from `.Chart.AppVersion`.
  image:
    repository: stellar/stellar-disbursement-platform-backend
    pullPolicy: Always
    tag: "3.7.2"

  ## @extra sdp.deployment Configuration related to the deployment of the SDP service.
  ## @param sdp.deployment.annotations Annotations to be added to the deployment.
  ## @param sdp.deployment.podAnnotations Annotations specific to the pods.
  ## @param sdp.deployment.podSecurityContext Security settings for the pods.
  ## @param sdp.deployment.securityContext Security settings for the container within the pod.
  ## @param sdp.deployment.strategy Configuration related to the deployment strategy, ensuring smooth updates and minimal downtime.
  ## @param sdp.deployment.nodeSelector Node selector to determine which nodes should run the pods.
  ## @param sdp.deployment.tolerations Tolerations to ensure pods aren't scheduled on unsuitable nodes.
  ## @param sdp.deployment.affinity Affinity rules to determine where pods get scheduled based on node conditions.
  ## @param sdp.deployment.priorityClassName Name of the priority class to be used by the SDP deployment. If not specified, no priority class will be used.
  ## @param sdp.deployment.topologySpreadConstraints Pod topology spread constraints for the SDP service, overrides global setting if defined.
  deployment:
    annotations:
    podAnnotations: {}
    podSecurityContext: {}
    securityContext: {}
    strategy: {}
    nodeSelector: {}
    tolerations: []
    affinity: {}
    priorityClassName: ""
    topologySpreadConstraints: []

  ## @extra sdp.configMap Configuration for the ConfigMap used by the SDP service.
  ## @param sdp.configMap.annotations Annotations to be added to the ConfigMap.
  ## @extra sdp.configMap.data Used to inject non-sensitive environment variables into the SDP deployment; for the latest variables, consult the application's CLI `-h` command.
  ## @extra sdp.configMap.data.DISTRIBUTION_PUBLIC_KEY The public key of the HOST's Stellar distribution account, used to create channel accounts. Required if global.distributionPublicKey not set.
  ## @extra sdp.configMap.data.SEP10_SIGNING_PUBLIC_KEY Anchor platform SEP10 signing public key. Required if global.sep10PublicKey not set.
  ## @extra sdp.configMap.data.RECAPTCHA_SITE_KEY Site key for ReCaptcha. Required if using ReCaptcha.
  ## @param sdp.configMap.data.INSTANCE_NAME The name of the SDP instance. Example: "SDP Testnet".
  ## @param sdp.configMap.data.CRASH_TRACKER_TYPE Determines the type of crash tracker in use. Options: "DRY_RUN", "SENTRY".
  ## @param sdp.configMap.data.ENVIRONMENT Specifies the environment SDP is running in (e.g. "localhost").
  ## @param sdp.configMap.data.LOG_LEVEL Determines the verbosity level of logs. Options: "TRACE", "DEBUG", "INFO", "WARN", "ERROR", "FATAL", "PANIC"
  ## @param sdp.configMap.data.METRICS_TYPE Defines the type of metrics system in use. Options: "PROMETHEUS".
  ## @param sdp.configMap.data.EMAIL_SENDER_TYPE The messenger type used to send invitations to new dashboard users. Options: "DRY_RUN", "AWS_EMAIL", "TWILIO_EMAIL".
  ## @param sdp.configMap.data.SMS_SENDER_TYPE The messenger type used to send text messages to recipients. Options: "DRY_RUN", "TWILIO_SMS", "AWS_SMS".
  ## @param sdp.configMap.data.CORS_ALLOWED_ORIGINS Specifies the domains allowed to make cross-origin requests. "*" means all domains are allowed.
  ## @param sdp.configMap.data.DISABLE_RECAPTCHA Determines if ReCaptcha should be disabled for login ("true" or "false").
  ## @param sdp.configMap.data.DISABLE_MFA Determines if email-based MFA should be disabled during login ("true" or "false").
  ## @param sdp.configMap.data.SCHEDULER_PAYMENT_JOB_SECONDS The interval in seconds for the payment job that syncs payments between the SDP and the TSS.
  ## @param sdp.configMap.data.SCHEDULER_RECEIVER_INVITATION_JOB_SECONDS The interval in seconds for the receiver invitation job that sends invitations to new receivers. 0 or negative values disable the job.
  ## @param sdp.configMap.data.MAX_INVITATION_RESEND_ATTEMPTS The maximum number of times an invitation can be resent. 0 or negative values disable the job.
  ## @param sdp.configMap.data.TENANT_XLM_BOOTSTRAP_AMOUNT The amount of XLM to be sent to a newly created tenant distribution account.
  ## @param sdp.configMap.data.CIRCLE_API_TYPE The type of Circle API to be used. Options: "TRANSFERS", "PAYOUTS". Default: "TRANSFERS".
<<<<<<< HEAD
  ## @param sdp.configMap.data.ENABLE_EMBEDDED_WALLETS Determines if embedded wallet features are enabled ("true" or "false").
  ## @extra sdp.configMap.data.EMBEDDED_WALLETS_WASM_HASH The WASM hash of the smart contract for embedded wallets. Required when ENABLE_EMBEDDED_WALLETS is "true".
  ## @param sdp.configMap.data.ENABLE_SEP45 Determines if SEP-45 web authentication features are enabled ("true" or "false").
  ## @extra sdp.configMap.data.SEP45_CONTRACT_ID The ID of the SEP-45 web authentication contract. Required when ENABLE_SEP45 is "true".
  ## @extra sdp.configMap.data.RPC_URL The URL of the Stellar RPC server for embedded wallets and SEP-45 features. Required when ENABLE_EMBEDDED_WALLETS or ENABLE_SEP45 is "true".
  ## @extra sdp.configMap.data.RPC_REQUEST_AUTH_HEADER_KEY The name of the HTTP header to include when authenticating requests to a protected RPC server. Used together with RPC_REQUEST_AUTH_HEADER_VALUE.
=======
  ## @extra sdp.configMap.data.ENABLE_BRIDGE_INTEGRATION Determines if the bridge integration is enabled. If set to true, the bridge integration will be enabled.
  ## @extra sdp.configMap.data.BRIDGE_BASE_URL The base URL of the bridge API. Required if ENABLE_BRIDGE_INTEGRATION is set to true.
>>>>>>> 4c3f0ab7
  configMap:
    annotations:
    data:
      # Configurations with required values
#      DISTRIBUTION_PUBLIC_KEY: #required
#      SEP10_SIGNING_PUBLIC_KEY: #required
#      RECAPTCHA_SITE_KEY: #required when using ReCaptcha

      # Configurations with default values
      ## General configuration
      INSTANCE_NAME: "SDP Testnet"

      ## Monitoring and logging configuration
      CRASH_TRACKER_TYPE: "DRY_RUN"
      ENVIRONMENT: "dev"
      LOG_LEVEL: "INFO"
      METRICS_TYPE: "PROMETHEUS"

      ## Messaging service configuration
      EMAIL_SENDER_TYPE: "DRY_RUN"
      SMS_SENDER_TYPE: "DRY_RUN"

      ## Security Configuration
      CORS_ALLOWED_ORIGINS: "*"
      DISABLE_RECAPTCHA: "false"
      DISABLE_MFA: "false"

      ## Background tasks configuration
      SCHEDULER_PAYMENT_JOB_SECONDS: "10"
      SCHEDULER_RECEIVER_INVITATION_JOB_SECONDS: "10"
      MAX_INVITATION_RESEND_ATTEMPTS: "3"

      ## Disbursement configuration
      TENANT_XLM_BOOTSTRAP_AMOUNT: "5"
      CIRCLE_API_TYPE: "TRANSFERS"

      ## Embedded wallets configuration
      ENABLE_EMBEDDED_WALLETS: "false"
#     EMBEDDED_WALLETS_WASM_HASH: #required when ENABLE_EMBEDDED_WALLETS is "true"

      ## SEP-45 configuration
      ENABLE_SEP45: "false"
#     SEP45_CONTRACT_ID: #required when ENABLE_SEP45 is "true"

      ## RPC configuration
#     RPC_URL: #required when ENABLE_EMBEDDED_WALLETS or ENABLE_SEP45 is "true"
#     RPC_REQUEST_AUTH_HEADER_KEY: #optional

  ## @extra sdp.kubeSecrets Kubernetes secrets are used to manage sensitive information, such as API keys and private keys. It's crucial that these details are kept private.
  ## @param sdp.kubeSecrets.secretName The name of the Kubernetes secret object. Only use this if create is false.
  ## @param sdp.kubeSecrets.create If true, the secret will be created. If false, it is assumed the secret already exists.
  ## @param sdp.kubeSecrets.annotations Annotations to be added to the secret.
  ## @param sdp.kubeSecrets.data The sensitive data to be stored in the secret.
  ## @extra sdp.kubeSecrets.data.DATABASE_URL URL of the database used by the SDP.
  ## @extra sdp.kubeSecrets.data.AWS_ACCESS_KEY_ID AWS IAM user's access key ID for authenticating to AWS services.
  ## @extra sdp.kubeSecrets.data.AWS_REGION AWS region where services (like SES for email sending) are provisioned.
  ## @extra sdp.kubeSecrets.data.AWS_SECRET_ACCESS_KEY AWS IAM user's secret access key for authenticating to AWS services.
  ## @extra sdp.kubeSecrets.data.AWS_SES_SENDER_ID Identifier for the AWS SES service used for sending emails.
  ## @extra sdp.kubeSecrets.data.AWS_SNS_SENDER_ID Identifier for the AWS SNS service used for sending text messages.
  ## @extra sdp.kubeSecrets.data.TWILIO_ACCOUNT_SID Account SID for authenticating to the Twilio service, used for sending text messages.
  ## @extra sdp.kubeSecrets.data.TWILIO_AUTH_TOKEN Authentication token for the Twilio service.
  ## @extra sdp.kubeSecrets.data.TWILIO_SERVICE_SID Service SID for the specific Twilio service being utilized.
  ## @extra sdp.kubeSecrets.data.TWILIO_SENDGRID_API_KEY API key for the Twilio SendGrid (email) service.
  ## @extra sdp.kubeSecrets.data.TWILIO_SENDGRID_SENDER_ADDRESS Email address used to send emails via Twilio SendGrid.
  ## @extra sdp.kubeSecrets.data.SENTRY_DSN The DSN for the Sentry service. it must be set if CRASH_TRACKER_TYPE is set to "SENTRY".
  ## @extra sdp.kubeSecrets.data.EC256_PRIVATE_KEY [string] The EC256 Private Key. This key is used to sign the authentication token. This EC key needs to be at least as strong as prime256v1 (P-256).
  ## @extra sdp.kubeSecrets.data.ANCHOR_PLATFORM_OUTGOING_JWT_SECRET The JWT secret used to create a JWT token used to send requests to the anchor platform.
  ## @extra sdp.kubeSecrets.data.SEP24_JWT_SECRET The JWT secret that's used by the Anchor Platform to sign the SEP-24 JWT token. Must be the same as Anchor Platform's SECRET_SEP24_INTERACTIVE_URL_JWT_SECRET.
  ## @extra sdp.kubeSecrets.data.RECAPTCHA_SITE_SECRET_KEY Secret key for Google reCAPTCHA service to verify user's non-robotic behavior.
  ## @extra sdp.kubeSecrets.data.SEP10_SIGNING_PRIVATE_KEY The public key of the Stellar account that signs the SEP-10 transactions. It's also used to sign URLs. Required if global.sep10PrivateKey not set.
  ## @extra sdp.kubeSecrets.data.DISTRIBUTION_SEED The HOST's Stellar distribution account, used to create channel accounts. This is needed for the init container.
  ## @extra sdp.kubeSecrets.data.DISTRIBUTION_ACCOUNT_ENCRYPTION_PASSPHRASE A Stellar-compliant ed25519 private key used to encrypt and decrypt the private keys of tenants' distribution accounts.
  ## @extra sdp.kubeSecrets.data.CHANNEL_ACCOUNT_ENCRYPTION_PASSPHRASE The private key used to encrypt the channel accounts secrets in the database.
  ## @extra sdp.kubeSecrets.data.KAFKA_SASL_USERNAME The username for SASL authentication to the Kafka broker. Required if KAFKA_SECURITY_PROTOCOL is set to "SASL_SSL" or "SASL_PLAINTEXT".
  ## @extra sdp.kubeSecrets.data.KAFKA_SASL_PASSWORD The password for SASL authentication to the Kafka broker. Required if KAFKA_SECURITY_PROTOCOL is set to "SASL_SSL" or "SASL_PLAINTEXT".
  ## @extra sdp.kubeSecrets.data.KAFKA_SSL_ACCESS_KEY Access key (keystore) in PEM format. Required if KAFKA_SECURITY_PROTOCOL is set to "SSL".
  ## @extra sdp.kubeSecrets.data.KAFKA_SSL_ACCESS_CERTIFICATE Certificate in PEM format that matches with the Kafka Access Key. Required if KAFKA_SECURITY_PROTOCOL is set to "SSL".
  ## @extra sdp.kubeSecrets.data.ADMIN_ACCOUNT The ID of the admin account. To use, add to the request header as 'Authorization', formatted as Base64-encoded 'ADMIN_ACCOUNT:ADMIN_API_KEY'.",
  ## @extra sdp.kubeSecrets.data.ADMIN_API_KEY The API key for the admin account. To use, add to the request header as 'Authorization', formatted as Base64-encoded 'ADMIN_ACCOUNT:ADMIN_API_KEY'.",
<<<<<<< HEAD
  ## @extra sdp.kubeSecrets.data.RPC_REQUEST_AUTH_HEADER_VALUE The value of the HTTP header used for authenticating requests to a protected RPC server. Used together with RPC_REQUEST_AUTH_HEADER_KEY.
=======
  ## @extra sdp.kubeSecrets.data.BRIDGE_API_KEY The API key for the bridge integration. Required if ENABLE_BRIDGE_INTEGRATION is set to true.
>>>>>>> 4c3f0ab7
  kubeSecrets:
    secretName: "sdp-backend-secret-name"
    create: false
    annotations:
    data: {}

      ## General configuration
#      DATABASE_URL: #required

      ## Messaging configuration
      ### AWS Config when EMAIL_SENDER_TYPE is set to "AWS_EMAIL" or SMS_SENDER_TYPE is set to "AWS_SMS"
#      AWS_ACCESS_KEY_ID: MY_AWS_ACCESS_KEY_ID
#      AWS_REGION: MY_AWS_REGION
#      AWS_SECRET_ACCESS_KEY: MY_AWS_SECRET_ACCESS_KEY
#      AWS_SES_SENDER_ID: MY_AWS_SES_SENDER_ID
#      AWS_SNS_SENDER_ID: MY_AWS_SNS_SENDER_ID

      ### Twilio Config when SMS_SENDER_TYPE is set to "TWILIO_SMS"
#      TWILIO_ACCOUNT_SID: MY_TWILIO_ACCOUNT_SID
#      TWILIO_AUTH_TOKEN: MY_TWILIO_AUTH_TOKEN
#      TWILIO_SERVICE_SID: MY_TWILIO_SERVICE_SID

      ### Twilio Sendgrid Config when EMAIL_SENDER_TYPE is set to "TWILIO_EMAIL"
#      TWILIO_SENDGRID_API_KEY: MY_TWILIO_SENDGRID_API_KEY
#      TWILIO_SENDGRID_SENDER_ADDRESS: MY_TWILIO_SENDGRID_SENDER_ADDRESS

      ## Monitoring and logging configuration
#      SENTRY_DSN: #required when CRASH_TRACKER_TYPE is set to "SENTRY"

      ## Security configuration
#      EC256_PRIVATE_KEY: #required
#      ANCHOR_PLATFORM_OUTGOING_JWT_SECRET: #required for mySdpToAnchorPlatformSecret
#      SEP24_JWT_SECRET: #required
#      RECAPTCHA_SITE_SECRET_KEY:  #required when using ReCaptcha

      ## Stellar configuration
#      SEP10_SIGNING_PRIVATE_KEY: #required
#      DISTRIBUTION_SEED: #required
#      DISTRIBUTION_ACCOUNT_ENCRYPTION_PASSPHRASE: #required
#      CHANNEL_ACCOUNT_ENCRYPTION_PASSPHRASE: #required

      ## Kafka Configuration when global.eventBroker.type is set to "KAFKA"
#      KAFKA_SASL_USERNAME: #optional, depends on value of KAFKA_SECURITY_PROTOCOL
#      KAFKA_SASL_PASSWORD: #optional, depends on value of KAFKA_SECURITY_PROTOCOL
#      KAFKA_SSL_ACCESS_KEY: #optional, depends on value of KAFKA_SECURITY_PROTOCOL
#      KAFKA_SSL_ACCESS_CERTIFICATE: #optional, depends on value of KAFKA_SECURITY_PROTOCOL

      ## Admin account configuration
#      ADMIN_ACCOUNT: #required
#      ADMIN_API_KEY: #required

<<<<<<< HEAD
      ## RPC configuration
#      RPC_REQUEST_AUTH_HEADER_VALUE: #optional, depends on value of RPC_REQUEST_AUTH_HEADER_KEY

      ## @extra sdp.ingress Configuration for the ingress controller for the SDP service.
      ## @param sdp.ingress.enabled If true, an ingress controller will be created for the SDP service.
      ## @param sdp.ingress.className Name of the IngressClass to be used for the ingress controller.
      ## @skip sdp.ingress.annotations
      ## @param sdp.ingress.tls[0].hosts List of hosts covered by the TLS certificate.
      ## @param sdp.ingress.tls[0].secretName The name of the Kubernetes TLS secret. You need to create this secret manually.
=======
      ## Bridge Integration configuration
#      BRIDGE_API_KEY: #optional, depends on the value of ENABLE_BRIDGE_INTEGRATION.

  ## @extra sdp.ingress Configuration for the ingress controller for the SDP service.
  ## @param sdp.ingress.enabled If true, an ingress controller will be created for the SDP service.
  ## @param sdp.ingress.className Name of the IngressClass to be used for the ingress controller.
  ## @skip sdp.ingress.annotations
  ## @param sdp.ingress.tls[0].hosts List of hosts covered by the TLS certificate.
  ## @param sdp.ingress.tls[0].secretName The name of the Kubernetes TLS secret. You need to create this secret manually.
>>>>>>> 4c3f0ab7
  ingress:
    enabled: true
    className: "nginx"
    annotations:
      nginx.ingress.kubernetes.io/custom-response-headers: "X-Frame-Options: DENY || X-Content-Type-Options: nosniff || Strict-Transport-Security: max-age=31536000; includeSubDomains"
      nginx.ingress.kubernetes.io/limit-rpm: "120"
      nginx.ingress.kubernetes.io/limit-burst-multiplier: "5"
    tls:
    - hosts:
      - '{{ include "sdp.domain" . }}'
      secretName: backend-tls-cert-name # You need to create this secret manually. For more instructions, please refer to helmchart/docs/README.md
      # NOTE: the hosts to be used here will be the same ones as in the sdp.route section.

      # =========================== START anchorPlatform ===========================
      ## @section Anchor Platform
      ## @descriptionStart
      ## Configuration parameters for the Anchor Platform which is the API server that the wallet uses to authenticate and initiate
      ##  the recipient's registration process through the SEP-24 deposit flow.
      ## @descriptionEnd
anchorPlatform:

  ## @extra anchorPlatform.route Configuration related to the routing of the Anchor Platform service.
  ## @param anchorPlatform.route.schema Protocol scheme used for the service. Can be "http" or "https".
  ## @param anchorPlatform.route.domain Public domain/address of the Anchor Platform service. If using localhost, consider including the port as part of the domain.
  ## @param anchorPlatform.route.sepPort The port of the sep server of the anchor platform. This is the public API that is meant to be reached by a client application, such as the stellar.toml file."
  ## @param anchorPlatform.route.platformPort The port of the platform server of the anchor platform. This is the private API that is meant to be reached only by the SDP server, such as the PATCH /sep24/transactions endpoint.",
  route:
    schema: "https"
    domain: #required
    sepPort: "8080"
    platformPort: "8085"

  ## @extra anchorPlatform.image Configuration related to the Docker image used by the Anchor Platform service.
  ## @param anchorPlatform.image.repository Docker image repository for the Anchor Platform service.
  ## @param anchorPlatform.image.pullPolicy Image pull policy for the Anchor Platform service.
  ## @param anchorPlatform.image.tag Docker image tag for the Anchor Platform service.
  image:
    repository: stellar/anchor-platform
    pullPolicy: IfNotPresent
    tag: "2.6.2"

  ## @extra anchorPlatform.deployment Configuration related to the deployment of the Anchor Platform.
  ## @param anchorPlatform.deployment.annotations Annotations to be added to the deployment.
  ## @param anchorPlatform.deployment.podAnnotations Annotations specific to the pods.
  ## @param anchorPlatform.deployment.strategy Configuration related to the deployment strategy, ensuring smooth updates and minimal downtime.
  ## @param anchorPlatform.deployment.podSecurityContext Security settings for the pods.
  ## @param anchorPlatform.deployment.securityContext Security settings for the container within the pod.
  ## @param anchorPlatform.deployment.resources Resource limits and requests for the application pods.
  ## @param anchorPlatform.deployment.nodeSelector Node selector to determine which nodes should run the pods.
  ## @param anchorPlatform.deployment.tolerations Tolerations to ensure pods aren't scheduled on unsuitable nodes.
  ## @param anchorPlatform.deployment.affinity Affinity rules to determine where pods get scheduled based on node conditions.
  ## @param anchorPlatform.deployment.priorityClassName Name of the priority class to be used by the Anchor Platform deployment. If not specified, no priority class will be used.
  ## @param anchorPlatform.deployment.topologySpreadConstraints Pod topology spread constraints for the Anchor Platform service, overrides global setting if defined.
  deployment:
    annotations: {}
    podAnnotations: {}
    strategy: {}
    podSecurityContext: {}
    securityContext: {}
    resources: {}
    nodeSelector: {}
    tolerations: []
    affinity: {}
    priorityClassName: ""
    topologySpreadConstraints: []

  ## @extra anchorPlatform.configMap Configuration for the ConfigMap used by the anchorPlatform service.
  ## @param anchorPlatform.configMap.annotations Annotations to be added to the ConfigMap.
  ## @extra anchorPlatform.configMap.data Used to inject non-sensitive environment variables into the Anchor Platform deployment; for the latest variables, consult Anchor Platform's public documentation.
  ## @param anchorPlatform.configMap.data.APP_LOGGING_LEVEL Specifies the logging level for the application (e.g. "INFO", "DEBUG", "ERROR").
  ## @extra anchorPlatform.configMap.data.DATA_DATABASE Specifies the database connection details for the platform. Will be auto-populated in the development helm chart when `ephemeralDatabase` is enabled.
  ## @extra anchorPlatform.configMap.data.DATA_SERVER Specifies the server connection details for the platform. Will be auto-populated in the development helm chart when `ephemeralDatabase` is enabled.
  ## @extra anchorPlatform.configMap.data.DATA_FLYWAY_ENABLED Determines if Flyway, the database migration tool, is enabled.
  ## @extra anchorPlatform.configMap.data.ASSETS_VALUE [string] Specifies the details and configuration of assets supported by the anchor platform. This includes SEP-24 enabled assets, schema type, code, issuer details, distribution account, precision details, and deposit and withdrawal configurations. Currently, it needs to be *manually* kept up to date with the SDP state.
  ## @param anchorPlatform.configMap.data.DATA_DDL_AUTO Specifies the strategy Hibernate should use for the database schema initialization. The standard Hibernate property values are `none`, `validate`, `update`, `create-drop`.
  ## @param anchorPlatform.configMap.data.METRICS_ENABLED Determines if metrics collection is enabled for the platform. If enabled, metrics would be available at port 8082.
  ## @param anchorPlatform.configMap.data.METRICS_EXTRAS_ENABLED Determines if additional metrics (beyond the standard set) are enabled for collection.
  ## @param anchorPlatform.configMap.data.SEP10_CLIENT_ATTRIBUTION_REQUIRED When set to `true`, only SEP-10 requests from known clients listed in `SEP10_CLIENT_ATTRIBUTION_ALLOW_LIST` will be accepted.
  ## @param anchorPlatform.configMap.data.SEP10_CLIENT_ATTRIBUTION_ALLOW_LIST The comma-separated list of client domains allowed to make SEP-10 requests.
  ## @param anchorPlatform.configMap.data.SEP45_ENABLED Determines if SEP-45 web authentication is enabled in Anchor Platform ("true" or "false").
  ## @extra anchorPlatform.configMap.data.SEP45_WEB_AUTH_CONTRACT_ID The contract address for SEP-45 web authentication. Required when SEP45_ENABLED is "true".
  ## @extra anchorPlatform.configMap.data.STELLAR_NETWORK_RPC_URL The URL of the Stellar RPC server. Required when SEP45_ENABLED is "true" or for embedded wallets support.
  configMap:
    annotations:
    data:
      APP_LOGGING_LEVEL: INFO
      DATA_DDL_AUTO: update
      METRICS_ENABLED: "false" # Metrics would be available at port 8082
      METRICS_EXTRAS_ENABLED: "false"
      SEP10_CLIENT_ATTRIBUTION_REQUIRED: "false" # RECOMMENDED value is `true`
      SEP10_CLIENT_ATTRIBUTION_ALLOW_LIST: "" # RECOMMENDED value is a comma-separated list of client domains allowed to make SEP-10 requests.

      ## SEP-45 configuration
      SEP45_ENABLED: "false"
#     SEP45_WEB_AUTH_CONTRACT_ID: #required when SEP45_ENABLED is "true"

      ## RPC configuration
#     STELLAR_NETWORK_RPC_URL: #required when SEP45_ENABLED is "true" or embedded wallets are enabled

  ## @extra anchorPlatform.kubeSecrets secrets are used to manage sensitive information, such as API keys and private keys. It's crucial that these details are kept private.
  ## @param anchorPlatform.kubeSecrets.secretName The name of the Kubernetes secret object. Only use this if create is false.
  ## @param anchorPlatform.kubeSecrets.create If true, the secret will be created. If false, it is assumed the secret already exists.
  ## @param anchorPlatform.kubeSecrets.annotations Annotations to be added to the secret.
  ## @param anchorPlatform.kubeSecrets.data The sensitive data to be stored in the secret.
  ## @extra anchorPlatform.kubeSecrets.data.SECRET_DATA_PASSWORD Database password for the anchor platform.
  ## @extra anchorPlatform.kubeSecrets.data.SECRET_DATA_USERNAME Database username for the anchor platform.
  ## @extra anchorPlatform.kubeSecrets.data.SECRET_PLATFORM_API_AUTH_SECRET The secret used for authenticating API requests between the SDP and the Anchor Platform.
  ## @extra anchorPlatform.kubeSecrets.data.SECRET_SEP10_JWT_SECRET The JWT secret used by the Anchor Platform to sign SEP-10 JWT tokens. These tokens are used for various authentication and transaction-related purposes.
  ## @extra anchorPlatform.kubeSecrets.data.SECRET_SEP10_SIGNING_SEED The seed for the SEP-10 signing process. It's essential for ensuring the security and authenticity of SEP-10 transactions. Required if global.sep10PrivateKey not set.
  ## @extra anchorPlatform.kubeSecrets.data.SECRET_SEP24_INTERACTIVE_URL_JWT_SECRET The JWT secret used by the Anchor Platform to sign SEP-24 interactive URLs. These URLs typically initiate user-interactive processes like deposits and withdrawals. Must be the same as SDP's SEP24_JWT_SECRET.
  ## @extra anchorPlatform.kubeSecrets.data.SECRET_SEP24_MORE_INFO_URL_JWT_SECRET The JWT secret used by the Anchor Platform to sign SEP-24 'More Info' URLs. These URLs provide users with additional details or steps related to their transactions.
  ## @extra anchorPlatform.kubeSecrets.data.SECRET_SEP45_JWT_SECRET The JWT secret used by the Anchor Platform for SEP-45 web authentication. Required when SEP45_ENABLED is "true".
  kubeSecrets:
    secretName: "anchor-platform-secret-name"
    create: false
    annotations:
    data: {}
#      SECRET_DATA_PASSWORD: #required
#      SECRET_DATA_USERNAME: #required
#      SECRET_PLATFORM_API_AUTH_SECRET: #required for mySdpToAnchorPlatformSecret
#      SECRET_SEP10_JWT_SECRET: #required
#      SECRET_SEP10_SIGNING_SEED: #required
#      SECRET_SEP24_INTERACTIVE_URL_JWT_SECRET: #required
#      SECRET_SEP24_MORE_INFO_URL_JWT_SECRET: #required
#      SECRET_SEP45_JWT_SECRET: #required when SEP45_ENABLED is "true"


      ## @extra anchorPlatform.ingress Configuration for the ingress controller for the Anchor Platform.
      ## @param anchorPlatform.ingress.enabled If true, an ingress controller will be created for the Anchor Platform.
      ## @param anchorPlatform.ingress.className Name of the IngressClass to be used for the ingress controller.
      ## @skip anchorPlatform.ingress.annotations
      ## @param anchorPlatform.ingress.tls[0].hosts List of hosts covered by the TLS certificate.
      ## @param anchorPlatform.ingress.tls[0].secretName The name of the Kubernetes TLS secret. You need to create this secret manually. For more instructions, please refer to helmchart/docs/README.md
  ingress:
    enabled: true
    className: "nginx"
    annotations:
      nginx.ingress.kubernetes.io/custom-response-headers: "X-Frame-Options: DENY || X-Content-Type-Options: nosniff || Strict-Transport-Security: max-age=31536000; includeSubDomains"
      nginx.ingress.kubernetes.io/limit-rpm: "120"
      nginx.ingress.kubernetes.io/limit-burst-multiplier: "5"
    tls:
    - hosts:
      - '{{ include "sdp.ap.domain" . }}'
      secretName: backend-tls-cert-name
      # NOTE: the hosts to be used here will be the same ones as in the anchorPlatform.route section.


      # =========================== START tss ===========================
      ## @section Transaction Submission Service
      ## @descriptionStart
      ## Configuration parameters for the Transaction Submission Service. This is the service that submits all payment transactions to the Stellar network.
      ##  This service is designed to maximize payment throughput, handle queuing, and graceful resubmission/error handling
      ## @descriptionEnd
tss:

  ## @param tss.enabled If true, the tss will be deployed.
  enabled: true

  ## @extra tss.route Configuration related to the routing of the TSS.
  ## @param tss.route.schema Protocol scheme used for the service. Can be "http" or "https".
  ## @param tss.route.port Primary port on which the TSS listens.
  ## @param tss.route.metricsPort Port dedicated to metrics collection for the TSS.
  route:
    schema: "https"
    port: "9000"
    metricsPort: "9002"

  ## @extra tss.deployment Configuration related to the deployment of the TSS.
  ## @param tss.deployment.annotations Annotations to be added to the deployment.
  ## @param tss.deployment.podAnnotations Annotations specific to the pods.
  ## @param tss.deployment.strategy Configuration related to the deployment strategy, ensuring smooth updates and minimal downtime.
  ## @param tss.deployment.podSecurityContext Security settings for the pods.
  ## @param tss.deployment.securityContext Security settings for the container within the pod.
  ## @param tss.deployment.resources Resource limits and requests for the application pods.
  ## @param tss.deployment.nodeSelector Node selector to determine which nodes should run the pods.
  ## @param tss.deployment.tolerations Tolerations to ensure pods aren't scheduled on unsuitable nodes.
  ## @param tss.deployment.affinity Affinity rules to determine where pods get scheduled based on node conditions.
  ## @param tss.deployment.priorityClassName Name of the priority class to be used by the TSS deployment. If not specified, no priority class will be used.
  ## @param tss.deployment.topologySpreadConstraints Pod topology spread constraints for the TSS service, overrides global setting if defined.
  deployment:
    annotations:
    podAnnotations: {}
    strategy: {}
    podSecurityContext: {}
    securityContext: {}
    resources: {}
    nodeSelector: {}
    tolerations: []
    affinity: {}
    priorityClassName: ""
    topologySpreadConstraints: []

  ## @extra tss.configMap Configuration settings for the Transaction Submission Service (TSS) ConfigMap.
  ## @param tss.configMap.annotations Annotations to be added to the ConfigMap.
  ## @extra tss.configMap.data Used to inject non-sensitive environment variables into the TSS deployment; for the latest variables, consult the application's CLI `-h` command.
  ## @extra tss.configMap.data.DISTRIBUTION_PUBLIC_KEY The public key of the HOST's Stellar distribution account, used to create channel accounts. Required if global.distributionPublicKey not set.
  ## @param tss.configMap.data.CRASH_TRACKER_TYPE Determines the type of crash tracker in use. Options: "DRY_RUN", "SENTRY".
  ## @param tss.configMap.data.ENVIRONMENT Specifies the environment TSS is running in (e.g. "localhost").
  ## @param tss.configMap.data.LOG_LEVEL Determines the verbosity level of logs. Options: "TRACE", "DEBUG", "INFO", "WARN", "ERROR", "FATAL", "PANIC"
  ## @param tss.configMap.data.TSS_METRICS_TYPE Defines the type of metrics system that the TSS should use. Options: "TSS_PROMETHEUS".
  ## @param tss.configMap.data.NUM_CHANNEL_ACCOUNTS The number of channel accounts the TSS will create/use. Channel accounts provide a method for submitting transactions to the network at a high rate.
  ## @param tss.configMap.data.MAX_BASE_FEE Specifies the maximum base fee (in stroops) the TSS is willing to pay per transaction. This helps to control costs and ensures transactions are economically feasible.
  ## @param tss.configMap.data.QUEUE_POLLING_INTERVAL Specifies the interval (in seconds) at which the TSS should poll the queue.
  ## @extra tss.configMap.data.RPC_URL The URL of the Stellar RPC server for embedded wallets and SEP-45 features. Required when ENABLE_EMBEDDED_WALLETS or ENABLE_SEP45 is "true".
  ## @extra tss.configMap.data.RPC_REQUEST_AUTH_HEADER_KEY The name of the HTTP header to include when authenticating requests to a protected RPC server. Used together with RPC_REQUEST_AUTH_HEADER_VALUE.
  configMap:
    annotations:
    data:
      # Configurations with required values
      # DISTRIBUTION_PUBLIC_KEY: #required

      # Configurations with default values

      ## Monitoring and logging configuration
      CRASH_TRACKER_TYPE: "DRY_RUN"
      ENVIRONMENT: "development"
      LOG_LEVEL: "INFO"
      TSS_METRICS_TYPE: "TSS_PROMETHEUS"

      ## Stellar configuration
      NUM_CHANNEL_ACCOUNTS: "1"
      MAX_BASE_FEE: "100000"

      ## Background tasks configuration
      QUEUE_POLLING_INTERVAL: "6"

      ## RPC configuration
#     RPC_URL: #required when ENABLE_EMBEDDED_WALLETS is "true"
#     RPC_REQUEST_AUTH_HEADER_KEY: #optional

  ## @extra tss.kubeSecrets Kubernetes secrets are used to manage sensitive information, such as API keys and private keys. It's crucial that these details are kept private.
  ## @param tss.kubeSecrets.secretName The name of the Kubernetes secret object. Only use this if create is false.
  ## @param tss.kubeSecrets.create If true, the secret will be created. If false, it is assumed the secret already exists.
  ## @param tss.kubeSecrets.annotations Annotations to be added to the secret.
  ## @param tss.kubeSecrets.data The sensitive data to be stored in the secret.
  ## @extra tss.kubeSecrets.data.DATABASE_URL URL of the database used by the TSS.
  ## @extra tss.kubeSecrets.data.DISTRIBUTION_SEED The HOST's Stellar distribution account, used to create channel accounts.
  ## @extra tss.kubeSecrets.data.CHANNEL_ACCOUNT_ENCRYPTION_PASSPHRASE The private key used to encrypt the channel accounts secrets in the database.
  ## @extra tss.kubeSecrets.data.DISTRIBUTION_ACCOUNT_ENCRYPTION_PASSPHRASE A Stellar-compliant ed25519 private key used to encrypt and decrypt the private keys of tenants' distribution accounts.
  ## @extra tss.kubeSecrets.data.SENTRY_DSN The DSN for the Sentry service. it must be set if CRASH_TRACKER_TYPE is set to "SENTRY".
  ## @extra tss.kubeSecrets.data.KAFKA_SASL_USERNAME The username for SASL authentication to the Kafka broker. Required if KAFKA_SECURITY_PROTOCOL is set to "SASL_SSL" or "SASL_PLAINTEXT".
  ## @extra tss.kubeSecrets.data.KAFKA_SASL_PASSWORD The password for SASL authentication to the Kafka broker. Required if KAFKA_SECURITY_PROTOCOL is set to "SASL_SSL" or "SASL_PLAINTEXT".
  ## @extra tss.kubeSecrets.data.KAFKA_SSL_ACCESS_KEY Access key (keystore) in PEM format. Required if KAFKA_SECURITY_PROTOCOL is set to "SSL".
  ## @extra tss.kubeSecrets.data.KAFKA_SSL_ACCESS_CERTIFICATE Certificate in PEM format that matches with the Kafka Access Key. Required if KAFKA_SECURITY_PROTOCOL is set to "SSL".
  ## @extra tss.kubeSecrets.data.RPC_REQUEST_AUTH_HEADER_VALUE The value of the HTTP header used for authenticating requests to a protected RPC server. Used together with RPC_REQUEST_AUTH_HEADER_KEY.
  kubeSecrets:
    secretName: "tss-secret-name"
    create: false
    annotations: {}
    data: {}
      ## General configuration
#      DATABASE_URL: #required

      ## Stellar configuration
#      DISTRIBUTION_SEED: #required
#      CHANNEL_ACCOUNT_ENCRYPTION_PASSPHRASE: #required
#      DISTRIBUTION_ACCOUNT_ENCRYPTION_PASSPHRASE: #required

      ## Monitoring and logging configuration
#      SENTRY_DSN: #optional

      ## Kafka Configuration when global.eventBroker.type is set to "KAFKA"
#      KAFKA_SASL_USERNAME: #optional, depends on value of KAFKA_SECURITY_PROTOCOL
#      KAFKA_SASL_PASSWORD: #optional, depends on value of KAFKA_SECURITY_PROTOCOL
#      KAFKA_SSL_ACCESS_KEY: #optional, depends on value of KAFKA_SECURITY_PROTOCOL
#      KAFKA_SSL_ACCESS_CERTIFICATE: #optional, depends on value of KAFKA_SECURITY_PROTOCOL

      ## RPC configuration
#      RPC_REQUEST_AUTH_HEADER_VALUE: #optional, depends on value of RPC_REQUEST_AUTH_HEADER_KEY


      # =========================== START dashboard ===========================
      ## @section Dashboard
      ## @descriptionStart
      ## Configuration parameters for the Dashboard. This is the user interface administrators use to initiate and track the progress of disbursements.
      ## @descriptionEnd
dashboard:

  ## @param dashboard.enabled If true, the dashboard will be deployed.
  enabled: true

  ## @extra dashboard.route Configuration related to the routing of the Dashboard.
  ## @param dashboard.route.schema Protocol scheme used for the service. Can be "http" or "https".
  ## @param dashboard.route.domain Public domain/address of the Dashboard.
  ## @param dashboard.route.mtnDomain Public domain/address of the multi-tenant Dashboard. This is a wild-card domain used for multi-tenant setups e.g. "*.sdp-dashboard.localhost.com".
  ## @param dashboard.route.port Primary port on which the Dashboard listens.
  route:
    schema: "https"
    domain: #required
    mtnDomain: #required
    port: "80"

  ## @extra dashboard.image Configuration related to the Docker image used by the Dashboard.
  ## @param dashboard.image.fullName Full name of the Docker image.
  ## @param dashboard.image.pullPolicy Image pull policy for the dashboard. For locally built images, consider using "Never" or "IfNotPresent".
  image:
    fullName: stellar/stellar-disbursement-platform-frontend:3.7.0
    pullPolicy: Always

  ## @extra dashboard.deployment Configuration related to the deployment of the Dashboard.
  ## @param dashboard.deployment.annotations Annotations to be added to the deployment.
  ## @param dashboard.deployment.podAnnotations Annotations specific to the pods.
  ## @param dashboard.deployment.strategy Configuration related to the deployment strategy, ensuring smooth updates and minimal downtime.
  ## @param dashboard.deployment.podSecurityContext Security settings for the pods.
  ## @param dashboard.deployment.securityContext Security settings for the container within the pod.
  ## @param dashboard.deployment.resources Resource limits and requests for the application pods.
  ## @param dashboard.deployment.nodeSelector Node selector to determine which nodes should run the pods.
  ## @param dashboard.deployment.tolerations Tolerations to ensure pods aren't scheduled on unsuitable nodes.
  ## @param dashboard.deployment.affinity Affinity rules to determine where pods get scheduled based on node conditions.
  ## @param dashboard.deployment.priorityClassName Name of the priority class to be used by the Dashboard deployment. If not specified, no priority class will be used.
  ## @param dashboard.deployment.topologySpreadConstraints Pod topology spread constraints for the Dashboard service, overrides global setting if defined.
  deployment:
    annotations: {}
    podAnnotations: {}
    strategy: {}
    podSecurityContext: {}
    securityContext: {}
    resources: {}
    nodeSelector: { }
    tolerations: [ ]
    affinity: { }
    priorityClassName: ""
    topologySpreadConstraints: []

  ## @extra dashboard.configMap Configuration settings for the Dashboard ConfigMap.
  ## @param dashboard.configMap.annotations Annotations to be added to the ConfigMap.
  ## @param dashboard.configMap.data Used to inject non-sensitive environment variables into the Dashboard deployment.
  ## @extra dashboard.configMap.data.RECAPTCHA_SITE_KEY The site key for Google reCAPTCHA service.
  configMap:
    annotations: {}
    data: {}
#      RECAPTCHA_SITE_KEY: "reCaptchaSiteKey"

  ## @extra dashboard.ingress Configuration for the ingress controller for the dashboard.
  ## @param dashboard.ingress.enabled If true, an ingress controller will be created for the dashboard.
  ## @param dashboard.ingress.className Name of the IngressClass to be used for the ingress controller.
  ## @skip dashboard.ingress.annotations
  ## @param dashboard.ingress.tls[0].hosts List of hosts covered by the TLS certificate.
  ## @param dashboard.ingress.tls[0].secretName The name of the Kubernetes TLS secret. You need to create this secret manually.
  ingress:
    enabled: true
    className: "nginx"
    annotations: {}
    tls:
    - hosts:
      - '{{ include "sdp.dashboard.domain" . }}'
      secretName: dashboard-tls-cert-name # You need to create this secret manually. For more instructions, please refer to helmchart/docs/README.md<|MERGE_RESOLUTION|>--- conflicted
+++ resolved
@@ -196,17 +196,14 @@
   ## @param sdp.configMap.data.MAX_INVITATION_RESEND_ATTEMPTS The maximum number of times an invitation can be resent. 0 or negative values disable the job.
   ## @param sdp.configMap.data.TENANT_XLM_BOOTSTRAP_AMOUNT The amount of XLM to be sent to a newly created tenant distribution account.
   ## @param sdp.configMap.data.CIRCLE_API_TYPE The type of Circle API to be used. Options: "TRANSFERS", "PAYOUTS". Default: "TRANSFERS".
-<<<<<<< HEAD
+  ## @extra sdp.configMap.data.ENABLE_BRIDGE_INTEGRATION Determines if the bridge integration is enabled. If set to true, the bridge integration will be enabled.
+  ## @extra sdp.configMap.data.BRIDGE_BASE_URL The base URL of the bridge API. Required if ENABLE_BRIDGE_INTEGRATION is set to true.
   ## @param sdp.configMap.data.ENABLE_EMBEDDED_WALLETS Determines if embedded wallet features are enabled ("true" or "false").
   ## @extra sdp.configMap.data.EMBEDDED_WALLETS_WASM_HASH The WASM hash of the smart contract for embedded wallets. Required when ENABLE_EMBEDDED_WALLETS is "true".
   ## @param sdp.configMap.data.ENABLE_SEP45 Determines if SEP-45 web authentication features are enabled ("true" or "false").
   ## @extra sdp.configMap.data.SEP45_CONTRACT_ID The ID of the SEP-45 web authentication contract. Required when ENABLE_SEP45 is "true".
   ## @extra sdp.configMap.data.RPC_URL The URL of the Stellar RPC server for embedded wallets and SEP-45 features. Required when ENABLE_EMBEDDED_WALLETS or ENABLE_SEP45 is "true".
   ## @extra sdp.configMap.data.RPC_REQUEST_AUTH_HEADER_KEY The name of the HTTP header to include when authenticating requests to a protected RPC server. Used together with RPC_REQUEST_AUTH_HEADER_VALUE.
-=======
-  ## @extra sdp.configMap.data.ENABLE_BRIDGE_INTEGRATION Determines if the bridge integration is enabled. If set to true, the bridge integration will be enabled.
-  ## @extra sdp.configMap.data.BRIDGE_BASE_URL The base URL of the bridge API. Required if ENABLE_BRIDGE_INTEGRATION is set to true.
->>>>>>> 4c3f0ab7
   configMap:
     annotations:
     data:
@@ -286,11 +283,8 @@
   ## @extra sdp.kubeSecrets.data.KAFKA_SSL_ACCESS_CERTIFICATE Certificate in PEM format that matches with the Kafka Access Key. Required if KAFKA_SECURITY_PROTOCOL is set to "SSL".
   ## @extra sdp.kubeSecrets.data.ADMIN_ACCOUNT The ID of the admin account. To use, add to the request header as 'Authorization', formatted as Base64-encoded 'ADMIN_ACCOUNT:ADMIN_API_KEY'.",
   ## @extra sdp.kubeSecrets.data.ADMIN_API_KEY The API key for the admin account. To use, add to the request header as 'Authorization', formatted as Base64-encoded 'ADMIN_ACCOUNT:ADMIN_API_KEY'.",
-<<<<<<< HEAD
+  ## @extra sdp.kubeSecrets.data.BRIDGE_API_KEY The API key for the bridge integration. Required if ENABLE_BRIDGE_INTEGRATION is set to true.
   ## @extra sdp.kubeSecrets.data.RPC_REQUEST_AUTH_HEADER_VALUE The value of the HTTP header used for authenticating requests to a protected RPC server. Used together with RPC_REQUEST_AUTH_HEADER_KEY.
-=======
-  ## @extra sdp.kubeSecrets.data.BRIDGE_API_KEY The API key for the bridge integration. Required if ENABLE_BRIDGE_INTEGRATION is set to true.
->>>>>>> 4c3f0ab7
   kubeSecrets:
     secretName: "sdp-backend-secret-name"
     create: false
@@ -342,19 +336,11 @@
 #      ADMIN_ACCOUNT: #required
 #      ADMIN_API_KEY: #required
 
-<<<<<<< HEAD
+      ## Bridge Integration configuration
+#      BRIDGE_API_KEY: #optional, depends on the value of ENABLE_BRIDGE_INTEGRATION.
+
       ## RPC configuration
 #      RPC_REQUEST_AUTH_HEADER_VALUE: #optional, depends on value of RPC_REQUEST_AUTH_HEADER_KEY
-
-      ## @extra sdp.ingress Configuration for the ingress controller for the SDP service.
-      ## @param sdp.ingress.enabled If true, an ingress controller will be created for the SDP service.
-      ## @param sdp.ingress.className Name of the IngressClass to be used for the ingress controller.
-      ## @skip sdp.ingress.annotations
-      ## @param sdp.ingress.tls[0].hosts List of hosts covered by the TLS certificate.
-      ## @param sdp.ingress.tls[0].secretName The name of the Kubernetes TLS secret. You need to create this secret manually.
-=======
-      ## Bridge Integration configuration
-#      BRIDGE_API_KEY: #optional, depends on the value of ENABLE_BRIDGE_INTEGRATION.
 
   ## @extra sdp.ingress Configuration for the ingress controller for the SDP service.
   ## @param sdp.ingress.enabled If true, an ingress controller will be created for the SDP service.
@@ -362,7 +348,6 @@
   ## @skip sdp.ingress.annotations
   ## @param sdp.ingress.tls[0].hosts List of hosts covered by the TLS certificate.
   ## @param sdp.ingress.tls[0].secretName The name of the Kubernetes TLS secret. You need to create this secret manually.
->>>>>>> 4c3f0ab7
   ingress:
     enabled: true
     className: "nginx"
