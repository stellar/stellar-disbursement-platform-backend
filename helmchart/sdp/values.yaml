--- conflicted
+++ resolved
@@ -53,11 +53,6 @@
     name: ""
 
   ## @extra global.deployment Configuration related to the deployment of the application.
-<<<<<<< HEAD
-  ## @param global.deployment.priorityClassName Name of the priority class to be used by the deployment.
-  ## @param global.deployment.topologySpreadConstraints Pod topology spread constraints for all services.
-  deployment:
-=======
   ## @param global.deployment.nodeSelector Node selector to determine which nodes should run the pods.
   ## @param global.deployment.tolerations Tolerations to ensure pods aren't scheduled on unsuitable nodes.
   ## @param global.deployment.affinity Affinity rules to determine where pods get scheduled based on node conditions.
@@ -67,7 +62,6 @@
     nodeSelector: { }
     tolerations: [ ]
     affinity: { }
->>>>>>> f938be91
     priorityClassName: ""
     topologySpreadConstraints: []
 
@@ -221,14 +215,9 @@
       CORS_ALLOWED_ORIGINS: "*"
       DISABLE_RECAPTCHA: "false"
       DISABLE_MFA: "false"
-<<<<<<< HEAD
 
       ## Background tasks configuration
       ENABLE_SCHEDULER: "true"
-=======
-      INSTANCE_NAME: #required
-      ENABLE_SCHEDULER: "false"
->>>>>>> f938be91
       SCHEDULER_PAYMENT_JOB_SECONDS: "10"
       SCHEDULER_RECEIVER_INVITATION_JOB_SECONDS: "10"
       MAX_INVITATION_RESEND_ATTEMPTS: "3"
@@ -390,10 +379,6 @@
     affinity: {}
     priorityClassName: ""
     topologySpreadConstraints: []
-<<<<<<< HEAD
-=======
-
->>>>>>> f938be91
 
   ## @extra anchorPlatform.configMap Configuration for the ConfigMap used by the anchorPlatform service.
   ## @param anchorPlatform.configMap.annotations Annotations to be added to the ConfigMap.
@@ -498,7 +483,6 @@
   ## @param tss.deployment.topologySpreadConstraints Pod topology spread constraints for the TSS service, overrides global setting if defined.
   deployment:
     annotations:
-<<<<<<< HEAD
     podAnnotations: {}
     strategy: {}
     podSecurityContext: {}
@@ -507,16 +491,6 @@
     nodeSelector: {}
     tolerations: []
     affinity: {}
-=======
-    podAnnotations: { }
-    strategy: { }
-    podSecurityContext: { }
-    securityContext: { }
-    resources: { }
-    nodeSelector: { }
-    tolerations: [ ]
-    affinity: { }
->>>>>>> f938be91
     priorityClassName: ""
     topologySpreadConstraints: []
 
@@ -624,12 +598,9 @@
   ## @param dashboard.deployment.podSecurityContext Security settings for the pods.
   ## @param dashboard.deployment.securityContext Security settings for the container within the pod.
   ## @param dashboard.deployment.resources Resource limits and requests for the application pods.
-<<<<<<< HEAD
-=======
   ## @param dashboard.deployment.nodeSelector Node selector to determine which nodes should run the pods.
   ## @param dashboard.deployment.tolerations Tolerations to ensure pods aren't scheduled on unsuitable nodes.
   ## @param dashboard.deployment.affinity Affinity rules to determine where pods get scheduled based on node conditions.
->>>>>>> f938be91
   ## @param dashboard.deployment.priorityClassName Name of the priority class to be used by the Dashboard deployment. If not specified, no priority class will be used.
   ## @param dashboard.deployment.topologySpreadConstraints Pod topology spread constraints for the Dashboard service, overrides global setting if defined.
   deployment:
@@ -639,12 +610,9 @@
     podSecurityContext: {}
     securityContext: {}
     resources: {}
-<<<<<<< HEAD
-=======
     nodeSelector: { }
     tolerations: [ ]
     affinity: { }
->>>>>>> f938be91
     priorityClassName: ""
     topologySpreadConstraints: []
 
