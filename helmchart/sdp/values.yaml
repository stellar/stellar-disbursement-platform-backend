# EXAMPLE values for the Stellar Disbursement Platform (SDP) Backend.
# Repo: https://github.com/stellar/stellar-disbursement-platform-backend
#
# This is a YAML-formatted file where you declare the variables to be passed into your templates.

# =========================== START global ===========================
## @section Global parameters
## @descriptionStart
##  These parameters are shared by all charts.
## @descriptionEnd
global:
  ## @param global.isPubnet Determines if the network is public. Set this to true for public networks.
  isPubnet: false

  ## @param global.replicaCount Number of replicas for the application.
  replicaCount: 1

  ## @param global.resources Resource limits and requests for the application pods.
  ## By default, we recommend not specifying default resources to ensure the chart can run on environments with minimal resources, such as Minikube.
  ## If you wish to specify resources, uncomment the resource fields and adjust them as necessary.
  resources: {}
  # limits:
  #   cpu: 250m
  #   memory: 512Mi
  # requests:
  #   cpu: 50m
  #   memory: 256Mi

  ## @param global.service.type Kubernetes Service type for the application.
  service:
    type: ClusterIP

  ## @extra global.autoscaling Configuration related to the horizontal pod autoscaling of the application.
  ## @param global.autoscaling.enabled Determines if autoscaling is enabled for the application.
  ## @param global.autoscaling.minReplicas Minimum number of replicas when autoscaling is enabled.
  ## @param global.autoscaling.maxReplicas Maximum number of replicas when autoscaling is enabled.
  ## @param global.autoscaling.targetCPUUtilizationPercentage Target CPU utilization percentage for autoscaling.
  ## @param global.autoscaling.targetMemoryUtilizationPercentage Target memory utilization percentage for autoscaling.
  autoscaling:
    enabled: false
    minReplicas: 1
    maxReplicas: 4
    targetCPUUtilizationPercentage: 80
    targetMemoryUtilizationPercentage: 80

  ## @extra global.serviceAccount Configuration related to the Kubernetes Service Account used by the application.
  ## @param global.serviceAccount.create Determines if a new service account should be created.
  ## @param global.serviceAccount.annotations Annotations to be added to the service account.
  ## @param global.serviceAccount.name Name of the service account to be used. If not set and create is set to true, a name will be generated using the fullname template.
  serviceAccount:
    create: false
    annotations:
    name: ""

  ## @extra global.deployment Configuration related to the deployment of the application.
  ## @param global.deployment.nodeSelector Node selector to determine which nodes should run the pods.
  ## @param global.deployment.tolerations Tolerations to ensure pods aren't scheduled on unsuitable nodes.
  ## @param global.deployment.affinity Affinity rules to determine where pods get scheduled based on node conditions.
  ## @param global.deployment.priorityClassName Name of the priority class to be used by the deployment.
  ## @param global.deployment.topologySpreadConstraints Pod topology spread constraints for all services.
  deployment:
    nodeSelector: { }
    tolerations: [ ]
    affinity: { }
    priorityClassName: ""
    topologySpreadConstraints: []

  ## @param global.ephemeralDatabase Enables or disables the creation of an ephemeral database for testing purposes.
  ## If this option is enabled, make sure to set the `DATABASE_URL` environment variable to:
  ##   - postgres://postgres:postgres@{{ include "sdp.fullname" . }}-psql:5432/postgres-sdp?sslmode=disable
  ## The AP database URL will be set automatically to:
  ##   - postgres://postgres:postgres@{{ include "sdp.fullname" . }}-psql:5433/postgres-ap?sslmode=disable
  ephemeralDatabase: true

  ## @param global.autoGenerateSecrets Determines if secrets should be auto-generated.
  autoGenerateSecrets: false

  ## @param global.singleTenantMode Determines if the SDP service is running in single-tenant mode.
  singleTenantMode: false

  ## @param global.distributionPublicKey The public key of the HOST's Stellar distribution account, used to create channel accounts.
  ## @param global.distributionPrivateKey The private key of the root Stellar distribution account
  distributionPublicKey: #required
  distributionPrivateKey: #required

  ## @param global.sep10PublicKey Anchor platform SEP10 signing public key.
  ## @param global.sep10PrivateKey The public key of the Stellar account that signs the SEP-10 transactions. It's also used to sign URLs.
  sep10PublicKey: #required
  sep10PrivateKey: #required

  ## @param global.recaptchaSiteKey Site key for ReCaptcha V2 to verify user's non-robotic behavior. Default value is for testing.
  ## @param global.recaptchaSiteSecretKey Secret key for ReCaptcha V2 to verify user's non-robotic behavior. Default value is for testing.
  recaptchaSiteKey: 6LeIxAcTAAAAAJcZVRqyHh71UMIEGNQ_MXjiZKhI
  recaptchaSiteSecretKey: 6LeIxAcTAAAAAGG-vFI1TnRWxMZNFuojJ4WifJWe

  ## @param global.bridgeIntegration.enabled Determines if the bridge integration is enabled. If set to true, the bridge integration will be enabled.
  ## @param global.bridgeIntegration.baseUrl The base URL of the bridge api.
  ## @param global.bridgeIntegration.apiKey The API key for the bridge integration.
  bridgeIntegration:
      enabled: false
      baseUrl: "https://api.bridge.xyz"
      apiKey: #required if bridgeIntegration.enabled is true


# =========================== START sdp ===========================
## @section Stellar Disbursement Platform (SDP) parameters
## @descriptionStart
## Configuration parameters for the SDP Core Service which is the core backend service that performs several functions:
## - Dashboard API: the API used by the front-end UI for all disbursement requests.
## - Messaging Service: a recurring process that sends text messages to users prompting them to download the wallet selected for a particular disbursement and verify their phone with an OTP
## - Wallet Registration UI: a web application that collects and verifies the recipient's OTP code and verification information via Stellar's SEP-24: Hosted Deposit and Withdrawal protocol
## @descriptionEnd
sdp:
  ## @extra sdp.route Configuration related to the routing of the SDP service.
  ## @param sdp.route.schema Protocol scheme used for the service. Can be "http" or "https".
  ## @param sdp.route.domain Public domain/address of the SDP service. If using localhost, consider including the port as part of the domain.
  ## @param sdp.route.mtnDomain Public domain/address of the multi-tenant SDP service. This is a wild-card domain used for multi-tenant setups e.g. "*.sdp.localhost.com".
  ## @param sdp.route.adminDomain Public domain/address of the SDP admin service. Disabled by default. When provided, the admin service will be available at this domain.
  ## @param sdp.route.port Primary port on which the SDP service listens.
  ## @param sdp.route.metricsPort Port dedicated to metrics collection for the SDP service.
  ## @param sdp.route.adminPort Port dedicated to serve the SDP admin endpoints, used to manage new or existing tenants.
  route:
    schema: "https"
    domain: #required
    mtnDomain: #required
    adminDomain: #optional
    port: "8000"
    metricsPort: "8002"
    adminPort: "8003"

  ## @extra sdp.image Configuration related to the Docker image used by the SDP service.
  ## @param sdp.image.repository Docker image repository for the SDP backend service.
  ## @param sdp.image.pullPolicy Image pull policy for the SDP service. For locally built images, consider using "Never" or "IfNotPresent".
  ## @param sdp.image.tag Docker image tag for the SDP service. If set, this overrides the default value from `.Chart.AppVersion`.
  image:
    repository: stellar/stellar-disbursement-platform-backend
    pullPolicy: Always
    tag: "4.1.0"

  ## @extra sdp.deployment Configuration related to the deployment of the SDP service.
  ## @param sdp.deployment.annotations Annotations to be added to the deployment.
  ## @param sdp.deployment.podAnnotations Annotations specific to the pods.
  ## @param sdp.deployment.podSecurityContext Security settings for the pods.
  ## @param sdp.deployment.securityContext Security settings for the container within the pod.
  ## @param sdp.deployment.strategy Configuration related to the deployment strategy, ensuring smooth updates and minimal downtime.
  ## @param sdp.deployment.resources Resource limits and requests for the SDP service pods. If not specified, falls back to global.resources.
  ## @param sdp.deployment.nodeSelector Node selector to determine which nodes should run the pods.
  ## @param sdp.deployment.tolerations Tolerations to ensure pods aren't scheduled on unsuitable nodes.
  ## @param sdp.deployment.affinity Affinity rules to determine where pods get scheduled based on node conditions.
  ## @param sdp.deployment.priorityClassName Name of the priority class to be used by the SDP deployment. If not specified, no priority class will be used.
  ## @param sdp.deployment.topologySpreadConstraints Pod topology spread constraints for the SDP service, overrides global setting if defined.
  deployment:
    annotations:
    podAnnotations: {}
    podSecurityContext: {}
    securityContext: {}
    strategy: {}
    resources: {}
    nodeSelector: {}
    tolerations: []
    affinity: {}
    priorityClassName: ""
    topologySpreadConstraints: []

  ## @extra sdp.configMap Configuration for the ConfigMap used by the SDP service.
  ## @param sdp.configMap.annotations Annotations to be added to the ConfigMap.
  ## @extra sdp.configMap.data Used to inject non-sensitive environment variables into the SDP deployment; for the latest variables, consult the application's CLI `-h` command.
  ## @extra sdp.configMap.data.DISTRIBUTION_PUBLIC_KEY The public key of the HOST's Stellar distribution account, used to create channel accounts. Required if global.distributionPublicKey not set.
  ## @extra sdp.configMap.data.SEP10_SIGNING_PUBLIC_KEY Anchor platform SEP10 signing public key. Required if global.sep10PublicKey not set.
  ## @extra sdp.configMap.data.RECAPTCHA_SITE_KEY Site key for ReCaptcha. Required if using ReCaptcha.
  ## @param sdp.configMap.data.INSTANCE_NAME The name of the SDP instance. Example: "SDP Testnet".
  ## @param sdp.configMap.data.CRASH_TRACKER_TYPE Determines the type of crash tracker in use. Options: "DRY_RUN", "SENTRY".
  ## @param sdp.configMap.data.ENVIRONMENT Specifies the environment SDP is running in (e.g. "localhost").
  ## @param sdp.configMap.data.LOG_LEVEL Determines the verbosity level of logs. Options: "TRACE", "DEBUG", "INFO", "WARN", "ERROR", "FATAL", "PANIC"
  ## @param sdp.configMap.data.METRICS_TYPE Defines the type of metrics system in use. Options: "PROMETHEUS".
  ## @param sdp.configMap.data.EMAIL_SENDER_TYPE The messenger type used to send invitations to new dashboard users. Options: "DRY_RUN", "AWS_EMAIL", "TWILIO_EMAIL".
  ## @param sdp.configMap.data.SMS_SENDER_TYPE The messenger type used to send text messages to recipients. Options: "DRY_RUN", "TWILIO_SMS", "TWILIO_WHATSAPP", "AWS_SMS".
  ## @param sdp.configMap.data.CORS_ALLOWED_ORIGINS Specifies the domains allowed to make cross-origin requests. "*" means all domains are allowed.
  ## @param sdp.configMap.data.DISABLE_RECAPTCHA Determines if ReCaptcha should be disabled for login ("true" or "false").
  ## @param sdp.configMap.data.DISABLE_MFA Determines if email-based MFA should be disabled during login ("true" or "false").
  ## @param sdp.configMap.data.SCHEDULER_PAYMENT_JOB_SECONDS The interval in seconds for the payment job that syncs payments between the SDP and the TSS.
  ## @param sdp.configMap.data.SCHEDULER_RECEIVER_INVITATION_JOB_SECONDS The interval in seconds for the receiver invitation job that sends invitations to new receivers. 0 or negative values disable the job.
  ## @param sdp.configMap.data.MAX_INVITATION_RESEND_ATTEMPTS The maximum number of times an invitation can be resent. 0 or negative values disable the job.
  ## @param sdp.configMap.data.TENANT_XLM_BOOTSTRAP_AMOUNT The amount of XLM to be sent to a newly created tenant distribution account.
  ## @param sdp.configMap.data.CIRCLE_API_TYPE The type of Circle API to be used. Options: "TRANSFERS", "PAYOUTS". Default: "TRANSFERS".
  ## @extra sdp.configMap.data.ENABLE_BRIDGE_INTEGRATION Determines if the bridge integration is enabled. If set to true, the bridge integration will be enabled.
  ## @extra sdp.configMap.data.BRIDGE_BASE_URL The base URL of the bridge API. Required if ENABLE_BRIDGE_INTEGRATION is set to true.
  ## @param sdp.configMap.data.ENABLE_EMBEDDED_WALLETS Determines if embedded wallet features are enabled ("true" or "false").
  ## @extra sdp.configMap.data.EMBEDDED_WALLETS_WASM_HASH The WASM hash of the smart contract for embedded wallets. Required when ENABLE_EMBEDDED_WALLETS is "true".
  ## @param sdp.configMap.data.ENABLE_SEP45 Determines if SEP-45 web authentication features are enabled ("true" or "false").
  ## @extra sdp.configMap.data.SEP45_CONTRACT_ID The ID of the SEP-45 web authentication contract. Required when ENABLE_SEP45 is "true".
  ## @extra sdp.configMap.data.RPC_URL The URL of the Stellar RPC server for embedded wallets and SEP-45 features. Required when ENABLE_EMBEDDED_WALLETS or ENABLE_SEP45 is "true".
  ## @extra sdp.configMap.data.RPC_REQUEST_AUTH_HEADER_KEY The name of the HTTP header to include when authenticating requests to a protected RPC server. Used together with RPC_REQUEST_AUTH_HEADER_VALUE.
  configMap:
    annotations:
    data:
      # Configurations with required values
#      DISTRIBUTION_PUBLIC_KEY: #required
#      SEP10_SIGNING_PUBLIC_KEY: #required
#      RECAPTCHA_SITE_KEY: #required when using ReCaptcha

      # Configurations with default values
      ## General configuration
      INSTANCE_NAME: "SDP Testnet"

      ## Monitoring and logging configuration
      CRASH_TRACKER_TYPE: "DRY_RUN"
      ENVIRONMENT: "dev"
      LOG_LEVEL: "INFO"
      METRICS_TYPE: "PROMETHEUS"

      ## Messaging service configuration
      EMAIL_SENDER_TYPE: "DRY_RUN"
      SMS_SENDER_TYPE: "DRY_RUN"

      ## Security Configuration
      CORS_ALLOWED_ORIGINS: "*"
      DISABLE_RECAPTCHA: "false"
      DISABLE_MFA: "false"

      ## Background tasks configuration
      SCHEDULER_PAYMENT_JOB_SECONDS: "10"
      SCHEDULER_RECEIVER_INVITATION_JOB_SECONDS: "10"
      MAX_INVITATION_RESEND_ATTEMPTS: "3"

      ## Disbursement configuration
      TENANT_XLM_BOOTSTRAP_AMOUNT: "5"
      CIRCLE_API_TYPE: "TRANSFERS"

      ## Embedded wallets configuration
      ENABLE_EMBEDDED_WALLETS: "false"
#     EMBEDDED_WALLETS_WASM_HASH: #required when ENABLE_EMBEDDED_WALLETS is "true"

      ## SEP-45 configuration
      ENABLE_SEP45: "false"
#     SEP45_CONTRACT_ID: #required when ENABLE_SEP45 is "true"

      ## RPC configuration
#     RPC_URL: #required when ENABLE_EMBEDDED_WALLETS or ENABLE_SEP45 is "true"
#     RPC_REQUEST_AUTH_HEADER_KEY: #optional

  ## @extra sdp.kubeSecrets Kubernetes secrets are used to manage sensitive information, such as API keys and private keys. It's crucial that these details are kept private.
  ## @param sdp.kubeSecrets.secretName The name of the Kubernetes secret object. Only use this if create is false.
  ## @param sdp.kubeSecrets.create If true, the secret will be created. If false, it is assumed the secret already exists.
  ## @param sdp.kubeSecrets.annotations Annotations to be added to the secret.
  ## @param sdp.kubeSecrets.data The sensitive data to be stored in the secret.
  ## @extra sdp.kubeSecrets.data.DATABASE_URL URL of the database used by the SDP.
  ## @extra sdp.kubeSecrets.data.AWS_ACCESS_KEY_ID AWS IAM user's access key ID for authenticating to AWS services.
  ## @extra sdp.kubeSecrets.data.AWS_REGION AWS region where services (like SES for email sending) are provisioned.
  ## @extra sdp.kubeSecrets.data.AWS_SECRET_ACCESS_KEY AWS IAM user's secret access key for authenticating to AWS services.
  ## @extra sdp.kubeSecrets.data.AWS_SES_SENDER_ID Identifier for the AWS SES service used for sending emails.
  ## @extra sdp.kubeSecrets.data.AWS_SNS_SENDER_ID Identifier for the AWS SNS service used for sending text messages.
  ## @extra sdp.kubeSecrets.data.TWILIO_ACCOUNT_SID Account SID for authenticating to the Twilio service, used for sending text messages.
  ## @extra sdp.kubeSecrets.data.TWILIO_AUTH_TOKEN Authentication token for the Twilio service.
  ## @extra sdp.kubeSecrets.data.TWILIO_SERVICE_SID Service SID for the specific Twilio service being utilized.
  ## @extra sdp.kubeSecrets.data.TWILIO_WHATSAPP_FROM_NUMBER The WhatsApp Business number used to send messages (with whatsapp: prefix).
  ## @extra sdp.kubeSecrets.data.TWILIO_WHATSAPP_RECEIVER_INVITATION_TEMPLATE_SID The Twilio Content SID for WhatsApp receiver invitation template (starts with HX).
  ## @extra sdp.kubeSecrets.data.TWILIO_WHATSAPP_RECEIVER_OTP_TEMPLATE_SID The Twilio Content SID for WhatsApp receiver OTP template (starts with HX).
  ## @extra sdp.kubeSecrets.data.TWILIO_SENDGRID_API_KEY API key for the Twilio SendGrid (email) service.
  ## @extra sdp.kubeSecrets.data.TWILIO_SENDGRID_SENDER_ADDRESS Email address used to send emails via Twilio SendGrid.
  ## @extra sdp.kubeSecrets.data.SENTRY_DSN The DSN for the Sentry service. it must be set if CRASH_TRACKER_TYPE is set to "SENTRY".
  ## @extra sdp.kubeSecrets.data.EC256_PRIVATE_KEY [string] The EC256 Private Key. This key is used to sign the authentication token. This EC key needs to be at least as strong as prime256v1 (P-256).
  ## @extra sdp.kubeSecrets.data.ANCHOR_PLATFORM_OUTGOING_JWT_SECRET The JWT secret used to create a JWT token used to send requests to the anchor platform.
  ## @extra sdp.kubeSecrets.data.SEP24_JWT_SECRET The JWT secret that's used by the Anchor Platform to sign the SEP-24 JWT token. Must be the same as Anchor Platform's SECRET_SEP24_INTERACTIVE_URL_JWT_SECRET.
  ## @extra sdp.kubeSecrets.data.RECAPTCHA_SITE_SECRET_KEY Secret key for Google reCAPTCHA service to verify user's non-robotic behavior.
  ## @extra sdp.kubeSecrets.data.SEP10_SIGNING_PRIVATE_KEY The public key of the Stellar account that signs the SEP-10 transactions. It's also used to sign URLs. Required if global.sep10PrivateKey not set.
  ## @extra sdp.kubeSecrets.data.DISTRIBUTION_SEED The HOST's Stellar distribution account, used to create channel accounts. This is needed for the init container.
  ## @extra sdp.kubeSecrets.data.DISTRIBUTION_ACCOUNT_ENCRYPTION_PASSPHRASE A Stellar-compliant ed25519 private key used to encrypt and decrypt the private keys of tenants' distribution accounts.
  ## @extra sdp.kubeSecrets.data.CHANNEL_ACCOUNT_ENCRYPTION_PASSPHRASE The private key used to encrypt the channel accounts secrets in the database.
  ## @extra sdp.kubeSecrets.data.ADMIN_ACCOUNT The ID of the admin account. To use, add to the request header as 'Authorization', formatted as Base64-encoded 'ADMIN_ACCOUNT:ADMIN_API_KEY'.",
  ## @extra sdp.kubeSecrets.data.ADMIN_API_KEY The API key for the admin account. To use, add to the request header as 'Authorization', formatted as Base64-encoded 'ADMIN_ACCOUNT:ADMIN_API_KEY'.",
  ## @extra sdp.kubeSecrets.data.BRIDGE_API_KEY The API key for the bridge integration. Required if ENABLE_BRIDGE_INTEGRATION is set to true.
  ## @extra sdp.kubeSecrets.data.RPC_REQUEST_AUTH_HEADER_VALUE The value of the HTTP header used for authenticating requests to a protected RPC server. Used together with RPC_REQUEST_AUTH_HEADER_KEY.
  kubeSecrets:
    secretName: "sdp-backend-secret-name"
    create: false
    annotations:
    data: {}

      ## General configuration
#      DATABASE_URL: #required

      ## Messaging configuration
      ### AWS Config when EMAIL_SENDER_TYPE is set to "AWS_EMAIL" or SMS_SENDER_TYPE is set to "AWS_SMS"
#      AWS_ACCESS_KEY_ID: MY_AWS_ACCESS_KEY_ID
#      AWS_REGION: MY_AWS_REGION
#      AWS_SECRET_ACCESS_KEY: MY_AWS_SECRET_ACCESS_KEY
#      AWS_SES_SENDER_ID: MY_AWS_SES_SENDER_ID
#      AWS_SNS_SENDER_ID: MY_AWS_SNS_SENDER_ID

      ### Twilio Config when SMS_SENDER_TYPE is set to "TWILIO_SMS" or "TWILIO_WHATSAPP"
#      TWILIO_ACCOUNT_SID: MY_TWILIO_ACCOUNT_SID
#      TWILIO_AUTH_TOKEN: MY_TWILIO_AUTH_TOKEN
#      TWILIO_SERVICE_SID: MY_TWILIO_SERVICE_SID

      ### Twilio WhatsApp Config when SMS_SENDER_TYPE is set to "TWILIO_WHATSAPP"
#      TWILIO_WHATSAPP_FROM_NUMBER: whatsapp:+1234567890
#      TWILIO_WHATSAPP_RECEIVER_INVITATION_TEMPLATE_SID: HXabcdef123456789
#      TWILIO_WHATSAPP_RECEIVER_OTP_TEMPLATE_SID: HXabcdef123456788

      ### Twilio Sendgrid Config when EMAIL_SENDER_TYPE is set to "TWILIO_EMAIL"
#      TWILIO_SENDGRID_API_KEY: MY_TWILIO_SENDGRID_API_KEY
#      TWILIO_SENDGRID_SENDER_ADDRESS: MY_TWILIO_SENDGRID_SENDER_ADDRESS

      ## Monitoring and logging configuration
#      SENTRY_DSN: #required when CRASH_TRACKER_TYPE is set to "SENTRY"

      ## Security configuration
#      EC256_PRIVATE_KEY: #required
#      ANCHOR_PLATFORM_OUTGOING_JWT_SECRET: #required for mySdpToAnchorPlatformSecret
#      SEP24_JWT_SECRET: #required
#      RECAPTCHA_SITE_SECRET_KEY:  #required when using ReCaptcha

      ## Stellar configuration
#      SEP10_SIGNING_PRIVATE_KEY: #required
#      DISTRIBUTION_SEED: #required
#      DISTRIBUTION_ACCOUNT_ENCRYPTION_PASSPHRASE: #required
#      CHANNEL_ACCOUNT_ENCRYPTION_PASSPHRASE: #required

      ## Admin account configuration
#      ADMIN_ACCOUNT: #required
#      ADMIN_API_KEY: #required

      ## Bridge Integration configuration
#      BRIDGE_API_KEY: #optional, depends on the value of ENABLE_BRIDGE_INTEGRATION.

      ## RPC configuration
#      RPC_REQUEST_AUTH_HEADER_VALUE: #optional, depends on value of RPC_REQUEST_AUTH_HEADER_KEY

  ## @extra sdp.ingress Configuration for the ingress controller for the SDP service.
  ## @param sdp.ingress.enabled If true, an ingress controller will be created for the SDP service.
  ## @param sdp.ingress.className Name of the IngressClass to be used for the ingress controller.
  ## @skip sdp.ingress.annotations
  ## @param sdp.ingress.tls[0].hosts List of hosts covered by the TLS certificate.
  ## @param sdp.ingress.tls[0].secretName The name of the Kubernetes TLS secret. You need to create this secret manually.
  ingress:
    enabled: true
    className: "nginx"
    annotations:
      nginx.ingress.kubernetes.io/custom-response-headers: "X-Frame-Options: DENY || X-Content-Type-Options: nosniff || Strict-Transport-Security: max-age=31536000; includeSubDomains"
      nginx.ingress.kubernetes.io/limit-rpm: "120"
      nginx.ingress.kubernetes.io/limit-burst-multiplier: "5"
    tls:
    - hosts:
      - '{{ include "sdp.domain" . }}'
      secretName: backend-tls-cert-name # You need to create this secret manually. For more instructions, please refer to helmchart/docs/README.md
      # NOTE: the hosts to be used here will be the same ones as in the sdp.route section.

      # =========================== START anchorPlatform ===========================
      ## @section Anchor Platform
      ## @descriptionStart
      ## Configuration parameters for the Anchor Platform which is the API server that the wallet uses to authenticate and initiate
      ##  the recipient's registration process through the SEP-24 deposit flow.
      ## @descriptionEnd
anchorPlatform:

  ## @extra anchorPlatform.route Configuration related to the routing of the Anchor Platform service.
  ## @param anchorPlatform.route.schema Protocol scheme used for the service. Can be "http" or "https".
  ## @param anchorPlatform.route.domain Public domain/address of the Anchor Platform service. If using localhost, consider including the port as part of the domain.
  ## @param anchorPlatform.route.sepPort The port of the sep server of the anchor platform. This is the public API that is meant to be reached by a client application, such as the stellar.toml file."
  ## @param anchorPlatform.route.platformPort The port of the platform server of the anchor platform. This is the private API that is meant to be reached only by the SDP server, such as the PATCH /sep24/transactions endpoint.",
  route:
    schema: "https"
    domain: #required
    sepPort: "8080"
    platformPort: "8085"

  ## @extra anchorPlatform.image Configuration related to the Docker image used by the Anchor Platform service.
  ## @param anchorPlatform.image.repository Docker image repository for the Anchor Platform service.
  ## @param anchorPlatform.image.pullPolicy Image pull policy for the Anchor Platform service.
  ## @param anchorPlatform.image.tag Docker image tag for the Anchor Platform service.
  image:
    repository: stellar/anchor-platform
    pullPolicy: IfNotPresent
    tag: "2.6.2"

  ## @extra anchorPlatform.deployment Configuration related to the deployment of the Anchor Platform.
  ## @param anchorPlatform.deployment.annotations Annotations to be added to the deployment.
  ## @param anchorPlatform.deployment.podAnnotations Annotations specific to the pods.
  ## @param anchorPlatform.deployment.strategy Configuration related to the deployment strategy, ensuring smooth updates and minimal downtime.
  ## @param anchorPlatform.deployment.podSecurityContext Security settings for the pods.
  ## @param anchorPlatform.deployment.securityContext Security settings for the container within the pod.
  ## @param anchorPlatform.deployment.resources Resource limits and requests for the Anchor Platform service pods. If not specified, falls back to global.resources.
  ## @param anchorPlatform.deployment.nodeSelector Node selector to determine which nodes should run the pods.
  ## @param anchorPlatform.deployment.tolerations Tolerations to ensure pods aren't scheduled on unsuitable nodes.
  ## @param anchorPlatform.deployment.affinity Affinity rules to determine where pods get scheduled based on node conditions.
  ## @param anchorPlatform.deployment.priorityClassName Name of the priority class to be used by the Anchor Platform deployment. If not specified, no priority class will be used.
  ## @param anchorPlatform.deployment.topologySpreadConstraints Pod topology spread constraints for the Anchor Platform service, overrides global setting if defined.
  deployment:
    annotations: {}
    podAnnotations: {}
    strategy: {}
    podSecurityContext: {}
    securityContext: {}
    resources: {}
    nodeSelector: {}
    tolerations: []
    affinity: {}
    priorityClassName: ""
    topologySpreadConstraints: []

  ## @extra anchorPlatform.configMap Configuration for the ConfigMap used by the anchorPlatform service.
  ## @param anchorPlatform.configMap.annotations Annotations to be added to the ConfigMap.
  ## @extra anchorPlatform.configMap.data Used to inject non-sensitive environment variables into the Anchor Platform deployment; for the latest variables, consult Anchor Platform's public documentation.
  ## @param anchorPlatform.configMap.data.APP_LOGGING_LEVEL Specifies the logging level for the application (e.g. "INFO", "DEBUG", "ERROR").
  ## @extra anchorPlatform.configMap.data.DATA_DATABASE Specifies the database connection details for the platform. Will be auto-populated in the development helm chart when `ephemeralDatabase` is enabled.
  ## @extra anchorPlatform.configMap.data.DATA_SERVER Specifies the server connection details for the platform. Will be auto-populated in the development helm chart when `ephemeralDatabase` is enabled.
  ## @extra anchorPlatform.configMap.data.DATA_FLYWAY_ENABLED Determines if Flyway, the database migration tool, is enabled.
  ## @extra anchorPlatform.configMap.data.ASSETS_VALUE [string] Specifies the details and configuration of assets supported by the anchor platform. This includes SEP-24 enabled assets, schema type, code, issuer details, distribution account, precision details, and deposit and withdrawal configurations. Currently, it needs to be *manually* kept up to date with the SDP state.
  ## @param anchorPlatform.configMap.data.DATA_DDL_AUTO Specifies the strategy Hibernate should use for the database schema initialization. The standard Hibernate property values are `none`, `validate`, `update`, `create-drop`.
  ## @param anchorPlatform.configMap.data.METRICS_ENABLED Determines if metrics collection is enabled for the platform. If enabled, metrics would be available at port 8082.
  ## @param anchorPlatform.configMap.data.METRICS_EXTRAS_ENABLED Determines if additional metrics (beyond the standard set) are enabled for collection.
  ## @param anchorPlatform.configMap.data.SEP10_CLIENT_ATTRIBUTION_REQUIRED When set to `true`, only SEP-10 requests from known clients listed in `SEP10_CLIENT_ATTRIBUTION_ALLOW_LIST` will be accepted.
  ## @param anchorPlatform.configMap.data.SEP10_CLIENT_ATTRIBUTION_ALLOW_LIST The comma-separated list of client domains allowed to make SEP-10 requests.
  ## @param anchorPlatform.configMap.data.SEP45_ENABLED Determines if SEP-45 web authentication is enabled in Anchor Platform ("true" or "false").
  ## @extra anchorPlatform.configMap.data.SEP45_WEB_AUTH_CONTRACT_ID The contract address for SEP-45 web authentication. Required when SEP45_ENABLED is "true".
  ## @extra anchorPlatform.configMap.data.STELLAR_NETWORK_RPC_URL The URL of the Stellar RPC server. Required when SEP45_ENABLED is "true" or for embedded wallets support.
  configMap:
    annotations:
    data:
      APP_LOGGING_LEVEL: INFO
      DATA_DDL_AUTO: update
      METRICS_ENABLED: "false" # Metrics would be available at port 8082
      METRICS_EXTRAS_ENABLED: "false"
      SEP10_CLIENT_ATTRIBUTION_REQUIRED: "false" # RECOMMENDED value is `true`
      SEP10_CLIENT_ATTRIBUTION_ALLOW_LIST: "" # RECOMMENDED value is a comma-separated list of client domains allowed to make SEP-10 requests.

      ## SEP-45 configuration
      SEP45_ENABLED: "false"
#     SEP45_WEB_AUTH_CONTRACT_ID: #required when SEP45_ENABLED is "true"

      ## RPC configuration
#     STELLAR_NETWORK_RPC_URL: #required when SEP45_ENABLED is "true" or embedded wallets are enabled

  ## @extra anchorPlatform.kubeSecrets secrets are used to manage sensitive information, such as API keys and private keys. It's crucial that these details are kept private.
  ## @param anchorPlatform.kubeSecrets.secretName The name of the Kubernetes secret object. Only use this if create is false.
  ## @param anchorPlatform.kubeSecrets.create If true, the secret will be created. If false, it is assumed the secret already exists.
  ## @param anchorPlatform.kubeSecrets.annotations Annotations to be added to the secret.
  ## @param anchorPlatform.kubeSecrets.data The sensitive data to be stored in the secret.
  ## @extra anchorPlatform.kubeSecrets.data.SECRET_DATA_PASSWORD Database password for the anchor platform.
  ## @extra anchorPlatform.kubeSecrets.data.SECRET_DATA_USERNAME Database username for the anchor platform.
  ## @extra anchorPlatform.kubeSecrets.data.SECRET_PLATFORM_API_AUTH_SECRET The secret used for authenticating API requests between the SDP and the Anchor Platform.
  ## @extra anchorPlatform.kubeSecrets.data.SECRET_SEP10_JWT_SECRET The JWT secret used by the Anchor Platform to sign SEP-10 JWT tokens. These tokens are used for various authentication and transaction-related purposes.
  ## @extra anchorPlatform.kubeSecrets.data.SECRET_SEP10_SIGNING_SEED The seed for the SEP-10 signing process. It's essential for ensuring the security and authenticity of SEP-10 transactions. Required if global.sep10PrivateKey not set.
  ## @extra anchorPlatform.kubeSecrets.data.SECRET_SEP24_INTERACTIVE_URL_JWT_SECRET The JWT secret used by the Anchor Platform to sign SEP-24 interactive URLs. These URLs typically initiate user-interactive processes like deposits and withdrawals. Must be the same as SDP's SEP24_JWT_SECRET.
  ## @extra anchorPlatform.kubeSecrets.data.SECRET_SEP24_MORE_INFO_URL_JWT_SECRET The JWT secret used by the Anchor Platform to sign SEP-24 'More Info' URLs. These URLs provide users with additional details or steps related to their transactions.
  ## @extra anchorPlatform.kubeSecrets.data.SECRET_SEP45_JWT_SECRET The JWT secret used by the Anchor Platform for SEP-45 web authentication. Required when SEP45_ENABLED is "true".
  kubeSecrets:
    secretName: "anchor-platform-secret-name"
    create: false
    annotations:
    data: {}
#      SECRET_DATA_PASSWORD: #required
#      SECRET_DATA_USERNAME: #required
#      SECRET_PLATFORM_API_AUTH_SECRET: #required for mySdpToAnchorPlatformSecret
#      SECRET_SEP10_JWT_SECRET: #required
#      SECRET_SEP10_SIGNING_SEED: #required
#      SECRET_SEP24_INTERACTIVE_URL_JWT_SECRET: #required
#      SECRET_SEP24_MORE_INFO_URL_JWT_SECRET: #required
#      SECRET_SEP45_JWT_SECRET: #required when SEP45_ENABLED is "true"


      ## @extra anchorPlatform.ingress Configuration for the ingress controller for the Anchor Platform.
      ## @param anchorPlatform.ingress.enabled If true, an ingress controller will be created for the Anchor Platform.
      ## @param anchorPlatform.ingress.className Name of the IngressClass to be used for the ingress controller.
      ## @skip anchorPlatform.ingress.annotations
      ## @param anchorPlatform.ingress.tls[0].hosts List of hosts covered by the TLS certificate.
      ## @param anchorPlatform.ingress.tls[0].secretName The name of the Kubernetes TLS secret. You need to create this secret manually. For more instructions, please refer to helmchart/docs/README.md
  ingress:
    enabled: true
    className: "nginx"
    annotations:
      nginx.ingress.kubernetes.io/custom-response-headers: "X-Frame-Options: DENY || X-Content-Type-Options: nosniff || Strict-Transport-Security: max-age=31536000; includeSubDomains"
      nginx.ingress.kubernetes.io/limit-rpm: "120"
      nginx.ingress.kubernetes.io/limit-burst-multiplier: "5"
    tls:
    - hosts:
      - '{{ include "sdp.ap.domain" . }}'
      secretName: backend-tls-cert-name
      # NOTE: the hosts to be used here will be the same ones as in the anchorPlatform.route section.


      # =========================== START tss ===========================
      ## @section Transaction Submission Service
      ## @descriptionStart
      ## Configuration parameters for the Transaction Submission Service. This is the service that submits all payment transactions to the Stellar network.
      ##  This service is designed to maximize payment throughput, handle queuing, and graceful resubmission/error handling
      ## @descriptionEnd
tss:

  ## @param tss.enabled If true, the tss will be deployed.
  enabled: true

  ## @extra tss.route Configuration related to the routing of the TSS.
  ## @param tss.route.schema Protocol scheme used for the service. Can be "http" or "https".
  ## @param tss.route.port Primary port on which the TSS listens.
  ## @param tss.route.metricsPort Port dedicated to metrics collection for the TSS.
  route:
    schema: "https"
    port: "9000"
    metricsPort: "9002"

  ## @extra tss.deployment Configuration related to the deployment of the TSS.
  ## @param tss.deployment.annotations Annotations to be added to the deployment.
  ## @param tss.deployment.podAnnotations Annotations specific to the pods.
  ## @param tss.deployment.strategy Configuration related to the deployment strategy, ensuring smooth updates and minimal downtime.
  ## @param tss.deployment.podSecurityContext Security settings for the pods.
  ## @param tss.deployment.securityContext Security settings for the container within the pod.
  ## @param tss.deployment.resources Resource limits and requests for the TSS service pods. If not specified, falls back to global.resources.
  ## @param tss.deployment.nodeSelector Node selector to determine which nodes should run the pods.
  ## @param tss.deployment.tolerations Tolerations to ensure pods aren't scheduled on unsuitable nodes.
  ## @param tss.deployment.affinity Affinity rules to determine where pods get scheduled based on node conditions.
  ## @param tss.deployment.priorityClassName Name of the priority class to be used by the TSS deployment. If not specified, no priority class will be used.
  ## @param tss.deployment.topologySpreadConstraints Pod topology spread constraints for the TSS service, overrides global setting if defined.
  deployment:
    annotations:
    podAnnotations: {}
    strategy: {}
    podSecurityContext: {}
    securityContext: {}
    resources: {}
    nodeSelector: {}
    tolerations: []
    affinity: {}
    priorityClassName: ""
    topologySpreadConstraints: []

  ## @extra tss.configMap Configuration settings for the Transaction Submission Service (TSS) ConfigMap.
  ## @param tss.configMap.annotations Annotations to be added to the ConfigMap.
  ## @extra tss.configMap.data Used to inject non-sensitive environment variables into the TSS deployment; for the latest variables, consult the application's CLI `-h` command.
  ## @extra tss.configMap.data.DISTRIBUTION_PUBLIC_KEY The public key of the HOST's Stellar distribution account, used to create channel accounts. Required if global.distributionPublicKey not set.
  ## @param tss.configMap.data.CRASH_TRACKER_TYPE Determines the type of crash tracker in use. Options: "DRY_RUN", "SENTRY".
  ## @param tss.configMap.data.ENVIRONMENT Specifies the environment TSS is running in (e.g. "localhost").
  ## @param tss.configMap.data.LOG_LEVEL Determines the verbosity level of logs. Options: "TRACE", "DEBUG", "INFO", "WARN", "ERROR", "FATAL", "PANIC"
  ## @param tss.configMap.data.TSS_METRICS_TYPE Defines the type of metrics system that the TSS should use. Options: "TSS_PROMETHEUS".
  ## @param tss.configMap.data.NUM_CHANNEL_ACCOUNTS The number of channel accounts the TSS will create/use. Channel accounts provide a method for submitting transactions to the network at a high rate.
  ## @param tss.configMap.data.MAX_BASE_FEE Specifies the maximum base fee (in stroops) the TSS is willing to pay per transaction. This helps to control costs and ensures transactions are economically feasible.
  ## @param tss.configMap.data.QUEUE_POLLING_INTERVAL Specifies the interval (in seconds) at which the TSS should poll the queue.
  ## @extra tss.configMap.data.RPC_URL The URL of the Stellar RPC server for embedded wallets and SEP-45 features. Required when ENABLE_EMBEDDED_WALLETS or ENABLE_SEP45 is "true".
  ## @extra tss.configMap.data.RPC_REQUEST_AUTH_HEADER_KEY The name of the HTTP header to include when authenticating requests to a protected RPC server. Used together with RPC_REQUEST_AUTH_HEADER_VALUE.
  configMap:
    annotations:
    data:
      # Configurations with required values
      # DISTRIBUTION_PUBLIC_KEY: #required

      # Configurations with default values

      ## Monitoring and logging configuration
      CRASH_TRACKER_TYPE: "DRY_RUN"
      ENVIRONMENT: "development"
      LOG_LEVEL: "INFO"
      TSS_METRICS_TYPE: "TSS_PROMETHEUS"

      ## Stellar configuration
      NUM_CHANNEL_ACCOUNTS: "1"
      MAX_BASE_FEE: "100000"

      ## Background tasks configuration
      QUEUE_POLLING_INTERVAL: "6"

      ## RPC configuration
#     RPC_URL: #required when ENABLE_EMBEDDED_WALLETS is "true"
#     RPC_REQUEST_AUTH_HEADER_KEY: #optional

  ## @extra tss.kubeSecrets Kubernetes secrets are used to manage sensitive information, such as API keys and private keys. It's crucial that these details are kept private.
  ## @param tss.kubeSecrets.secretName The name of the Kubernetes secret object. Only use this if create is false.
  ## @param tss.kubeSecrets.create If true, the secret will be created. If false, it is assumed the secret already exists.
  ## @param tss.kubeSecrets.annotations Annotations to be added to the secret.
  ## @param tss.kubeSecrets.data The sensitive data to be stored in the secret.
  ## @extra tss.kubeSecrets.data.DATABASE_URL URL of the database used by the TSS.
  ## @extra tss.kubeSecrets.data.DISTRIBUTION_SEED The HOST's Stellar distribution account, used to create channel accounts.
  ## @extra tss.kubeSecrets.data.CHANNEL_ACCOUNT_ENCRYPTION_PASSPHRASE The private key used to encrypt the channel accounts secrets in the database.
  ## @extra tss.kubeSecrets.data.DISTRIBUTION_ACCOUNT_ENCRYPTION_PASSPHRASE A Stellar-compliant ed25519 private key used to encrypt and decrypt the private keys of tenants' distribution accounts.
  ## @extra tss.kubeSecrets.data.SENTRY_DSN The DSN for the Sentry service. it must be set if CRASH_TRACKER_TYPE is set to "SENTRY".
<<<<<<< HEAD
  ## @extra tss.kubeSecrets.data.KAFKA_SASL_USERNAME The username for SASL authentication to the Kafka broker. Required if KAFKA_SECURITY_PROTOCOL is set to "SASL_SSL" or "SASL_PLAINTEXT".
  ## @extra tss.kubeSecrets.data.KAFKA_SASL_PASSWORD The password for SASL authentication to the Kafka broker. Required if KAFKA_SECURITY_PROTOCOL is set to "SASL_SSL" or "SASL_PLAINTEXT".
  ## @extra tss.kubeSecrets.data.KAFKA_SSL_ACCESS_KEY Access key (keystore) in PEM format. Required if KAFKA_SECURITY_PROTOCOL is set to "SSL".
  ## @extra tss.kubeSecrets.data.KAFKA_SSL_ACCESS_CERTIFICATE Certificate in PEM format that matches with the Kafka Access Key. Required if KAFKA_SECURITY_PROTOCOL is set to "SSL".
  ## @extra tss.kubeSecrets.data.RPC_REQUEST_AUTH_HEADER_VALUE The value of the HTTP header used for authenticating requests to a protected RPC server. Used together with RPC_REQUEST_AUTH_HEADER_KEY.
=======
>>>>>>> 22466004
  kubeSecrets:
    secretName: "tss-secret-name"
    create: false
    annotations: {}
    data: {}
      ## General configuration
#      DATABASE_URL: #required

      ## Stellar configuration
#      DISTRIBUTION_SEED: #required
#      CHANNEL_ACCOUNT_ENCRYPTION_PASSPHRASE: #required
#      DISTRIBUTION_ACCOUNT_ENCRYPTION_PASSPHRASE: #required

      ## Monitoring and logging configuration
#      SENTRY_DSN: #optional

<<<<<<< HEAD
      ## Kafka Configuration when global.eventBroker.type is set to "KAFKA"
#      KAFKA_SASL_USERNAME: #optional, depends on value of KAFKA_SECURITY_PROTOCOL
#      KAFKA_SASL_PASSWORD: #optional, depends on value of KAFKA_SECURITY_PROTOCOL
#      KAFKA_SSL_ACCESS_KEY: #optional, depends on value of KAFKA_SECURITY_PROTOCOL
#      KAFKA_SSL_ACCESS_CERTIFICATE: #optional, depends on value of KAFKA_SECURITY_PROTOCOL

      ## RPC configuration
#      RPC_REQUEST_AUTH_HEADER_VALUE: #optional, depends on value of RPC_REQUEST_AUTH_HEADER_KEY


=======
>>>>>>> 22466004
      # =========================== START dashboard ===========================
      ## @section Dashboard
      ## @descriptionStart
      ## Configuration parameters for the Dashboard. This is the user interface administrators use to initiate and track the progress of disbursements.
      ## @descriptionEnd
dashboard:

  ## @param dashboard.enabled If true, the dashboard will be deployed.
  enabled: true

  ## @extra dashboard.route Configuration related to the routing of the Dashboard.
  ## @param dashboard.route.schema Protocol scheme used for the service. Can be "http" or "https".
  ## @param dashboard.route.domain Public domain/address of the Dashboard.
  ## @param dashboard.route.mtnDomain Public domain/address of the multi-tenant Dashboard. This is a wild-card domain used for multi-tenant setups e.g. "*.sdp-dashboard.localhost.com".
  ## @param dashboard.route.port Primary port on which the Dashboard listens.
  route:
    schema: "https"
    domain: #required
    mtnDomain: #required
    port: "80"

  ## @extra dashboard.image Configuration related to the Docker image used by the Dashboard.
  ## @param dashboard.image.fullName Full name of the Docker image.
  ## @param dashboard.image.pullPolicy Image pull policy for the dashboard. For locally built images, consider using "Never" or "IfNotPresent".
  image:
    fullName: stellar/stellar-disbursement-platform-frontend:4.1.0
    pullPolicy: Always

  ## @extra dashboard.deployment Configuration related to the deployment of the Dashboard.
  ## @param dashboard.deployment.annotations Annotations to be added to the deployment.
  ## @param dashboard.deployment.podAnnotations Annotations specific to the pods.
  ## @param dashboard.deployment.strategy Configuration related to the deployment strategy, ensuring smooth updates and minimal downtime.
  ## @param dashboard.deployment.podSecurityContext Security settings for the pods.
  ## @param dashboard.deployment.securityContext Security settings for the container within the pod.
  ## @param dashboard.deployment.resources Resource limits and requests for the Dashboard service pods. If not specified, falls back to global.resources.
  ## @param dashboard.deployment.nodeSelector Node selector to determine which nodes should run the pods.
  ## @param dashboard.deployment.tolerations Tolerations to ensure pods aren't scheduled on unsuitable nodes.
  ## @param dashboard.deployment.affinity Affinity rules to determine where pods get scheduled based on node conditions.
  ## @param dashboard.deployment.priorityClassName Name of the priority class to be used by the Dashboard deployment. If not specified, no priority class will be used.
  ## @param dashboard.deployment.topologySpreadConstraints Pod topology spread constraints for the Dashboard service, overrides global setting if defined.
  deployment:
    annotations: {}
    podAnnotations: {}
    strategy: {}
    podSecurityContext: {}
    securityContext: {}
    resources: {}
    nodeSelector: { }
    tolerations: [ ]
    affinity: { }
    priorityClassName: ""
    topologySpreadConstraints: []

  ## @extra dashboard.configMap Configuration settings for the Dashboard ConfigMap.
  ## @param dashboard.configMap.annotations Annotations to be added to the ConfigMap.
  ## @param dashboard.configMap.data Used to inject non-sensitive environment variables into the Dashboard deployment.
  ## @extra dashboard.configMap.data.RECAPTCHA_SITE_KEY The site key for Google reCAPTCHA service.
  configMap:
    annotations: {}
    data: {}
#      RECAPTCHA_SITE_KEY: "reCaptchaSiteKey"

  ## @extra dashboard.ingress Configuration for the ingress controller for the dashboard.
  ## @param dashboard.ingress.enabled If true, an ingress controller will be created for the dashboard.
  ## @param dashboard.ingress.className Name of the IngressClass to be used for the ingress controller.
  ## @skip dashboard.ingress.annotations
  ## @param dashboard.ingress.tls[0].hosts List of hosts covered by the TLS certificate.
  ## @param dashboard.ingress.tls[0].secretName The name of the Kubernetes TLS secret. You need to create this secret manually.
  ingress:
    enabled: true
    className: "nginx"
    annotations: {}
    tls:
    - hosts:
      - '{{ include "sdp.dashboard.domain" . }}'
      secretName: dashboard-tls-cert-name # You need to create this secret manually. For more instructions, please refer to helmchart/docs/README.md<|MERGE_RESOLUTION|>--- conflicted
+++ resolved
@@ -573,14 +573,7 @@
   ## @extra tss.kubeSecrets.data.CHANNEL_ACCOUNT_ENCRYPTION_PASSPHRASE The private key used to encrypt the channel accounts secrets in the database.
   ## @extra tss.kubeSecrets.data.DISTRIBUTION_ACCOUNT_ENCRYPTION_PASSPHRASE A Stellar-compliant ed25519 private key used to encrypt and decrypt the private keys of tenants' distribution accounts.
   ## @extra tss.kubeSecrets.data.SENTRY_DSN The DSN for the Sentry service. it must be set if CRASH_TRACKER_TYPE is set to "SENTRY".
-<<<<<<< HEAD
-  ## @extra tss.kubeSecrets.data.KAFKA_SASL_USERNAME The username for SASL authentication to the Kafka broker. Required if KAFKA_SECURITY_PROTOCOL is set to "SASL_SSL" or "SASL_PLAINTEXT".
-  ## @extra tss.kubeSecrets.data.KAFKA_SASL_PASSWORD The password for SASL authentication to the Kafka broker. Required if KAFKA_SECURITY_PROTOCOL is set to "SASL_SSL" or "SASL_PLAINTEXT".
-  ## @extra tss.kubeSecrets.data.KAFKA_SSL_ACCESS_KEY Access key (keystore) in PEM format. Required if KAFKA_SECURITY_PROTOCOL is set to "SSL".
-  ## @extra tss.kubeSecrets.data.KAFKA_SSL_ACCESS_CERTIFICATE Certificate in PEM format that matches with the Kafka Access Key. Required if KAFKA_SECURITY_PROTOCOL is set to "SSL".
   ## @extra tss.kubeSecrets.data.RPC_REQUEST_AUTH_HEADER_VALUE The value of the HTTP header used for authenticating requests to a protected RPC server. Used together with RPC_REQUEST_AUTH_HEADER_KEY.
-=======
->>>>>>> 22466004
   kubeSecrets:
     secretName: "tss-secret-name"
     create: false
@@ -597,19 +590,10 @@
       ## Monitoring and logging configuration
 #      SENTRY_DSN: #optional
 
-<<<<<<< HEAD
-      ## Kafka Configuration when global.eventBroker.type is set to "KAFKA"
-#      KAFKA_SASL_USERNAME: #optional, depends on value of KAFKA_SECURITY_PROTOCOL
-#      KAFKA_SASL_PASSWORD: #optional, depends on value of KAFKA_SECURITY_PROTOCOL
-#      KAFKA_SSL_ACCESS_KEY: #optional, depends on value of KAFKA_SECURITY_PROTOCOL
-#      KAFKA_SSL_ACCESS_CERTIFICATE: #optional, depends on value of KAFKA_SECURITY_PROTOCOL
-
       ## RPC configuration
 #      RPC_REQUEST_AUTH_HEADER_VALUE: #optional, depends on value of RPC_REQUEST_AUTH_HEADER_KEY
 
 
-=======
->>>>>>> 22466004
       # =========================== START dashboard ===========================
       ## @section Dashboard
       ## @descriptionStart
