--- conflicted
+++ resolved
@@ -21,11 +21,7 @@
       - name: Set up Go
         uses: actions/setup-go@v4
         with:
-<<<<<<< HEAD
           go-version: 1.22.1
-=======
-          go-version: 1.22
->>>>>>> ec6e2838
 
       - name: golangci-lint
         uses: golangci/golangci-lint-action@3cfe3a4abbb849e10058ce4af15d205b6da42804 # version v4.0.0
@@ -92,11 +88,7 @@
       - name: Set up Go
         uses: actions/setup-go@v4
         with:
-<<<<<<< HEAD
           go-version: 1.22.1
-=======
-          go-version: 1.22
->>>>>>> ec6e2838
 
       - name: Build Project
         run: go build ./...
@@ -133,11 +125,7 @@
       - name: Setup Go
         uses: actions/setup-go@v4
         with:
-<<<<<<< HEAD
           go-version: 1.22.1
-=======
-          go-version: 1.22
->>>>>>> ec6e2838
 
       - name: Run tests
         run: go test -race -timeout 3m -coverpkg=./... -coverprofile=c.out ./...
