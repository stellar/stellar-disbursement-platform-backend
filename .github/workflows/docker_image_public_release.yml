--- conflicted
+++ resolved
@@ -18,17 +18,12 @@
     uses: ./.github/workflows/ci.yml # execute the callable ci.yml
     secrets: inherit # pass all secrets
 
-<<<<<<< HEAD
   contract_build:
     uses: ./.github/workflows/contract_build.yml # execute the callable contract_build.yml
     secrets: inherit # pass all secrets
 
-  anchor_platform_integration_check:
-    uses: ./.github/workflows/anchor_platform_integration_check.yml # execute the callable anchor_platform_integration_check.yml
-=======
   internal_sep_validation:
     uses: ./.github/workflows/internal_sep_validation.yml
->>>>>>> bef84296
     needs:
       - tests
     secrets: inherit
@@ -45,11 +40,7 @@
     runs-on: ubuntu-latest
     needs:
       - tests
-<<<<<<< HEAD
       - contract_build
-      - anchor_platform_integration_check
-=======
->>>>>>> bef84296
       - e2e_integration_test
       - internal_sep_validation 
     steps:
@@ -92,12 +83,8 @@
     runs-on: ubuntu-latest
     needs:
       - tests
-<<<<<<< HEAD
       - contract_build
-      - anchor_platform_integration_check
-=======
       - internal_sep_validation
->>>>>>> bef84296
       - e2e_integration_test
     steps:
       - uses: actions/checkout@v6
