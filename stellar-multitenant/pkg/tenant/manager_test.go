--- conflicted
+++ resolved
@@ -176,8 +176,17 @@
 	tnt2, err := m.AddTenant(ctx, "myorg2")
 	require.NoError(t, err)
 
-<<<<<<< HEAD
-	TenantSchemaHasTablesFixture(t, ctx, dbConnectionPool, tnt2SchemaName, expectedTablesAfterMigrationsApplied)
+	t.Run("gets tenant successfully", func(t *testing.T) {
+		tntDB, err := m.GetTenantByName(ctx, "myorg2")
+		require.NoError(t, err)
+		assert.Equal(t, tnt2, tntDB)
+	})
+
+	t.Run("returns error when tenant is not found", func(t *testing.T) {
+		tntDB, err := m.GetTenantByName(ctx, "unknown")
+		assert.ErrorIs(t, err, ErrTenantDoesNotExist)
+		assert.Nil(t, tntDB)
+	})
 }
 
 func Test_Manager_GetAllTenants(t *testing.T) {
@@ -226,20 +235,12 @@
 
 	t.Run("gets tenant by name successfully", func(t *testing.T) {
 		tntDB, err := m.GetTenantByIDOrName(ctx, tnt2.Name)
-=======
-	t.Run("gets tenant successfully", func(t *testing.T) {
-		tntDB, err := m.GetTenantByName(ctx, "myorg2")
->>>>>>> 408009ce
 		require.NoError(t, err)
 		assert.Equal(t, tnt2, tntDB)
 	})
 
 	t.Run("returns error when tenant is not found", func(t *testing.T) {
-<<<<<<< HEAD
 		tntDB, err := m.GetTenantByIDOrName(ctx, "unknown")
-=======
-		tntDB, err := m.GetTenantByName(ctx, "unknown")
->>>>>>> 408009ce
 		assert.ErrorIs(t, err, ErrTenantDoesNotExist)
 		assert.Nil(t, tntDB)
 	})
