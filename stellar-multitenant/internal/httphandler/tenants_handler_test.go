package httphandler

import (
	"context"
	"encoding/json"
	"errors"
	"fmt"
	"io"
	"net/http"
	"net/http/httptest"
	"strings"
	"testing"
	"time"

	"github.com/go-chi/chi/v5"
	"github.com/stellar/go/clients/horizonclient"
	"github.com/stellar/go/keypair"
	"github.com/stellar/go/protocols/horizon"
	"github.com/stellar/go/protocols/horizon/base"
	"github.com/stellar/go/txnbuild"
	"github.com/stretchr/testify/assert"
	"github.com/stretchr/testify/mock"
	"github.com/stretchr/testify/require"

	"github.com/stellar/stellar-disbursement-platform-backend/db"
	"github.com/stellar/stellar-disbursement-platform-backend/db/dbtest"
	"github.com/stellar/stellar-disbursement-platform-backend/internal/data"
	"github.com/stellar/stellar-disbursement-platform-backend/internal/message"
	"github.com/stellar/stellar-disbursement-platform-backend/internal/transactionsubmission/engine"
	preconditionsMocks "github.com/stellar/stellar-disbursement-platform-backend/internal/transactionsubmission/engine/preconditions/mocks"
	"github.com/stellar/stellar-disbursement-platform-backend/internal/transactionsubmission/engine/signing"
	"github.com/stellar/stellar-disbursement-platform-backend/internal/utils"
	"github.com/stellar/stellar-disbursement-platform-backend/pkg/schema"
	"github.com/stellar/stellar-disbursement-platform-backend/stellar-multitenant/internal/provisioning"
	"github.com/stellar/stellar-disbursement-platform-backend/stellar-multitenant/internal/services"
	"github.com/stellar/stellar-disbursement-platform-backend/stellar-multitenant/pkg/tenant"
)

func Test_TenantHandler_Get(t *testing.T) {
	dbt := dbtest.OpenWithAdminMigrationsOnly(t)
	defer dbt.Close()

	dbConnectionPool, err := db.OpenDBConnectionPool(dbt.DSN)
	require.NoError(t, err)
	defer dbConnectionPool.Close()

	ctx := context.Background()

	handler := TenantsHandler{
		Manager: tenant.NewManager(tenant.WithDatabase(dbConnectionPool)),
	}

	r := chi.NewRouter()
	r.Get("/tenants/{arg}", handler.GetByIDOrName)

	t.Run("GetAll successfully returns an empty list of tenants", func(t *testing.T) {
		rr := httptest.NewRecorder()
		req, getTntErr := http.NewRequest(http.MethodGet, "/tenants", nil)
		require.NoError(t, getTntErr)
		http.HandlerFunc(handler.GetAll).ServeHTTP(rr, req)

		resp := rr.Result()
		defer resp.Body.Close()

		respBody, readRespBodyErr := io.ReadAll(resp.Body)
		require.NoError(t, readRespBodyErr)

		assert.Equal(t, http.StatusOK, resp.StatusCode)
		assert.JSONEq(t, `[]`, string(respBody))
	})

	tenant.DeleteAllTenantsFixture(t, ctx, dbConnectionPool)
	tnt1 := tenant.CreateTenantFixture(t, ctx, dbConnectionPool, "myorg1", "GCTNUNQVX7BNIP5AUWW2R4YC7G6R3JGUDNMGT7H62BGBUY4A4V6ROAAH")
	tnt2 := tenant.CreateTenantFixture(t, ctx, dbConnectionPool, "myorg2", "GB37V3J5C3RAJY6BI52MAAWF6AVKJH7J4L2DVBMOP7WQJHQPNIBR3FKH")
	deactivatedTnt := tenant.CreateTenantFixture(t, ctx, dbConnectionPool, "dorg", "GBKXOCCQ5HXYOJ7NH5LXDKOBKU22TE6XOKHKYADZPRQFLR2F5KPFVILF")
	dStatus := tenant.DeactivatedTenantStatus
	deactivatedTnt, err = handler.Manager.UpdateTenantConfig(ctx, &tenant.TenantUpdate{
		ID:     deactivatedTnt.ID,
		Status: &dStatus,
	})
	require.NoError(t, err)
	t.Run("GetAll successfully returns a list of all tenants", func(t *testing.T) {
		rr := httptest.NewRecorder()
		req, err := http.NewRequest(http.MethodGet, "/tenants", nil)
		require.NoError(t, err)
		http.HandlerFunc(handler.GetAll).ServeHTTP(rr, req)

		resp := rr.Result()
		defer resp.Body.Close()

		respBody, err := io.ReadAll(resp.Body)
		require.NoError(t, err)

		assert.Equal(t, http.StatusOK, resp.StatusCode)

		expectedRespBody := fmt.Sprintf(`
			[
				{
					"id": %q,
					"name": %q,
					"base_url": null,
					"sdp_ui_base_url": null,
					"status": "TENANT_CREATED",
					"is_default": false,
					"created_at": %q,
					"updated_at": %q,
					"deleted_at": null,
					"distribution_account_address": %q,
					"distribution_account_type": %q,
					"distribution_account_status": %q
				},
				{
					"id": %q,
					"name": %q,
					"base_url": null,
					"sdp_ui_base_url": null,
					"status": "TENANT_CREATED",
					"is_default": false,
					"created_at": %q,
					"updated_at": %q,
					"deleted_at": null,
					"distribution_account_address": %q,
					"distribution_account_type": %q,
					"distribution_account_status": %q
				},
				{
					"id": %q,
					"name": %q,
					"base_url": null,
					"sdp_ui_base_url": null,
					"status": "TENANT_DEACTIVATED",
					"is_default": false,
					"created_at": %q,
					"updated_at": %q,
					"deleted_at": null,
					"distribution_account_address": %q,
					"distribution_account_type": %q,
					"distribution_account_status": %q
				}
			]
		`,
			tnt1.ID, tnt1.Name, tnt1.CreatedAt.Format(time.RFC3339Nano), tnt1.UpdatedAt.Format(time.RFC3339Nano),
			*tnt1.DistributionAccountAddress, schema.DistributionAccountTypeDBVaultStellar, schema.DistributionAccountStatusActive,
			tnt2.ID, tnt2.Name, tnt2.CreatedAt.Format(time.RFC3339Nano), tnt2.UpdatedAt.Format(time.RFC3339Nano),
			*tnt2.DistributionAccountAddress, schema.DistributionAccountTypeDBVaultStellar, schema.DistributionAccountStatusActive,
			deactivatedTnt.ID, deactivatedTnt.Name, deactivatedTnt.CreatedAt.Format(time.RFC3339Nano), deactivatedTnt.UpdatedAt.Format(time.RFC3339Nano),
			*deactivatedTnt.DistributionAccountAddress, schema.DistributionAccountTypeDBVaultStellar, schema.DistributionAccountStatusActive,
		)
		assert.JSONEq(t, expectedRespBody, string(respBody))
	})

	t.Run("successfully returns a tenant by ID", func(t *testing.T) {
		url := fmt.Sprintf("/tenants/%s", tnt1.ID)
		rr := httptest.NewRecorder()
		req, err := http.NewRequest(http.MethodGet, url, nil)
		require.NoError(t, err)
		r.ServeHTTP(rr, req)

		resp := rr.Result()
		defer resp.Body.Close()

		respBody, err := io.ReadAll(resp.Body)
		require.NoError(t, err)

		assert.Equal(t, http.StatusOK, resp.StatusCode)

		expectedRespBody := fmt.Sprintf(`
			{
				"id": %q,
				"name": %q,
				"base_url": null,
				"sdp_ui_base_url": null,
				"status": "TENANT_CREATED",
				"is_default": false,
				"created_at": %q,
				"updated_at": %q,
				"deleted_at": null,
				"distribution_account_address": %q,
				"distribution_account_type": %q,
				"distribution_account_status": %q
			}
		`, tnt1.ID, tnt1.Name, tnt1.CreatedAt.Format(time.RFC3339Nano), tnt1.UpdatedAt.Format(time.RFC3339Nano),
			*tnt1.DistributionAccountAddress, schema.DistributionAccountTypeDBVaultStellar, schema.DistributionAccountStatusActive,
		)
		assert.JSONEq(t, expectedRespBody, string(respBody))
	})

	t.Run("successfully returns a tenant by name", func(t *testing.T) {
		url := fmt.Sprintf("/tenants/%s", tnt2.Name)
		rr := httptest.NewRecorder()
		req, err := http.NewRequest(http.MethodGet, url, nil)
		require.NoError(t, err)
		r.ServeHTTP(rr, req)

		resp := rr.Result()
		defer resp.Body.Close()

		respBody, err := io.ReadAll(resp.Body)
		require.NoError(t, err)

		assert.Equal(t, http.StatusOK, resp.StatusCode)

		expectedRespBody := fmt.Sprintf(`
			{
				"id": %q,
				"name": %q,
				"base_url": null,
				"sdp_ui_base_url": null,
				"status": "TENANT_CREATED",
				"is_default": false,
				"created_at": %q,
				"updated_at": %q,
				"deleted_at": null,
				"distribution_account_address": %q,
				"distribution_account_type": %q,
				"distribution_account_status": %q
			}
		`, tnt2.ID, tnt2.Name, tnt2.CreatedAt.Format(time.RFC3339Nano), tnt2.UpdatedAt.Format(time.RFC3339Nano),
			*tnt2.DistributionAccountAddress, schema.DistributionAccountTypeDBVaultStellar, schema.DistributionAccountStatusActive,
		)
		assert.JSONEq(t, expectedRespBody, string(respBody))
	})

	t.Run("returns NotFound when tenant does not exist", func(t *testing.T) {
		rr := httptest.NewRecorder()
		req, err := http.NewRequest(http.MethodGet, "/tenants/unknown", nil)
		require.NoError(t, err)
		r.ServeHTTP(rr, req)

		resp := rr.Result()
		defer resp.Body.Close()

		respBody, err := io.ReadAll(resp.Body)
		require.NoError(t, err)

		assert.Equal(t, http.StatusNotFound, resp.StatusCode)

		expectedRespBody := `
			{"error": "tenant unknown does not exist"}
		`
		assert.JSONEq(t, expectedRespBody, string(respBody))
	})
}

func Test_TenantHandler_Post(t *testing.T) {
	dbt := dbtest.OpenWithAdminMigrationsOnly(t)
	defer dbt.Close()

	dbConnectionPool, outerErr := db.OpenDBConnectionPool(dbt.DSN)
	require.NoError(t, outerErr)
	defer dbConnectionPool.Close()

	ctx := context.Background()
	messengerClientMock := message.MessengerClientMock{}
	m := tenant.NewManager(tenant.WithDatabase(dbConnectionPool))

	mHorizonClient := &horizonclient.MockClient{}
	mLedgerNumberTracker := preconditionsMocks.NewMockLedgerNumberTracker(t)
	sigService, _, distAccSigClient, _, distAccResolver := signing.NewMockSignatureService(t)

	distAcc := keypair.MustRandom().Address()

	submitterEngine := engine.SubmitterEngine{
		HorizonClient:       mHorizonClient,
		SignatureService:    sigService,
		LedgerNumberTracker: mLedgerNumberTracker,
		MaxBaseFee:          100 * txnbuild.MinBaseFee,
	}

	p := provisioning.NewManager(
		provisioning.WithDatabase(dbConnectionPool),
		provisioning.WithTenantManager(m),
		provisioning.WithMessengerClient(&messengerClientMock),
		provisioning.WithSubmitterEngine(submitterEngine),
		provisioning.WithNativeAssetBootstrapAmount(tenant.MinTenantDistributionAccountAmount),
	)

	handler := TenantsHandler{
		Manager:             m,
		ProvisioningManager: p,
		NetworkType:         utils.TestnetNetworkType,
		BaseURL:             "https://backend.sdp.org",
	}

	createMocks := func() {
		messengerClientMock.
			On("SendMessage", mock.AnythingOfType("message.Message")).
			Run(func(args mock.Arguments) {
				msg, ok := args.Get(0).(message.Message)
				require.True(t, ok)

				assert.Equal(t, "Welcome to Stellar Disbursement Platform", msg.Title)
				assert.Equal(t, "owner@email.org", msg.ToEmail)
				assert.Empty(t, msg.ToPhoneNumber)
			}).
			Return(nil).
			Once()

		distAccSigClient.
			On("BatchInsert", ctx, 1).
			Return([]string{distAcc}, nil).
			Once()

		distAccResolver.
			On("HostDistributionAccount").
			Return(distAcc, nil).
			Once()
	}

	assertMigrations := func(orgName string) {
		// Validating infrastructure
		expectedSchema := fmt.Sprintf("sdp_%s", orgName)
		expectedTablesAfterMigrationsApplied := []string{
			"assets",
			"auth_migrations",
			"auth_user_mfa_codes",
			"auth_user_password_reset",
			"auth_users",
			"countries",
			"disbursements",
			"sdp_migrations",
			"messages",
			"organizations",
			"payments",
			"receiver_verifications",
			"receiver_wallets",
			"receivers",
			"wallets",
			"wallets_assets",
		}
		tenant.CheckSchemaExistsFixture(t, ctx, dbConnectionPool, expectedSchema)
		tenant.TenantSchemaMatchTablesFixture(t, ctx, dbConnectionPool, expectedSchema, expectedTablesAfterMigrationsApplied)

		dsn, err := m.GetDSNForTenant(ctx, orgName)
		require.NoError(t, err)

		tenantSchemaConnectionPool, err := db.OpenDBConnectionPool(dsn)
		require.NoError(t, err)
		defer tenantSchemaConnectionPool.Close()

		tenant.AssertRegisteredAssetsFixture(t, ctx, tenantSchemaConnectionPool, []string{"USDC:GBBD47IF6LWK7P7MDEVSCWR7DPUWV3NY3DTQEVFL4NAT4AQH3ZLLFLA5", "XLM:"})
		tenant.AssertRegisteredWalletsFixture(t, ctx, tenantSchemaConnectionPool, []string{"Demo Wallet", "Vibrant Assist"})
		tenant.AssertRegisteredUserFixture(t, ctx, tenantSchemaConnectionPool, "Owner", "Owner", "owner@email.org")
	}

	t.Run("returns BadRequest with invalid request body", func(t *testing.T) {
		rr := httptest.NewRecorder()
		req, err := http.NewRequestWithContext(ctx, http.MethodPost, "/tenants", strings.NewReader(`{}`))
		require.NoError(t, err)
		http.HandlerFunc(handler.Post).ServeHTTP(rr, req)

		resp := rr.Result()
		defer resp.Body.Close()
		respBody, err := io.ReadAll(resp.Body)
		require.NoError(t, err)

		assert.Equal(t, http.StatusBadRequest, resp.StatusCode)

		expectedBody := `
			{
				"error": "invalid request body",
				"extras": {
					"name": "invalid tenant name. It should only contains lower case letters and dash (-)",
					"owner_email": "invalid email",
					"owner_first_name": "owner_first_name is required",
					"owner_last_name": "owner_last_name is required",
					"organization_name": "organization_name is required"
				}
			}
		`
		assert.JSONEq(t, expectedBody, string(respBody))
	})

	t.Run("provisions a new tenant successfully", func(t *testing.T) {
		createMocks()

<<<<<<< HEAD
		orgName := "aid-org-one"
		reqBody := fmt.Sprintf(`
=======
				assert.Equal(t, "Welcome to Stellar Disbursement Platform", msg.Title)
				assert.Equal(t, "owner@email.org", msg.ToEmail)
				assert.Empty(t, msg.ToPhoneNumber)
			}).
			Return(nil).
			Once()

		distAccSigClient.
			On("BatchInsert", ctx, 1).
			Return([]string{distAcc}, nil).
			Once().
			On("Type").
			Return(string(signing.DistributionAccountEnvSignatureClientType)).
			Once()

		distAccResolver.
			On("HostDistributionAccount").
			Return(distAcc, nil).
			Once()

		reqBody := `
>>>>>>> 72aa4419
			{
				"name": %q,
				"owner_email": "owner@email.org",
				"owner_first_name": "Owner",
				"owner_last_name": "Owner",
				"organization_name": "My Aid Org 1",
				"base_url": "https://backend.sdp.org",
				"sdp_ui_base_url": "https://aid-org.sdp.org",
				"is_default": false
			}
		`, orgName)

		rr := httptest.NewRecorder()
		req, err := http.NewRequestWithContext(ctx, http.MethodPost, "/tenants", strings.NewReader(reqBody))
		require.NoError(t, err)
		http.HandlerFunc(handler.Post).ServeHTTP(rr, req)

		resp := rr.Result()
		defer resp.Body.Close()
		respBody, err := io.ReadAll(resp.Body)
		require.NoError(t, err)

		assert.Equal(t, http.StatusCreated, resp.StatusCode)

		tnt, err := m.GetTenantByName(ctx, orgName)
		require.NoError(t, err)

		expectedRespBody := fmt.Sprintf(`
			{
				"id": %q,
				"name": %q,
				"base_url": "https://backend.sdp.org",
				"sdp_ui_base_url": "https://aid-org.sdp.org",
				"status": "TENANT_PROVISIONED",
				"is_default": false,
				"created_at": %q,
				"updated_at": %q,
				"deleted_at": null,
				"distribution_account_address": %q,
				"distribution_account_type": %q,
				"distribution_account_status": %q
			}
<<<<<<< HEAD
		`, tnt.ID, orgName, distAcc, tnt.CreatedAt.Format(time.RFC3339Nano), tnt.UpdatedAt.Format(time.RFC3339Nano))
=======
		`, tnt.ID, tnt.CreatedAt.Format(time.RFC3339Nano), tnt.UpdatedAt.Format(time.RFC3339Nano),
			distAcc, schema.DistributionAccountTypeEnvStellar, schema.DistributionAccountStatusActive)
>>>>>>> 72aa4419
		assert.JSONEq(t, expectedRespBody, string(respBody))

		assertMigrations(orgName)
	})

	t.Run("provisions a new tenant successfully - dynamically generates base URL and SDP UI base URL for tenant", func(t *testing.T) {
		createMocks()

		orgName := "aid-org-two"
		reqBody := fmt.Sprintf(`
			{
				"name": %q,
				"owner_email": "owner@email.org",
				"owner_first_name": "Owner",
				"owner_last_name": "Owner",
				"organization_name": "My Aid Org 2",
				"is_default": false
			}
		`, orgName)

		rr := httptest.NewRecorder()
		req, err := http.NewRequestWithContext(ctx, http.MethodPost, "/tenants", strings.NewReader(reqBody))
		require.NoError(t, err)
		http.HandlerFunc(handler.Post).ServeHTTP(rr, req)

		resp := rr.Result()
		defer resp.Body.Close()
		respBody, err := io.ReadAll(resp.Body)
		require.NoError(t, err)

		assert.Equal(t, http.StatusCreated, resp.StatusCode)

		tnt, err := m.GetTenantByName(ctx, orgName)
		require.NoError(t, err)

		generatedURL := fmt.Sprintf("https://%s.backend.sdp.org", orgName)
		expectedRespBody := fmt.Sprintf(`
			{
				"id": %q,
				"name": %q,
				"base_url": %q,
				"sdp_ui_base_url": %q,
				"status": "TENANT_PROVISIONED",
				"distribution_account": %q,
				"is_default": false,
				"created_at": %q,
				"updated_at": %q,
				"deleted_at": null	
			}
		`, tnt.ID, orgName, generatedURL, generatedURL, distAcc, tnt.CreatedAt.Format(time.RFC3339Nano), tnt.UpdatedAt.Format(time.RFC3339Nano))
		assert.JSONEq(t, expectedRespBody, string(respBody))

		assertMigrations(orgName)
	})

	t.Run("provisions a new tenant successfully - dynamically generates only SDP UI base URL", func(t *testing.T) {
		createMocks()

		orgName := "aid-org-three"
		reqBody := fmt.Sprintf(`
			{
				"name": %q,
				"owner_email": "owner@email.org",
				"owner_first_name": "Owner",
				"owner_last_name": "Owner",
				"organization_name": "My Aid Org 3",
				"base_url": %q,
				"is_default": false
			}
		`, orgName, handler.BaseURL)

<<<<<<< HEAD
		rr := httptest.NewRecorder()
		req, err := http.NewRequestWithContext(ctx, http.MethodPost, "/tenants", strings.NewReader(reqBody))
		require.NoError(t, err)
		http.HandlerFunc(handler.Post).ServeHTTP(rr, req)
=======
		distAccSigClient.
			On("BatchInsert", ctx, 1).
			Return([]string{distAcc}, nil).
			Once().
			On("Type").
			Return(string(signing.DistributionAccountEnvSignatureClientType)).
			Once()
>>>>>>> 72aa4419

		resp := rr.Result()
		defer resp.Body.Close()
		respBody, err := io.ReadAll(resp.Body)
		require.NoError(t, err)

		assert.Equal(t, http.StatusCreated, resp.StatusCode)

		tnt, err := m.GetTenantByName(ctx, orgName)
		require.NoError(t, err)

		generatedURL := fmt.Sprintf("https://%s.backend.sdp.org", orgName)
		expectedRespBody := fmt.Sprintf(`
			{
				"id": %q,
				"name": %q,
				"base_url": %q,
				"sdp_ui_base_url": %q,
				"status": "TENANT_PROVISIONED",
				"distribution_account": %q,
				"is_default": false,
				"created_at": %q,
				"updated_at": %q,
				"deleted_at": null	
			}
		`, tnt.ID, orgName, handler.BaseURL, generatedURL, distAcc, tnt.CreatedAt.Format(time.RFC3339Nano), tnt.UpdatedAt.Format(time.RFC3339Nano))
		assert.JSONEq(t, expectedRespBody, string(respBody))

		assertMigrations(orgName)
	})

	t.Run("returns badRequest for duplicate tenant name", func(t *testing.T) {
		createMocks()

		reqBody := `
			{
				"name": "my-aid-org",
				"owner_email": "owner@email.org",
				"owner_first_name": "Owner",
				"owner_last_name": "Owner",
				"organization_name": "My Aid Org",
				"base_url": "https://backend.sdp.org",
				"sdp_ui_base_url": "https://aid-org.sdp.org"
			}
		`

		createTenantReq := func() *http.Request {
			req, err := http.NewRequestWithContext(ctx, http.MethodPost, "/tenants", strings.NewReader(reqBody))
			require.NoError(t, err)
			return req
		}

		// create tenant
		rr := httptest.NewRecorder()
		http.HandlerFunc(handler.Post).ServeHTTP(rr, createTenantReq())

		resp := rr.Result()
		defer resp.Body.Close()

		assert.Equal(t, http.StatusCreated, resp.StatusCode)

		// attempt creating another tenant with the same name
		rr = httptest.NewRecorder()
		http.HandlerFunc(handler.Post).ServeHTTP(rr, createTenantReq())

		resp = rr.Result()
		respBody, err := io.ReadAll(resp.Body)
		require.NoError(t, err)
		require.NotNil(t, respBody)

		assert.Equal(t, http.StatusBadRequest, resp.StatusCode)
		assert.JSONEq(t, `{"error": "Tenant name already exists"}`, string(respBody))
	})

	messengerClientMock.AssertExpectations(t)
	distAccSigClient.AssertExpectations(t)
	distAccResolver.AssertExpectations(t)
}

func Test_TenantHandler_Patch_error(t *testing.T) {
	dbt := dbtest.Open(t)
	defer dbt.Close()
	dbConnectionPool, err := db.OpenDBConnectionPool(dbt.DSN)
	require.NoError(t, err)
	defer dbConnectionPool.Close()

	ctx := context.Background()

	models, err := data.NewModels(dbConnectionPool)
	require.NoError(t, err)
	tnt := tenant.CreateTenantFixture(t, ctx, dbConnectionPool, "aid-org", "GCTNUNQVX7BNIP5AUWW2R4YC7G6R3JGUDNMGT7H62BGBUY4A4V6ROAAH")
	defaultURL := "/tenants/" + tnt.ID

	testCases := []struct {
		name           string
		urlOverride    string
		prepareMocksFn func()
		reqBody        string
		initialStatus  tenant.TenantStatus
		expectedStatus int
		expectedBody   map[string]interface{}
	}{
		{
			name:           "400 response when the request body is empty",
			expectedStatus: http.StatusBadRequest,
			expectedBody:   map[string]interface{}{"error": "The request was invalid in some way."},
		},
		{
			name:           "404 response when the tenant does not exist",
			urlOverride:    "/tenants/unknown",
			reqBody:        `{"base_url": "http://localhost"}`,
			expectedStatus: http.StatusNotFound,
			expectedBody:   map[string]interface{}{"error": "updating tenant: tenant unknown does not exist"},
		},
		{
			name:           "400 response when BaseURL is not valid",
			reqBody:        `{"base_url": "invalid base_url"}`,
			expectedStatus: http.StatusBadRequest,
			expectedBody: map[string]interface{}{
				"error": "invalid request body",
				"extras": map[string]interface{}{
					"base_url": "invalid base URL value",
				},
			},
		},
		{
			name:           "400 response when SDPUIBaseURL is not valid",
			reqBody:        `{"sdp_ui_base_url": "invalid sdp_ui_base_url"}`,
			expectedStatus: http.StatusBadRequest,
			expectedBody: map[string]interface{}{
				"error": "invalid request body",
				"extras": map[string]interface{}{
					"sdp_ui_base_url": "invalid SDP UI base URL value",
				},
			},
		},
		{
			name:           "400 response when Status is not valid",
			reqBody:        `{"status": "invalid status"}`,
			expectedStatus: http.StatusBadRequest,
			expectedBody: map[string]interface{}{
				"error": "invalid request body",
				"extras": map[string]interface{}{
					"status": "invalid status value",
				},
			},
		},
		// status transition errors
		{
			name:           "400 response on status transition forbidden (deactivated->created)",
			initialStatus:  tenant.DeactivatedTenantStatus,
			reqBody:        fmt.Sprintf(`{"status": %q}`, tenant.CreatedTenantStatus),
			expectedStatus: http.StatusBadRequest,
			expectedBody:   map[string]interface{}{"error": "cannot perform update on tenant to requested status"},
		},
		{
			name:           "200 response on NOOP transition (deactivated->deactivated)",
			initialStatus:  tenant.DeactivatedTenantStatus,
			reqBody:        fmt.Sprintf(`{"status": %q}`, tenant.DeactivatedTenantStatus),
			expectedStatus: http.StatusOK,
			expectedBody: map[string]interface{}{
				"id":     tnt.ID,
				"status": string(tenant.DeactivatedTenantStatus),
			},
		},
		{
			name:           "200 response on NOOP transition (activated->activated)",
			initialStatus:  tenant.ActivatedTenantStatus,
			reqBody:        fmt.Sprintf(`{"status": %q}`, tenant.ActivatedTenantStatus),
			expectedStatus: http.StatusOK,
			expectedBody: map[string]interface{}{
				"id":     tnt.ID,
				"status": string(tenant.ActivatedTenantStatus),
			},
		},
		{
			name:           "400 response on status transition forbidden (activated->created)",
			initialStatus:  tenant.ActivatedTenantStatus,
			reqBody:        fmt.Sprintf(`{"status": %q}`, tenant.CreatedTenantStatus),
			expectedStatus: http.StatusBadRequest,
			expectedBody:   map[string]interface{}{"error": "cannot perform update on tenant to requested status"},
		},
		{
			name:          "400 response if attempting to deactivate a tenant with active payments",
			initialStatus: tenant.ActivatedTenantStatus,
			prepareMocksFn: func() {
				country := data.CreateCountryFixture(t, ctx, dbConnectionPool, "FRA", "France")
				wallet := data.CreateWalletFixture(t, ctx, dbConnectionPool, "wallet", "https://www.wallet.com", "www.wallet.com", "wallet://")
				asset := data.CreateAssetFixture(t, ctx, dbConnectionPool, "USDC", "GA5ZSEJYB37JRC5AVCIA5MOP4RHTM335X2KGX3IHOJAPP5RE34K4KZVV")
				disbursement := data.CreateDisbursementFixture(t, ctx, dbConnectionPool, models.Disbursements, &data.Disbursement{
					Country: country,
					Wallet:  wallet,
					Status:  data.ReadyDisbursementStatus,
					Asset:   asset,
				})
				receiver := data.CreateReceiverFixture(t, ctx, dbConnectionPool, &data.Receiver{})
				rw := data.CreateReceiverWalletFixture(t, ctx, dbConnectionPool, receiver.ID, wallet.ID, data.DraftReceiversWalletStatus)
				_ = data.CreatePaymentFixture(t, ctx, dbConnectionPool, models.Payment, &data.Payment{
					Amount:         "50",
					Status:         data.ReadyPaymentStatus, // <----- active payment will cause it to fail!
					Disbursement:   disbursement,
					Asset:          *asset,
					ReceiverWallet: rw,
				})
			},
			reqBody:        fmt.Sprintf(`{"status": %q}`, tenant.DeactivatedTenantStatus),
			expectedStatus: http.StatusBadRequest,
			expectedBody:   map[string]interface{}{"error": services.ErrCannotDeactivateTenantWithActivePayments.Error()},
		},
	}

	handler := TenantsHandler{
		Manager:               tenant.NewManager(tenant.WithDatabase(dbConnectionPool)),
		Models:                models,
		AdminDBConnectionPool: dbConnectionPool,
	}
	r := chi.NewRouter()
	r.Patch("/tenants/{id}", handler.Patch)

	for _, tc := range testCases {
		t.Run(tc.name, func(t *testing.T) {
			// Enforce initial status
			if !utils.IsEmpty(tc.initialStatus) {
				_, err = handler.Manager.UpdateTenantConfig(ctx, &tenant.TenantUpdate{
					ID:     tnt.ID,
					Status: &tc.initialStatus,
				})
				require.NoError(t, err)
			}

			if tc.prepareMocksFn != nil {
				tc.prepareMocksFn()
			}

			// PATCH request
			url := defaultURL
			if tc.urlOverride != "" {
				url = tc.urlOverride
			}
			rr := httptest.NewRecorder()
			req, err := http.NewRequest(http.MethodPatch, url, strings.NewReader(tc.reqBody))
			require.NoError(t, err)

			r.ServeHTTP(rr, req)

			resp := rr.Result()
			defer resp.Body.Close()
			respBody, err := io.ReadAll(resp.Body)
			require.NoError(t, err)
			respMap := map[string]interface{}{}
			err = json.Unmarshal(respBody, &respMap)
			require.NoError(t, err)

			// Assert
			assert.Equal(t, tc.expectedStatus, resp.StatusCode)
			assert.Subset(t, respMap, tc.expectedBody)
		})
	}
}

func Test_TenantHandler_Patch_success(t *testing.T) {
	dbt := dbtest.Open(t)
	defer dbt.Close()
	dbConnectionPool, err := db.OpenDBConnectionPool(dbt.DSN)
	require.NoError(t, err)
	defer dbConnectionPool.Close()

	ctx := context.Background()

	models, err := data.NewModels(dbConnectionPool)
	require.NoError(t, err)

	testCases := []struct {
		name           string
		reqBody        string
		expectedBodyFn func(tnt *tenant.Tenant) map[string]interface{}
	}{
		{
			name:    "🎉 successfully updates the status",
			reqBody: `{"status": "TENANT_DEACTIVATED"}`,
			expectedBodyFn: func(tnt *tenant.Tenant) map[string]interface{} {
				return map[string]interface{}{
					"id":                           tnt.ID,
					"base_url":                     nil,
					"sdp_ui_base_url":              nil,
					"status":                       string(tenant.DeactivatedTenantStatus),
					"distribution_account_address": "GCTNUNQVX7BNIP5AUWW2R4YC7G6R3JGUDNMGT7H62BGBUY4A4V6ROAAH",
					"is_default":                   false,
				}
			},
		},
		{
			name:    "🎉 successfully updates the base_url",
			reqBody: `{"base_url": "http://valid.com"}`,
			expectedBodyFn: func(tnt *tenant.Tenant) map[string]interface{} {
				return map[string]interface{}{
					"id":                           tnt.ID,
					"base_url":                     "http://valid.com",
					"sdp_ui_base_url":              nil,
					"status":                       string(tenant.ActivatedTenantStatus),
					"distribution_account_address": "GCTNUNQVX7BNIP5AUWW2R4YC7G6R3JGUDNMGT7H62BGBUY4A4V6ROAAH",
					"is_default":                   false,
				}
			},
		},
		{
			name:    "🎉 successfully updates the sdp_ui_base_url",
			reqBody: `{"sdp_ui_base_url": "http://ui.valid.com"}`,
			expectedBodyFn: func(tnt *tenant.Tenant) map[string]interface{} {
				return map[string]interface{}{
					"id":                           tnt.ID,
					"base_url":                     nil,
					"sdp_ui_base_url":              "http://ui.valid.com",
					"status":                       string(tenant.ActivatedTenantStatus),
					"distribution_account_address": "GCTNUNQVX7BNIP5AUWW2R4YC7G6R3JGUDNMGT7H62BGBUY4A4V6ROAAH",
					"is_default":                   false,
				}
			},
		},
		{
			name: "🎉 successfully updates ALL fields",
			reqBody: `{
				"status": "TENANT_DEACTIVATED",
				"base_url": "http://valid.com",
				"sdp_ui_base_url": "http://ui.valid.com"
			}`,
			expectedBodyFn: func(tnt *tenant.Tenant) map[string]interface{} {
				return map[string]interface{}{
					"id":                           tnt.ID,
					"base_url":                     "http://valid.com",
					"sdp_ui_base_url":              "http://ui.valid.com",
					"status":                       string(tenant.DeactivatedTenantStatus),
					"distribution_account_address": "GCTNUNQVX7BNIP5AUWW2R4YC7G6R3JGUDNMGT7H62BGBUY4A4V6ROAAH",
					"is_default":                   false,
				}
			},
		},
	}

	handler := TenantsHandler{
		Manager:               tenant.NewManager(tenant.WithDatabase(dbConnectionPool)),
		Models:                models,
		AdminDBConnectionPool: dbConnectionPool,
	}
	r := chi.NewRouter()
	r.Patch("/tenants/{id}", handler.Patch)

	for _, tc := range testCases {
		t.Run(tc.name, func(t *testing.T) {
			tnt := tenant.CreateTenantFixture(t, ctx, dbConnectionPool, "aid-org", "GCTNUNQVX7BNIP5AUWW2R4YC7G6R3JGUDNMGT7H62BGBUY4A4V6ROAAH")
			defer tenant.DeleteAllTenantsFixture(t, ctx, dbConnectionPool)

			// Enforce initial status
			initialStatus := tenant.ActivatedTenantStatus
			_, err = handler.Manager.UpdateTenantConfig(ctx, &tenant.TenantUpdate{
				ID:     tnt.ID,
				Status: &initialStatus,
			})
			require.NoError(t, err)

			// PATCH request
			rr := httptest.NewRecorder()
			req, err := http.NewRequest(http.MethodPatch, "/tenants/"+tnt.ID, strings.NewReader(tc.reqBody))
			require.NoError(t, err)

			r.ServeHTTP(rr, req)
			resp := rr.Result()
			defer resp.Body.Close()
			respBody, err := io.ReadAll(resp.Body)
			require.NoError(t, err)
			respMap := map[string]interface{}{}
			err = json.Unmarshal(respBody, &respMap)
			require.NoError(t, err)

			// Assert
			assert.Equal(t, http.StatusOK, resp.StatusCode)
			expectedBody := tc.expectedBodyFn(tnt)
			assert.Subset(t, respMap, expectedBody)
		})
	}
}

func Test_TenantHandler_SetDefault(t *testing.T) {
	dbt := dbtest.OpenWithAdminMigrationsOnly(t)
	defer dbt.Close()
	dbConnectionPool, err := db.OpenDBConnectionPool(dbt.DSN)
	require.NoError(t, err)
	defer dbConnectionPool.Close()

	ctx := context.Background()

	tenantManager := tenant.NewManager(tenant.WithDatabase(dbConnectionPool))
	handler := TenantsHandler{
		Manager:               tenantManager,
		AdminDBConnectionPool: dbConnectionPool,
		SingleTenantMode:      false,
	}

	updateTenantIsDefault := func(t *testing.T, ctx context.Context, dbConnectionPool db.DBConnectionPool, tenantID string, isDefault bool) {
		const q = "UPDATE tenants SET is_default = $1 WHERE id = $2"
		_, err = dbConnectionPool.ExecContext(ctx, q, isDefault, tenantID)
		require.NoError(t, err)
	}

	t.Run("returns Forbidden when default tenant feature is disabled", func(t *testing.T) {
		body := `{"id": "some-id"}`
		req := httptest.NewRequest(http.MethodPost, "/default-tenant", strings.NewReader(body))
		r := httptest.NewRecorder()

		http.HandlerFunc(handler.SetDefault).ServeHTTP(r, req)

		resp := r.Result()
		respBody, rErr := io.ReadAll(resp.Body)
		require.NoError(t, rErr)

		assert.Equal(t, http.StatusForbidden, resp.StatusCode)
		assert.JSONEq(t, `{"error": "Single Tenant Mode feature is disabled. Please, enable it before setting a tenant as default."}`, string(respBody))
	})

	handler.SingleTenantMode = true
	t.Run("returns BadRequest when body is invalid", func(t *testing.T) {
		body := `invalid`
		req := httptest.NewRequest(http.MethodPost, "/default-tenant", strings.NewReader(body))
		r := httptest.NewRecorder()

		http.HandlerFunc(handler.SetDefault).ServeHTTP(r, req)

		resp := r.Result()
		respBody, rErr := io.ReadAll(resp.Body)
		require.NoError(t, rErr)

		assert.Equal(t, http.StatusBadRequest, resp.StatusCode)
		assert.JSONEq(t, `{"error": "The request was invalid in some way."}`, string(respBody))

		body = `{"id": "    "}`
		req = httptest.NewRequest(http.MethodPost, "/default-tenant", strings.NewReader(body))
		r = httptest.NewRecorder()

		http.HandlerFunc(handler.SetDefault).ServeHTTP(r, req)

		resp = r.Result()
		respBody, err = io.ReadAll(resp.Body)
		require.NoError(t, err)

		assert.Equal(t, http.StatusBadRequest, resp.StatusCode)
		assert.JSONEq(t, `{"error": "Invalid request body", "extras": {"id": "id is required"}}`, string(respBody))
	})

	// creating tenants. tnt2 is the default.
	tnt1 := tenant.CreateTenantFixture(t, ctx, dbConnectionPool, "redcorp", keypair.MustRandom().Address())
	tnt2 := tenant.CreateTenantFixture(t, ctx, dbConnectionPool, "bluecorp", keypair.MustRandom().Address())
	updateTenantIsDefault(t, ctx, dbConnectionPool, tnt2.ID, true)

	t.Run("returns NotFound when tenant does not exist", func(t *testing.T) {
		body := `{"id": "some-id"}`
		req := httptest.NewRequest(http.MethodPost, "/default-tenant", strings.NewReader(body))
		r := httptest.NewRecorder()

		http.HandlerFunc(handler.SetDefault).ServeHTTP(r, req)

		resp := r.Result()
		respBody, rErr := io.ReadAll(resp.Body)
		require.NoError(t, rErr)

		assert.Equal(t, http.StatusNotFound, resp.StatusCode)
		assert.JSONEq(t, `{"error": "tenant id some-id does not exist"}`, string(respBody))

		// Ensure the tnt2 still the default one
		tnt2DB, dErr := tenantManager.GetTenantByID(ctx, tnt2.ID)
		require.NoError(t, dErr)
		assert.True(t, tnt2DB.IsDefault)
	})

	t.Run("successfully updates the default tenant", func(t *testing.T) {
		body := fmt.Sprintf(`{"id": %q}`, tnt1.ID)
		req := httptest.NewRequest(http.MethodPost, "/default-tenant", strings.NewReader(body))
		r := httptest.NewRecorder()

		http.HandlerFunc(handler.SetDefault).ServeHTTP(r, req)

		resp := r.Result()
		assert.Equal(t, http.StatusOK, resp.StatusCode)

		tnt1DB, err := tenantManager.GetTenantByID(ctx, tnt1.ID)
		require.NoError(t, err)
		assert.True(t, tnt1DB.IsDefault)

		tnt2DB, err := tenantManager.GetTenantByID(ctx, tnt2.ID)
		require.NoError(t, err)
		assert.False(t, tnt2DB.IsDefault)
	})
}

func Test_TenantHandler_Delete(t *testing.T) {
	dbt := dbtest.OpenWithAdminMigrationsOnly(t)
	defer dbt.Close()

	dbConnectionPool, outerErr := db.OpenDBConnectionPool(dbt.DSN)
	require.NoError(t, outerErr)
	defer dbConnectionPool.Close()

	tenantManagerMock := tenant.TenantManagerMock{}
	horizonClientMock := horizonclient.MockClient{}
	_, _, _, _, distAccResolver := signing.NewMockSignatureService(t)

	handler := TenantsHandler{
		Manager:                     &tenantManagerMock,
		NetworkType:                 utils.TestnetNetworkType,
		HorizonClient:               &horizonClientMock,
		DistributionAccountResolver: distAccResolver,
	}

	r := chi.NewRouter()
	r.Delete("/tenants/{id}", handler.Delete)
	tntID := "tntID"
	tntDistributionAcc := keypair.MustRandom().Address()
	deletedAt := time.Now()

	testCases := []struct {
		name             string
		id               string
		mockTntManagerFn func(tntManagerMock *tenant.TenantManagerMock, horizonClientMock *horizonclient.MockClient)
		expectedStatus   int
	}{
		{
			name: "tenant does not exist",
			id:   tntID,
			mockTntManagerFn: func(tntManagerMock *tenant.TenantManagerMock, _ *horizonclient.MockClient) {
				tntManagerMock.On("GetTenant", mock.Anything, &tenant.QueryParams{
					Filters: map[tenant.FilterKey]interface{}{tenant.FilterKeyID: tntID},
				}).
					Return(nil, tenant.ErrTenantDoesNotExist).
					Once()
			},
			expectedStatus: http.StatusNotFound,
		},
		{
			name: "failed to retrieve tenant",
			id:   tntID,
			mockTntManagerFn: func(tntManagerMock *tenant.TenantManagerMock, _ *horizonclient.MockClient) {
				tntManagerMock.On("GetTenant", mock.Anything, &tenant.QueryParams{
					Filters: map[tenant.FilterKey]interface{}{tenant.FilterKeyID: tntID},
				}).
					Return(nil, errors.New("foobar")).
					Once()
			},
			expectedStatus: http.StatusInternalServerError,
		},
		{
			name: "tenant is already deleted",
			id:   tntID,
			mockTntManagerFn: func(tntManagerMock *tenant.TenantManagerMock, _ *horizonclient.MockClient) {
				tntManagerMock.On("GetTenant", mock.Anything, &tenant.QueryParams{
					Filters: map[tenant.FilterKey]interface{}{tenant.FilterKeyID: tntID},
				}).
					Return(&tenant.Tenant{ID: tntID, Status: tenant.CreatedTenantStatus, DeletedAt: &deletedAt}, nil).
					Once()
			},
			expectedStatus: http.StatusNotModified,
		},
		{
			name: "tenant is not deactivated",
			id:   tntID,
			mockTntManagerFn: func(tntManagerMock *tenant.TenantManagerMock, _ *horizonclient.MockClient) {
				tntManagerMock.On("GetTenant", mock.Anything, &tenant.QueryParams{
					Filters: map[tenant.FilterKey]interface{}{tenant.FilterKeyID: tntID},
				}).
					Return(&tenant.Tenant{ID: tntID, Status: tenant.CreatedTenantStatus}, nil).
					Once()
			},
			expectedStatus: http.StatusBadRequest,
		},
		{
			name: "failed to get Horizon account details for tenant distribution account",
			id:   tntID,
			mockTntManagerFn: func(tntManagerMock *tenant.TenantManagerMock, _ *horizonclient.MockClient) {
				tntManagerMock.On("GetTenant", mock.Anything, &tenant.QueryParams{
					Filters: map[tenant.FilterKey]interface{}{tenant.FilterKeyID: tntID},
				}).
					Return(&tenant.Tenant{ID: tntID, Status: tenant.DeactivatedTenantStatus, DistributionAccountAddress: &tntDistributionAcc}, nil).
					Once()
				distAccResolver.On("HostDistributionAccount").Return("host-dist-account").Once()
				horizonClientMock.On("AccountDetail", horizonclient.AccountRequest{AccountID: tntDistributionAcc}).
					Return(horizon.Account{}, errors.New("foobar")).
					Once()
			},
			expectedStatus: http.StatusInternalServerError,
		},
		{
			name: "tenant distribution account still has non-zero non-native balance",
			id:   tntID,
			mockTntManagerFn: func(tntManagerMock *tenant.TenantManagerMock, _ *horizonclient.MockClient) {
				tntManagerMock.On("GetTenant", mock.Anything, &tenant.QueryParams{
					Filters: map[tenant.FilterKey]interface{}{tenant.FilterKeyID: tntID},
				}).Return(&tenant.Tenant{ID: tntID, Status: tenant.DeactivatedTenantStatus, DistributionAccountAddress: &tntDistributionAcc}, nil).
					Once()
				distAccResolver.On("HostDistributionAccount").Return("host-dist-account").Once()
				horizonClientMock.On("AccountDetail", horizonclient.AccountRequest{AccountID: tntDistributionAcc}).
					Return(horizon.Account{
						Balances: []horizon.Balance{
							{Asset: base.Asset{Type: "credit_alphanum4"}, Balance: "100.0000000"},
						},
					}, nil).Once()
			},
			expectedStatus: http.StatusBadRequest,
		},
		{
			name: "tenant distribution account still has native balance above the minimum threshold",
			id:   tntID,
			mockTntManagerFn: func(tntManagerMock *tenant.TenantManagerMock, _ *horizonclient.MockClient) {
				tntManagerMock.On("GetTenant", mock.Anything, &tenant.QueryParams{
					Filters: map[tenant.FilterKey]interface{}{tenant.FilterKeyID: tntID},
				}).Return(&tenant.Tenant{ID: tntID, Status: tenant.DeactivatedTenantStatus, DistributionAccountAddress: &tntDistributionAcc}, nil).
					Once()
				distAccResolver.On("HostDistributionAccount").Return("host-dist-account").Once()
				horizonClientMock.On("AccountDetail", horizonclient.AccountRequest{AccountID: tntDistributionAcc}).
					Return(horizon.Account{
						Balances: []horizon.Balance{
							{Asset: base.Asset{Type: "native"}, Balance: "120.0000000"},
						},
					}, nil).Once()
			},
			expectedStatus: http.StatusBadRequest,
		},
		{
			name: "failed to soft delete tenant",
			id:   tntID,
			mockTntManagerFn: func(tntManagerMock *tenant.TenantManagerMock, horizonClientMock *horizonclient.MockClient) {
				tntManagerMock.On("GetTenant", mock.Anything, &tenant.QueryParams{
					Filters: map[tenant.FilterKey]interface{}{tenant.FilterKeyID: tntID},
				}).
					Return(&tenant.Tenant{ID: tntID, Status: tenant.DeactivatedTenantStatus, DistributionAccountAddress: &tntDistributionAcc}, nil).
					Once()
				distAccResolver.On("HostDistributionAccount").Return("host-dist-account").Once()
				horizonClientMock.On("AccountDetail", horizonclient.AccountRequest{AccountID: tntDistributionAcc}).
					Return(horizon.Account{Balances: make([]horizon.Balance, 0)}, nil).
					Once()
				tntManagerMock.On("SoftDeleteTenantByID", mock.Anything, tntID).
					Return(nil, errors.New("foobar")).
					Once()
			},
			expectedStatus: http.StatusInternalServerError,
		},
		{
			name: "soft deletes tenant: host and tenant distribution accounts are the same",
			id:   tntID,
			mockTntManagerFn: func(tntManagerMock *tenant.TenantManagerMock, horizonClientMock *horizonclient.MockClient) {
				tntManagerMock.On("GetTenant", mock.Anything, &tenant.QueryParams{
					Filters: map[tenant.FilterKey]interface{}{tenant.FilterKeyID: tntID},
				}).
					Return(&tenant.Tenant{ID: tntID, Status: tenant.DeactivatedTenantStatus, DistributionAccountAddress: &tntDistributionAcc}, nil).
					Once()
				distAccResolver.On("HostDistributionAccount").Return(tntDistributionAcc).Once()
				tntManagerMock.On("SoftDeleteTenantByID", mock.Anything, tntID).
					Return(&tenant.Tenant{
						ID:                         tntID,
						Status:                     tenant.DeactivatedTenantStatus,
						DistributionAccountAddress: &tntDistributionAcc,
						DeletedAt:                  &deletedAt,
					}, nil).
					Once()
			},
			expectedStatus: http.StatusOK,
		},
		{
			name: "soft deletes tenant: host and tenant distribution accounts are different",
			id:   tntID,
			mockTntManagerFn: func(tntManagerMock *tenant.TenantManagerMock, horizonClientMock *horizonclient.MockClient) {
				tntManagerMock.On("GetTenant", mock.Anything, &tenant.QueryParams{
					Filters: map[tenant.FilterKey]interface{}{tenant.FilterKeyID: tntID},
				}).
					Return(&tenant.Tenant{ID: tntID, Status: tenant.DeactivatedTenantStatus, DistributionAccountAddress: &tntDistributionAcc}, nil).
					Once()
				distAccResolver.On("HostDistributionAccount").Return("host-dist-account").Once()
				horizonClientMock.On("AccountDetail", horizonclient.AccountRequest{AccountID: tntDistributionAcc}).
					Return(horizon.Account{Balances: make([]horizon.Balance, 0)}, nil).
					Once()
				tntManagerMock.On("SoftDeleteTenantByID", mock.Anything, tntID).
					Return(&tenant.Tenant{
						ID:                         tntID,
						Status:                     tenant.DeactivatedTenantStatus,
						DistributionAccountAddress: &tntDistributionAcc,
						DeletedAt:                  &deletedAt,
					}, nil).
					Once()
			},
			expectedStatus: http.StatusOK,
		},
	}

	for _, tc := range testCases {
		t.Run(tc.name, func(t *testing.T) {
			tc.mockTntManagerFn(&tenantManagerMock, &horizonClientMock)

			rr := httptest.NewRecorder()
			req := httptest.NewRequest(http.MethodDelete, fmt.Sprintf("/tenants/%s", tc.id), strings.NewReader(`{}`))
			r.ServeHTTP(rr, req)

			resp := rr.Result()
			assert.Equal(t, tc.expectedStatus, resp.StatusCode)
			if tc.expectedStatus == http.StatusOK {
				respBody, rErr := io.ReadAll(resp.Body)
				require.NoError(t, rErr)

				respMap := map[string]interface{}{}
				err := json.Unmarshal(respBody, &respMap)
				require.NoError(t, err)

				assert.Subset(t, respMap, map[string]interface{}{"deleted_at": deletedAt.Format(time.RFC3339Nano)})
			}

			tenantManagerMock.AssertExpectations(t)
			horizonClientMock.AssertExpectations(t)
		})
	}
}<|MERGE_RESOLUTION|>--- conflicted
+++ resolved
@@ -299,12 +299,30 @@
 		distAccSigClient.
 			On("BatchInsert", ctx, 1).
 			Return([]string{distAcc}, nil).
+			Once().
+			On("Type").
+			Return(string(signing.DistributionAccountEnvSignatureClientType)).
 			Once()
 
 		distAccResolver.
 			On("HostDistributionAccount").
 			Return(distAcc, nil).
 			Once()
+	}
+
+	makeRequest := func(reqBody string, expectedStatus int) []byte {
+		rr := httptest.NewRecorder()
+		req, err := http.NewRequestWithContext(ctx, http.MethodPost, "/tenants", strings.NewReader(reqBody))
+		require.NoError(t, err)
+		http.HandlerFunc(handler.Post).ServeHTTP(rr, req)
+
+		resp := rr.Result()
+		defer resp.Body.Close()
+		respBody, err := io.ReadAll(resp.Body)
+		require.NoError(t, err)
+
+		assert.Equal(t, expectedStatus, resp.StatusCode)
+		return respBody
 	}
 
 	assertMigrations := func(orgName string) {
@@ -344,17 +362,7 @@
 	}
 
 	t.Run("returns BadRequest with invalid request body", func(t *testing.T) {
-		rr := httptest.NewRecorder()
-		req, err := http.NewRequestWithContext(ctx, http.MethodPost, "/tenants", strings.NewReader(`{}`))
-		require.NoError(t, err)
-		http.HandlerFunc(handler.Post).ServeHTTP(rr, req)
-
-		resp := rr.Result()
-		defer resp.Body.Close()
-		respBody, err := io.ReadAll(resp.Body)
-		require.NoError(t, err)
-
-		assert.Equal(t, http.StatusBadRequest, resp.StatusCode)
+		respBody := makeRequest(`{}`, http.StatusBadRequest)
 
 		expectedBody := `
 			{
@@ -374,55 +382,21 @@
 	t.Run("provisions a new tenant successfully", func(t *testing.T) {
 		createMocks()
 
-<<<<<<< HEAD
-		orgName := "aid-org-one"
+		orgName := "aid-org"
 		reqBody := fmt.Sprintf(`
-=======
-				assert.Equal(t, "Welcome to Stellar Disbursement Platform", msg.Title)
-				assert.Equal(t, "owner@email.org", msg.ToEmail)
-				assert.Empty(t, msg.ToPhoneNumber)
-			}).
-			Return(nil).
-			Once()
-
-		distAccSigClient.
-			On("BatchInsert", ctx, 1).
-			Return([]string{distAcc}, nil).
-			Once().
-			On("Type").
-			Return(string(signing.DistributionAccountEnvSignatureClientType)).
-			Once()
-
-		distAccResolver.
-			On("HostDistributionAccount").
-			Return(distAcc, nil).
-			Once()
-
-		reqBody := `
->>>>>>> 72aa4419
 			{
 				"name": %q,
 				"owner_email": "owner@email.org",
 				"owner_first_name": "Owner",
 				"owner_last_name": "Owner",
-				"organization_name": "My Aid Org 1",
+				"organization_name": "My Aid Org",
 				"base_url": "https://backend.sdp.org",
 				"sdp_ui_base_url": "https://aid-org.sdp.org",
 				"is_default": false
 			}
 		`, orgName)
 
-		rr := httptest.NewRecorder()
-		req, err := http.NewRequestWithContext(ctx, http.MethodPost, "/tenants", strings.NewReader(reqBody))
-		require.NoError(t, err)
-		http.HandlerFunc(handler.Post).ServeHTTP(rr, req)
-
-		resp := rr.Result()
-		defer resp.Body.Close()
-		respBody, err := io.ReadAll(resp.Body)
-		require.NoError(t, err)
-
-		assert.Equal(t, http.StatusCreated, resp.StatusCode)
+		respBody := makeRequest(reqBody, http.StatusCreated)
 
 		tnt, err := m.GetTenantByName(ctx, orgName)
 		require.NoError(t, err)
@@ -442,12 +416,8 @@
 				"distribution_account_type": %q,
 				"distribution_account_status": %q
 			}
-<<<<<<< HEAD
-		`, tnt.ID, orgName, distAcc, tnt.CreatedAt.Format(time.RFC3339Nano), tnt.UpdatedAt.Format(time.RFC3339Nano))
-=======
-		`, tnt.ID, tnt.CreatedAt.Format(time.RFC3339Nano), tnt.UpdatedAt.Format(time.RFC3339Nano),
+		`, tnt.ID, orgName, tnt.CreatedAt.Format(time.RFC3339Nano), tnt.UpdatedAt.Format(time.RFC3339Nano),
 			distAcc, schema.DistributionAccountTypeEnvStellar, schema.DistributionAccountStatusActive)
->>>>>>> 72aa4419
 		assert.JSONEq(t, expectedRespBody, string(respBody))
 
 		assertMigrations(orgName)
@@ -468,17 +438,7 @@
 			}
 		`, orgName)
 
-		rr := httptest.NewRecorder()
-		req, err := http.NewRequestWithContext(ctx, http.MethodPost, "/tenants", strings.NewReader(reqBody))
-		require.NoError(t, err)
-		http.HandlerFunc(handler.Post).ServeHTTP(rr, req)
-
-		resp := rr.Result()
-		defer resp.Body.Close()
-		respBody, err := io.ReadAll(resp.Body)
-		require.NoError(t, err)
-
-		assert.Equal(t, http.StatusCreated, resp.StatusCode)
+		respBody := makeRequest(reqBody, http.StatusCreated)
 
 		tnt, err := m.GetTenantByName(ctx, orgName)
 		require.NoError(t, err)
@@ -491,13 +451,16 @@
 				"base_url": %q,
 				"sdp_ui_base_url": %q,
 				"status": "TENANT_PROVISIONED",
-				"distribution_account": %q,
 				"is_default": false,
 				"created_at": %q,
 				"updated_at": %q,
-				"deleted_at": null	
-			}
-		`, tnt.ID, orgName, generatedURL, generatedURL, distAcc, tnt.CreatedAt.Format(time.RFC3339Nano), tnt.UpdatedAt.Format(time.RFC3339Nano))
+				"deleted_at": null,
+				"distribution_account_address": %q,
+				"distribution_account_type": %q,
+				"distribution_account_status": %q
+			}
+		`, tnt.ID, orgName, generatedURL, generatedURL, tnt.CreatedAt.Format(time.RFC3339Nano), tnt.UpdatedAt.Format(time.RFC3339Nano),
+			distAcc, schema.DistributionAccountTypeEnvStellar, schema.DistributionAccountStatusActive)
 		assert.JSONEq(t, expectedRespBody, string(respBody))
 
 		assertMigrations(orgName)
@@ -519,27 +482,7 @@
 			}
 		`, orgName, handler.BaseURL)
 
-<<<<<<< HEAD
-		rr := httptest.NewRecorder()
-		req, err := http.NewRequestWithContext(ctx, http.MethodPost, "/tenants", strings.NewReader(reqBody))
-		require.NoError(t, err)
-		http.HandlerFunc(handler.Post).ServeHTTP(rr, req)
-=======
-		distAccSigClient.
-			On("BatchInsert", ctx, 1).
-			Return([]string{distAcc}, nil).
-			Once().
-			On("Type").
-			Return(string(signing.DistributionAccountEnvSignatureClientType)).
-			Once()
->>>>>>> 72aa4419
-
-		resp := rr.Result()
-		defer resp.Body.Close()
-		respBody, err := io.ReadAll(resp.Body)
-		require.NoError(t, err)
-
-		assert.Equal(t, http.StatusCreated, resp.StatusCode)
+		respBody := makeRequest(reqBody, http.StatusCreated)
 
 		tnt, err := m.GetTenantByName(ctx, orgName)
 		require.NoError(t, err)
@@ -552,13 +495,16 @@
 				"base_url": %q,
 				"sdp_ui_base_url": %q,
 				"status": "TENANT_PROVISIONED",
-				"distribution_account": %q,
 				"is_default": false,
 				"created_at": %q,
 				"updated_at": %q,
-				"deleted_at": null	
-			}
-		`, tnt.ID, orgName, handler.BaseURL, generatedURL, distAcc, tnt.CreatedAt.Format(time.RFC3339Nano), tnt.UpdatedAt.Format(time.RFC3339Nano))
+				"deleted_at": null,
+				"distribution_account_address": %q,
+				"distribution_account_type": %q,
+				"distribution_account_status": %q
+			}
+		`, tnt.ID, orgName, handler.BaseURL, generatedURL, tnt.CreatedAt.Format(time.RFC3339Nano), tnt.UpdatedAt.Format(time.RFC3339Nano),
+			distAcc, schema.DistributionAccountTypeEnvStellar, schema.DistributionAccountStatusActive)
 		assert.JSONEq(t, expectedRespBody, string(respBody))
 
 		assertMigrations(orgName)
@@ -567,7 +513,7 @@
 	t.Run("returns badRequest for duplicate tenant name", func(t *testing.T) {
 		createMocks()
 
-		reqBody := `
+		reqBody := `git gi
 			{
 				"name": "my-aid-org",
 				"owner_email": "owner@email.org",
@@ -579,31 +525,10 @@
 			}
 		`
 
-		createTenantReq := func() *http.Request {
-			req, err := http.NewRequestWithContext(ctx, http.MethodPost, "/tenants", strings.NewReader(reqBody))
-			require.NoError(t, err)
-			return req
-		}
-
-		// create tenant
-		rr := httptest.NewRecorder()
-		http.HandlerFunc(handler.Post).ServeHTTP(rr, createTenantReq())
-
-		resp := rr.Result()
-		defer resp.Body.Close()
-
-		assert.Equal(t, http.StatusCreated, resp.StatusCode)
-
+		// make first request to create tenant
+		_ = makeRequest(reqBody, http.StatusCreated)
 		// attempt creating another tenant with the same name
-		rr = httptest.NewRecorder()
-		http.HandlerFunc(handler.Post).ServeHTTP(rr, createTenantReq())
-
-		resp = rr.Result()
-		respBody, err := io.ReadAll(resp.Body)
-		require.NoError(t, err)
-		require.NotNil(t, respBody)
-
-		assert.Equal(t, http.StatusBadRequest, resp.StatusCode)
+		respBody := makeRequest(reqBody, http.StatusBadRequest)
 		assert.JSONEq(t, `{"error": "Tenant name already exists"}`, string(respBody))
 	})
 
