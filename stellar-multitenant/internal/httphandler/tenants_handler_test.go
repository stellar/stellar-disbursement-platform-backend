package httphandler

import (
	"context"
	"encoding/json"
	"errors"
	"fmt"
	"io"
	"net/http"
	"net/http/httptest"
	"strings"
	"testing"
	"time"

	"github.com/go-chi/chi/v5"
	"github.com/stellar/go/clients/horizonclient"
	"github.com/stellar/go/keypair"
	"github.com/stellar/go/txnbuild"
	"github.com/stretchr/testify/assert"
	"github.com/stretchr/testify/mock"
	"github.com/stretchr/testify/require"

	"github.com/stellar/stellar-disbursement-platform-backend/db"
	"github.com/stellar/stellar-disbursement-platform-backend/db/dbtest"
	"github.com/stellar/stellar-disbursement-platform-backend/internal/crashtracker"
	"github.com/stellar/stellar-disbursement-platform-backend/internal/data"
	"github.com/stellar/stellar-disbursement-platform-backend/internal/message"
	"github.com/stellar/stellar-disbursement-platform-backend/internal/services/assets"
	coreSvcMocks "github.com/stellar/stellar-disbursement-platform-backend/internal/services/mocks"
	"github.com/stellar/stellar-disbursement-platform-backend/internal/transactionsubmission/engine"
	preconditionsMocks "github.com/stellar/stellar-disbursement-platform-backend/internal/transactionsubmission/engine/preconditions/mocks"
	"github.com/stellar/stellar-disbursement-platform-backend/internal/transactionsubmission/engine/signing"
	"github.com/stellar/stellar-disbursement-platform-backend/internal/utils"
	"github.com/stellar/stellar-disbursement-platform-backend/pkg/schema"
	"github.com/stellar/stellar-disbursement-platform-backend/stellar-multitenant/internal/provisioning"
	"github.com/stellar/stellar-disbursement-platform-backend/stellar-multitenant/internal/services"
	"github.com/stellar/stellar-disbursement-platform-backend/stellar-multitenant/pkg/tenant"
)

func Test_TenantHandler_Get(t *testing.T) {
	dbt := dbtest.OpenWithAdminMigrationsOnly(t)
	defer dbt.Close()
	dbConnectionPool, err := db.OpenDBConnectionPool(dbt.DSN)
	require.NoError(t, err)
	defer dbConnectionPool.Close()

	ctx := context.Background()

	handler := TenantsHandler{
		Manager: tenant.NewManager(tenant.WithDatabase(dbConnectionPool)),
	}

	r := chi.NewRouter()
	r.Get("/tenants/{arg}", handler.GetByIDOrName)

	t.Run("GetAll successfully returns an empty list of tenants", func(t *testing.T) {
		rr := httptest.NewRecorder()
		req, getTntErr := http.NewRequest(http.MethodGet, "/tenants", nil)
		require.NoError(t, getTntErr)
		http.HandlerFunc(handler.GetAll).ServeHTTP(rr, req)

		resp := rr.Result()
		defer resp.Body.Close()

		respBody, readRespBodyErr := io.ReadAll(resp.Body)
		require.NoError(t, readRespBodyErr)

		assert.Equal(t, http.StatusOK, resp.StatusCode)
		assert.JSONEq(t, `[]`, string(respBody))
	})

	tenant.DeleteAllTenantsFixture(t, ctx, dbConnectionPool)
	tnt1 := tenant.CreateTenantFixture(t, ctx, dbConnectionPool, "myorg1", "GCTNUNQVX7BNIP5AUWW2R4YC7G6R3JGUDNMGT7H62BGBUY4A4V6ROAAH")
	tnt2 := tenant.CreateTenantFixture(t, ctx, dbConnectionPool, "myorg2", "GB37V3J5C3RAJY6BI52MAAWF6AVKJH7J4L2DVBMOP7WQJHQPNIBR3FKH")
	deactivatedTnt := tenant.CreateTenantFixture(t, ctx, dbConnectionPool, "dorg", "GBKXOCCQ5HXYOJ7NH5LXDKOBKU22TE6XOKHKYADZPRQFLR2F5KPFVILF")
	dStatus := tenant.DeactivatedTenantStatus
	deactivatedTnt, err = handler.Manager.UpdateTenantConfig(ctx, &tenant.TenantUpdate{
		ID:     deactivatedTnt.ID,
		Status: &dStatus,
	})
	require.NoError(t, err)
	t.Run("GetAll successfully returns a list of all tenants", func(t *testing.T) {
		rr := httptest.NewRecorder()
		req, err := http.NewRequest(http.MethodGet, "/tenants", nil)
		require.NoError(t, err)
		http.HandlerFunc(handler.GetAll).ServeHTTP(rr, req)

		resp := rr.Result()
		defer resp.Body.Close()

		respBody, err := io.ReadAll(resp.Body)
		require.NoError(t, err)

		assert.Equal(t, http.StatusOK, resp.StatusCode)

		expectedRespBody := fmt.Sprintf(`
			[
				{
					"id": %q,
					"name": %q,
					"base_url": null,
					"sdp_ui_base_url": null,
					"status": "TENANT_CREATED",
					"is_default": false,
					"created_at": %q,
					"updated_at": %q,
					"deleted_at": null,
					"distribution_account_address": %q,
					"distribution_account_type": %q,
					"distribution_account_status": %q
				},
				{
					"id": %q,
					"name": %q,
					"base_url": null,
					"sdp_ui_base_url": null,
					"status": "TENANT_CREATED",
					"is_default": false,
					"created_at": %q,
					"updated_at": %q,
					"deleted_at": null,
					"distribution_account_address": %q,
					"distribution_account_type": %q,
					"distribution_account_status": %q
				},
				{
					"id": %q,
					"name": %q,
					"base_url": null,
					"sdp_ui_base_url": null,
					"status": "TENANT_DEACTIVATED",
					"is_default": false,
					"created_at": %q,
					"updated_at": %q,
					"deleted_at": null,
					"distribution_account_address": %q,
					"distribution_account_type": %q,
					"distribution_account_status": %q
				}
			]
		`,
			tnt1.ID, tnt1.Name, tnt1.CreatedAt.Format(time.RFC3339Nano), tnt1.UpdatedAt.Format(time.RFC3339Nano),
			*tnt1.DistributionAccountAddress, schema.DistributionAccountStellarDBVault, schema.AccountStatusActive,
			tnt2.ID, tnt2.Name, tnt2.CreatedAt.Format(time.RFC3339Nano), tnt2.UpdatedAt.Format(time.RFC3339Nano),
			*tnt2.DistributionAccountAddress, schema.DistributionAccountStellarDBVault, schema.AccountStatusActive,
			deactivatedTnt.ID, deactivatedTnt.Name, deactivatedTnt.CreatedAt.Format(time.RFC3339Nano), deactivatedTnt.UpdatedAt.Format(time.RFC3339Nano),
			*deactivatedTnt.DistributionAccountAddress, schema.DistributionAccountStellarDBVault, schema.AccountStatusActive,
		)
		assert.JSONEq(t, expectedRespBody, string(respBody))
	})

	t.Run("successfully returns a tenant by ID", func(t *testing.T) {
		url := fmt.Sprintf("/tenants/%s", tnt1.ID)
		rr := httptest.NewRecorder()
		req, err := http.NewRequest(http.MethodGet, url, nil)
		require.NoError(t, err)
		r.ServeHTTP(rr, req)

		resp := rr.Result()
		defer resp.Body.Close()

		respBody, err := io.ReadAll(resp.Body)
		require.NoError(t, err)

		assert.Equal(t, http.StatusOK, resp.StatusCode)

		expectedRespBody := fmt.Sprintf(`
			{
				"id": %q,
				"name": %q,
				"base_url": null,
				"sdp_ui_base_url": null,
				"status": "TENANT_CREATED",
				"is_default": false,
				"created_at": %q,
				"updated_at": %q,
				"deleted_at": null,
				"distribution_account_address": %q,
				"distribution_account_type": %q,
				"distribution_account_status": %q
			}
		`, tnt1.ID, tnt1.Name, tnt1.CreatedAt.Format(time.RFC3339Nano), tnt1.UpdatedAt.Format(time.RFC3339Nano),
			*tnt1.DistributionAccountAddress, schema.DistributionAccountStellarDBVault, schema.AccountStatusActive,
		)
		assert.JSONEq(t, expectedRespBody, string(respBody))
	})

	t.Run("successfully returns a tenant by name", func(t *testing.T) {
		url := fmt.Sprintf("/tenants/%s", tnt2.Name)
		rr := httptest.NewRecorder()
		req, err := http.NewRequest(http.MethodGet, url, nil)
		require.NoError(t, err)
		r.ServeHTTP(rr, req)

		resp := rr.Result()
		defer resp.Body.Close()

		respBody, err := io.ReadAll(resp.Body)
		require.NoError(t, err)

		assert.Equal(t, http.StatusOK, resp.StatusCode)

		expectedRespBody := fmt.Sprintf(`
			{
				"id": %q,
				"name": %q,
				"base_url": null,
				"sdp_ui_base_url": null,
				"status": "TENANT_CREATED",
				"is_default": false,
				"created_at": %q,
				"updated_at": %q,
				"deleted_at": null,
				"distribution_account_address": %q,
				"distribution_account_type": %q,
				"distribution_account_status": %q
			}
		`, tnt2.ID, tnt2.Name, tnt2.CreatedAt.Format(time.RFC3339Nano), tnt2.UpdatedAt.Format(time.RFC3339Nano),
			*tnt2.DistributionAccountAddress, schema.DistributionAccountStellarDBVault, schema.AccountStatusActive,
		)
		assert.JSONEq(t, expectedRespBody, string(respBody))
	})

	t.Run("returns NotFound when tenant does not exist", func(t *testing.T) {
		rr := httptest.NewRecorder()
		req, err := http.NewRequest(http.MethodGet, "/tenants/unknown", nil)
		require.NoError(t, err)
		r.ServeHTTP(rr, req)

		resp := rr.Result()
		defer resp.Body.Close()

		respBody, err := io.ReadAll(resp.Body)
		require.NoError(t, err)

		assert.Equal(t, http.StatusNotFound, resp.StatusCode)

		expectedRespBody := `
			{"error": "tenant unknown does not exist"}
		`
		assert.JSONEq(t, expectedRespBody, string(respBody))
	})
}

func Test_TenantHandler_Post(t *testing.T) {
	dbt := dbtest.OpenWithAdminMigrationsOnly(t)
	defer dbt.Close()
	dbConnectionPool, outerErr := db.OpenDBConnectionPool(dbt.DSN)
	require.NoError(t, outerErr)
	defer dbConnectionPool.Close()

	ctx := context.Background()
	messengerClientMock := &message.MessengerClientMock{}
	crashTrackerMock := &crashtracker.MockCrashTrackerClient{}
	tenantManager := tenant.NewManager(tenant.WithDatabase(dbConnectionPool))

	mHorizonClient := &horizonclient.MockClient{}
	mLedgerNumberTracker := preconditionsMocks.NewMockLedgerNumberTracker(t)
	sigService, sigRouter, distAccResolver := signing.NewMockSignatureService(t)

	distAccAddress := keypair.MustRandom().Address()

	submitterEngine := engine.SubmitterEngine{
		HorizonClient:       mHorizonClient,
		SignatureService:    sigService,
		LedgerNumberTracker: mLedgerNumberTracker,
		MaxBaseFee:          100 * txnbuild.MinBaseFee,
	}

	p, err := provisioning.NewManager(provisioning.ManagerOptions{
		DBConnectionPool:           dbConnectionPool,
		TenantManager:              tenantManager,
		SubmitterEngine:            submitterEngine,
		NativeAssetBootstrapAmount: tenant.MinTenantDistributionAccountAmount,
	})
	require.NoError(t, err)

	handler := TenantsHandler{
		CrashTrackerClient:  crashTrackerMock,
		Manager:             tenantManager,
		MessengerClient:     messengerClientMock,
		ProvisioningManager: p,
		NetworkType:         utils.TestnetNetworkType,
		BaseURL:             "https://sdp-backend.stellar.org",
		SDPUIBaseURL:        "https://sdp-ui.stellar.org",
	}

	createMocks := func(t *testing.T, accountType schema.AccountType, msgClientErr error) {
		distAccToReturn := schema.TransactionAccount{
			Address: distAccAddress,
			Type:    accountType,
			Status:  schema.AccountStatusActive,
		}
		sigRouter.
			On("BatchInsert", ctx, accountType, 1).
			Return([]schema.TransactionAccount{distAccToReturn}, nil).
			Once()

		hostAccount := schema.NewDefaultHostAccount(distAccAddress)
		distAccResolver.
			On("HostDistributionAccount").
			Return(hostAccount, nil).
			Once()

		messengerClientMock.
			On("SendMessage", mock.AnythingOfType("message.Message")).
			Run(func(args mock.Arguments) {
				msg, ok := args.Get(0).(message.Message)
				require.True(t, ok)

				assert.Equal(t, "Welcome to Stellar Disbursement Platform", msg.Title)
				assert.Equal(t, "owner@email.org", msg.ToEmail)
				assert.Empty(t, msg.ToPhoneNumber)
			}).
			Return(msgClientErr).
			Once()

		if msgClientErr != nil {
			crashTrackerMock.
				On("LogAndReportErrors", ctx, mock.Anything, "Cannot send invitation message").
				Once()
		}
	}

	makeRequest := func(t *testing.T, reqBody string, expectedStatus int) []byte {
		rr := httptest.NewRecorder()
		req, err := http.NewRequestWithContext(ctx, http.MethodPost, "/tenants", strings.NewReader(reqBody))
		require.NoError(t, err)
		http.HandlerFunc(handler.Post).ServeHTTP(rr, req)

		resp := rr.Result()
		defer resp.Body.Close()
		respBody, err := io.ReadAll(resp.Body)
		require.NoError(t, err)

		assert.Equal(t, expectedStatus, resp.StatusCode)
		return respBody
	}

	assertMigrations := func(orgName string) {
		// Validating infrastructure
		expectedSchema := fmt.Sprintf("sdp_%s", orgName)
		expectedTablesAfterMigrationsApplied := []string{
			"assets",
			"auth_migrations",
			"auth_user_mfa_codes",
			"auth_user_password_reset",
			"auth_users",
			"countries",
			"disbursements",
			"sdp_migrations",
			"messages",
			"organizations",
			"payments",
			"receiver_verifications",
			"receiver_wallets",
			"receivers",
			"wallets",
			"wallets_assets",
		}
		tenant.CheckSchemaExistsFixture(t, ctx, dbConnectionPool, expectedSchema)
		tenant.TenantSchemaMatchTablesFixture(t, ctx, dbConnectionPool, expectedSchema, expectedTablesAfterMigrationsApplied)

		dsn, err := tenantManager.GetDSNForTenant(ctx, orgName)
		require.NoError(t, err)

		tenantSchemaConnectionPool, err := db.OpenDBConnectionPool(dsn)
		require.NoError(t, err)
		defer tenantSchemaConnectionPool.Close()

		tenant.AssertRegisteredAssetsFixture(t, ctx, tenantSchemaConnectionPool, []string{"USDC:GBBD47IF6LWK7P7MDEVSCWR7DPUWV3NY3DTQEVFL4NAT4AQH3ZLLFLA5", "XLM:"})
		tenant.AssertRegisteredWalletsFixture(t, ctx, tenantSchemaConnectionPool, []string{"Demo Wallet", "Vibrant Assist"})
		tenant.AssertRegisteredUserFixture(t, ctx, tenantSchemaConnectionPool, "Owner", "Owner", "owner@email.org")
	}

	t.Run("returns BadRequest with invalid request body", func(t *testing.T) {
		respBody := makeRequest(t, `{}`, http.StatusBadRequest)

		expectedBody := `
			{
				"error": "invalid request body",
				"extras": {
					"name": "invalid tenant name. It should only contains lower case letters and dash (-)",
					"owner_email": "invalid email",
					"owner_first_name": "owner_first_name is required",
					"owner_last_name": "owner_last_name is required",
					"organization_name": "organization_name is required"
				}
			}
		`
		assert.JSONEq(t, expectedBody, string(respBody))
	})

	t.Run("provisions a new tenant successfully", func(t *testing.T) {
		// TODO: in SDP-1167, send the accountType in the request body
		accountType := schema.DistributionAccountStellarEnv
		createMocks(t, accountType, nil)

		orgName := "aid-org"
		reqBody := fmt.Sprintf(`
			{
				"name": %q,
				"owner_email": "owner@email.org",
				"owner_first_name": "Owner",
				"owner_last_name": "Owner",
				"organization_name": "My Aid Org",
				"base_url": "https://sdp-backend.stellar.org",
				"sdp_ui_base_url": "https://sdp-ui.stellar.org",
				"is_default": false
			}
		`, orgName)

		respBody := makeRequest(t, reqBody, http.StatusCreated)

		tnt, err := tenantManager.GetTenantByName(ctx, orgName)
		require.NoError(t, err)

		expectedRespBody := fmt.Sprintf(`
			{
				"id": %q,
				"name": %q,
				"base_url": "https://sdp-backend.stellar.org",
				"sdp_ui_base_url": "https://sdp-ui.stellar.org",
				"status": "TENANT_PROVISIONED",
				"is_default": false,
				"created_at": %q,
				"updated_at": %q,
				"deleted_at": null,
				"distribution_account_address": %q,
				"distribution_account_type": %q,
				"distribution_account_status": %q
			}
		`, tnt.ID, orgName, tnt.CreatedAt.Format(time.RFC3339Nano), tnt.UpdatedAt.Format(time.RFC3339Nano),
			distAccAddress, accountType, schema.AccountStatusActive)
		assert.JSONEq(t, expectedRespBody, string(respBody))

		assertMigrations(orgName)
	})

	t.Run("provisions a new tenant successfully - dynamically generates base URL and SDP UI base URL for tenant", func(t *testing.T) {
		// TODO: in SDP-1167, send the accountType in the request body
		accountType := schema.DistributionAccountStellarEnv
		createMocks(t, accountType, nil)

		orgName := "aid-org-two"
		reqBody := fmt.Sprintf(`
			{
				"name": %q,
				"owner_email": "owner@email.org",
				"owner_first_name": "Owner",
				"owner_last_name": "Owner",
				"organization_name": "My Aid Org 2",
				"is_default": false
			}
		`, orgName)

		respBody := makeRequest(t, reqBody, http.StatusCreated)

		tnt, err := tenantManager.GetTenantByName(ctx, orgName)
		require.NoError(t, err)

		generatedURL := fmt.Sprintf("https://%s.sdp-backend.stellar.org", orgName)
		generatedUIURL := fmt.Sprintf("https://%s.sdp-ui.stellar.org", orgName)
		expectedRespBody := fmt.Sprintf(`
			{
				"id": %q,
				"name": %q,
				"base_url": %q,
				"sdp_ui_base_url": %q,
				"status": "TENANT_PROVISIONED",
				"is_default": false,
				"created_at": %q,
				"updated_at": %q,
				"deleted_at": null,
				"distribution_account_address": %q,
				"distribution_account_type": %q,
				"distribution_account_status": %q
			}
		`, tnt.ID, orgName, generatedURL, generatedUIURL, tnt.CreatedAt.Format(time.RFC3339Nano), tnt.UpdatedAt.Format(time.RFC3339Nano),
			distAccAddress, accountType, schema.AccountStatusActive)
		assert.JSONEq(t, expectedRespBody, string(respBody))

		assertMigrations(orgName)
	})

	t.Run("provisions a new tenant successfully - dynamically generates only SDP UI base URL", func(t *testing.T) {
		// TODO: in SDP-1167, send the accountType in the request body
		accountType := schema.DistributionAccountStellarEnv
		createMocks(t, accountType, nil)

		orgName := "aid-org-three"
		reqBody := fmt.Sprintf(`
			{
				"name": %q,
				"owner_email": "owner@email.org",
				"owner_first_name": "Owner",
				"owner_last_name": "Owner",
				"organization_name": "My Aid Org 3",
				"base_url": %q,
				"is_default": false
			}
		`, orgName, handler.BaseURL)

		respBody := makeRequest(t, reqBody, http.StatusCreated)

		tnt, err := tenantManager.GetTenantByName(ctx, orgName)
		require.NoError(t, err)

		generatedUIURL := fmt.Sprintf("https://%s.sdp-ui.stellar.org", orgName)
		expectedRespBody := fmt.Sprintf(`
			{
				"id": %q,
				"name": %q,
				"base_url": %q,
				"sdp_ui_base_url": %q,
				"status": "TENANT_PROVISIONED",
				"is_default": false,
				"created_at": %q,
				"updated_at": %q,
				"deleted_at": null,
				"distribution_account_address": %q,
				"distribution_account_type": %q,
				"distribution_account_status": %q
			}
		`, tnt.ID, orgName, handler.BaseURL, generatedUIURL, tnt.CreatedAt.Format(time.RFC3339Nano), tnt.UpdatedAt.Format(time.RFC3339Nano),
			distAccAddress, accountType, schema.AccountStatusActive)
		assert.JSONEq(t, expectedRespBody, string(respBody))

		assertMigrations(orgName)
	})

	t.Run("provisions a new tenant successfully - dynamically generates only backend base URL", func(t *testing.T) {
		// TODO: in SDP-1167, send the accountType in the request body
		accountType := schema.DistributionAccountStellarEnv
		createMocks(t, accountType, nil)

		orgName := "aid-org-four"
		reqBody := fmt.Sprintf(`
			{
				"name": %q,
				"owner_email": "owner@email.org",
				"owner_first_name": "Owner",
				"owner_last_name": "Owner",
				"organization_name": "My Aid Org 4",
				"sdp_ui_base_url": %q,
				"is_default": false
			}
		`, orgName, handler.SDPUIBaseURL)

		respBody := makeRequest(t, reqBody, http.StatusCreated)

		tnt, err := tenantManager.GetTenantByName(ctx, orgName)
		require.NoError(t, err)

		generatedURL := fmt.Sprintf("https://%s.sdp-backend.stellar.org", orgName)
		expectedRespBody := fmt.Sprintf(`
			{
				"id": %q,
				"name": %q,
				"base_url": %q,
				"sdp_ui_base_url": %q,
				"status": "TENANT_PROVISIONED",
				"is_default": false,
				"created_at": %q,
				"updated_at": %q,
				"deleted_at": null,
				"distribution_account_address": %q,
				"distribution_account_type": %q,
				"distribution_account_status": %q
			}
		`, tnt.ID, orgName, generatedURL, handler.SDPUIBaseURL, tnt.CreatedAt.Format(time.RFC3339Nano), tnt.UpdatedAt.Format(time.RFC3339Nano),
			distAccAddress, accountType, schema.AccountStatusActive)
		assert.JSONEq(t, expectedRespBody, string(respBody))

		assertMigrations(orgName)
	})

	t.Run("returns badRequest for duplicate tenant name", func(t *testing.T) {
		// TODO: in SDP-1167, send the accountType in the request body
		accountType := schema.DistributionAccountStellarEnv
		createMocks(t, accountType, nil)

		reqBody := `
			{
				"name": "my-aid-org",
				"owner_email": "owner@email.org",
				"owner_first_name": "Owner",
				"owner_last_name": "Owner",
				"organization_name": "My Aid Org",
				"base_url": "https://backend.sdp.org",
				"sdp_ui_base_url": "https://aid-org.sdp.org"
			}
		`

		// make first request to create tenant
		_ = makeRequest(t, reqBody, http.StatusCreated)
		// attempt creating another tenant with the same name
		respBody := makeRequest(t, reqBody, http.StatusBadRequest)
		assert.JSONEq(t, `{"error": "Tenant name already exists"}`, string(respBody))
	})

	t.Run("logs and reports error when failing to send invitation message", func(t *testing.T) {
		accountType := schema.DistributionAccountStellarEnv
		createMocks(t, accountType, errors.New("foobar"))

		orgName := "aid-org-five"
		reqBody := fmt.Sprintf(`
			{
				"name": %q,
				"owner_email": "owner@email.org",
				"owner_first_name": "Owner",
				"owner_last_name": "Owner",
				"organization_name": "My Aid Org",
				"base_url": "https://sdp-backend.stellar.org",
				"sdp_ui_base_url": "https://sdp-ui.stellar.org",
				"is_default": false
			}
		`, orgName)

		respBody := makeRequest(t, reqBody, http.StatusCreated)

		tnt, err := tenantManager.GetTenantByName(ctx, orgName)
		require.NoError(t, err)

		expectedRespBody := fmt.Sprintf(`
			{
				"id": %q,
				"name": %q,
				"base_url": "https://sdp-backend.stellar.org",
				"sdp_ui_base_url": "https://sdp-ui.stellar.org",
				"status": "TENANT_PROVISIONED",
				"is_default": false,
				"created_at": %q,
				"updated_at": %q,
				"deleted_at": null,
				"distribution_account_address": %q,
				"distribution_account_type": %q,
				"distribution_account_status": %q
			}
		`, tnt.ID, orgName, tnt.CreatedAt.Format(time.RFC3339Nano), tnt.UpdatedAt.Format(time.RFC3339Nano),
			distAccAddress, schema.DistributionAccountStellarEnv, schema.AccountStatusActive)
		assert.JSONEq(t, expectedRespBody, string(respBody))

		assertMigrations(orgName)
	})

	messengerClientMock.AssertExpectations(t)
}

func Test_TenantHandler_Patch_error(t *testing.T) {
	dbt := dbtest.Open(t)
	defer dbt.Close()
	dbConnectionPool, err := db.OpenDBConnectionPool(dbt.DSN)
	require.NoError(t, err)
	defer dbConnectionPool.Close()

	ctx := context.Background()

	models, err := data.NewModels(dbConnectionPool)
	require.NoError(t, err)
	tnt := tenant.CreateTenantFixture(t, ctx, dbConnectionPool, "aid-org", "GCTNUNQVX7BNIP5AUWW2R4YC7G6R3JGUDNMGT7H62BGBUY4A4V6ROAAH")
	defaultURL := "/tenants/" + tnt.ID

	testCases := []struct {
		name           string
		urlOverride    string
		prepareMocksFn func()
		reqBody        string
		initialStatus  tenant.TenantStatus
		expectedStatus int
		expectedBody   map[string]interface{}
	}{
		{
			name:           "400 response when the request body is empty",
			expectedStatus: http.StatusBadRequest,
			expectedBody:   map[string]interface{}{"error": "The request was invalid in some way."},
		},
		{
			name:           "404 response when the tenant does not exist",
			urlOverride:    "/tenants/unknown",
			reqBody:        `{"base_url": "http://localhost"}`,
			expectedStatus: http.StatusNotFound,
			expectedBody:   map[string]interface{}{"error": "updating tenant: tenant unknown does not exist"},
		},
		{
			name:           "400 response when BaseURL is not valid",
			reqBody:        `{"base_url": "invalid base_url"}`,
			expectedStatus: http.StatusBadRequest,
			expectedBody: map[string]interface{}{
				"error": "invalid request body",
				"extras": map[string]interface{}{
					"base_url": "invalid base URL value",
				},
			},
		},
		{
			name:           "400 response when SDPUIBaseURL is not valid",
			reqBody:        `{"sdp_ui_base_url": "invalid sdp_ui_base_url"}`,
			expectedStatus: http.StatusBadRequest,
			expectedBody: map[string]interface{}{
				"error": "invalid request body",
				"extras": map[string]interface{}{
					"sdp_ui_base_url": "invalid SDP UI base URL value",
				},
			},
		},
		{
			name:           "400 response when Status is not valid",
			reqBody:        `{"status": "invalid status"}`,
			expectedStatus: http.StatusBadRequest,
			expectedBody: map[string]interface{}{
				"error": "invalid request body",
				"extras": map[string]interface{}{
					"status": "invalid status value",
				},
			},
		},
		// status transition errors
		{
			name:           "400 response on status transition forbidden (deactivated->created)",
			initialStatus:  tenant.DeactivatedTenantStatus,
			reqBody:        fmt.Sprintf(`{"status": %q}`, tenant.CreatedTenantStatus),
			expectedStatus: http.StatusBadRequest,
			expectedBody:   map[string]interface{}{"error": "cannot perform update on tenant to requested status"},
		},
		{
			name:           "200 response on NOOP transition (deactivated->deactivated)",
			initialStatus:  tenant.DeactivatedTenantStatus,
			reqBody:        fmt.Sprintf(`{"status": %q}`, tenant.DeactivatedTenantStatus),
			expectedStatus: http.StatusOK,
			expectedBody: map[string]interface{}{
				"id":     tnt.ID,
				"status": string(tenant.DeactivatedTenantStatus),
			},
		},
		{
			name:           "200 response on NOOP transition (activated->activated)",
			initialStatus:  tenant.ActivatedTenantStatus,
			reqBody:        fmt.Sprintf(`{"status": %q}`, tenant.ActivatedTenantStatus),
			expectedStatus: http.StatusOK,
			expectedBody: map[string]interface{}{
				"id":     tnt.ID,
				"status": string(tenant.ActivatedTenantStatus),
			},
		},
		{
			name:           "400 response on status transition forbidden (activated->created)",
			initialStatus:  tenant.ActivatedTenantStatus,
			reqBody:        fmt.Sprintf(`{"status": %q}`, tenant.CreatedTenantStatus),
			expectedStatus: http.StatusBadRequest,
			expectedBody:   map[string]interface{}{"error": "cannot perform update on tenant to requested status"},
		},
		{
			name:          "400 response if attempting to deactivate a tenant with active payments",
			initialStatus: tenant.ActivatedTenantStatus,
			prepareMocksFn: func() {
				country := data.CreateCountryFixture(t, ctx, dbConnectionPool, "FRA", "France")
				wallet := data.CreateWalletFixture(t, ctx, dbConnectionPool, "wallet", "https://www.wallet.com", "www.wallet.com", "wallet://")
				asset := data.CreateAssetFixture(t, ctx, dbConnectionPool, "USDC", "GA5ZSEJYB37JRC5AVCIA5MOP4RHTM335X2KGX3IHOJAPP5RE34K4KZVV")
				disbursement := data.CreateDisbursementFixture(t, ctx, dbConnectionPool, models.Disbursements, &data.Disbursement{
					Country: country,
					Wallet:  wallet,
					Status:  data.ReadyDisbursementStatus,
					Asset:   asset,
				})
				receiver := data.CreateReceiverFixture(t, ctx, dbConnectionPool, &data.Receiver{})
				rw := data.CreateReceiverWalletFixture(t, ctx, dbConnectionPool, receiver.ID, wallet.ID, data.DraftReceiversWalletStatus)
				_ = data.CreatePaymentFixture(t, ctx, dbConnectionPool, models.Payment, &data.Payment{
					Amount:         "50",
					Status:         data.ReadyPaymentStatus, // <----- active payment will cause it to fail!
					Disbursement:   disbursement,
					Asset:          *asset,
					ReceiverWallet: rw,
				})
			},
			reqBody:        fmt.Sprintf(`{"status": %q}`, tenant.DeactivatedTenantStatus),
			expectedStatus: http.StatusBadRequest,
			expectedBody:   map[string]interface{}{"error": services.ErrCannotDeactivateTenantWithActivePayments.Error()},
		},
	}

	handler := TenantsHandler{
		Manager:               tenant.NewManager(tenant.WithDatabase(dbConnectionPool)),
		Models:                models,
		AdminDBConnectionPool: dbConnectionPool,
	}
	r := chi.NewRouter()
	r.Patch("/tenants/{id}", handler.Patch)

	for _, tc := range testCases {
		t.Run(tc.name, func(t *testing.T) {
			// Enforce initial status
			if !utils.IsEmpty(tc.initialStatus) {
				_, err = handler.Manager.UpdateTenantConfig(ctx, &tenant.TenantUpdate{
					ID:     tnt.ID,
					Status: &tc.initialStatus,
				})
				require.NoError(t, err)
			}

			if tc.prepareMocksFn != nil {
				tc.prepareMocksFn()
			}

			// PATCH request
			url := defaultURL
			if tc.urlOverride != "" {
				url = tc.urlOverride
			}
			rr := httptest.NewRecorder()
			req, err := http.NewRequest(http.MethodPatch, url, strings.NewReader(tc.reqBody))
			require.NoError(t, err)

			r.ServeHTTP(rr, req)

			resp := rr.Result()
			defer resp.Body.Close()
			respBody, err := io.ReadAll(resp.Body)
			require.NoError(t, err)
			respMap := map[string]interface{}{}
			err = json.Unmarshal(respBody, &respMap)
			require.NoError(t, err)

			// Assert
			assert.Equal(t, tc.expectedStatus, resp.StatusCode)
			assert.Subset(t, respMap, tc.expectedBody)
		})
	}
}

func Test_TenantHandler_Patch_success(t *testing.T) {
	dbt := dbtest.Open(t)
	defer dbt.Close()
	dbConnectionPool, err := db.OpenDBConnectionPool(dbt.DSN)
	require.NoError(t, err)
	defer dbConnectionPool.Close()

	ctx := context.Background()

	models, err := data.NewModels(dbConnectionPool)
	require.NoError(t, err)

	testCases := []struct {
		name           string
		reqBody        string
		expectedBodyFn func(tnt *tenant.Tenant) map[string]interface{}
	}{
		{
			name:    "🎉 successfully updates the status",
			reqBody: `{"status": "TENANT_DEACTIVATED"}`,
			expectedBodyFn: func(tnt *tenant.Tenant) map[string]interface{} {
				return map[string]interface{}{
					"id":                           tnt.ID,
					"base_url":                     nil,
					"sdp_ui_base_url":              nil,
					"status":                       string(tenant.DeactivatedTenantStatus),
					"distribution_account_address": "GCTNUNQVX7BNIP5AUWW2R4YC7G6R3JGUDNMGT7H62BGBUY4A4V6ROAAH",
					"is_default":                   false,
				}
			},
		},
		{
			name:    "🎉 successfully updates the base_url",
			reqBody: `{"base_url": "http://valid.com"}`,
			expectedBodyFn: func(tnt *tenant.Tenant) map[string]interface{} {
				return map[string]interface{}{
					"id":                           tnt.ID,
					"base_url":                     "http://valid.com",
					"sdp_ui_base_url":              nil,
					"status":                       string(tenant.ActivatedTenantStatus),
					"distribution_account_address": "GCTNUNQVX7BNIP5AUWW2R4YC7G6R3JGUDNMGT7H62BGBUY4A4V6ROAAH",
					"is_default":                   false,
				}
			},
		},
		{
			name:    "🎉 successfully updates the sdp_ui_base_url",
			reqBody: `{"sdp_ui_base_url": "http://ui.valid.com"}`,
			expectedBodyFn: func(tnt *tenant.Tenant) map[string]interface{} {
				return map[string]interface{}{
					"id":                           tnt.ID,
					"base_url":                     nil,
					"sdp_ui_base_url":              "http://ui.valid.com",
					"status":                       string(tenant.ActivatedTenantStatus),
					"distribution_account_address": "GCTNUNQVX7BNIP5AUWW2R4YC7G6R3JGUDNMGT7H62BGBUY4A4V6ROAAH",
					"is_default":                   false,
				}
			},
		},
		{
			name: "🎉 successfully updates ALL fields",
			reqBody: `{
				"status": "TENANT_DEACTIVATED",
				"base_url": "http://valid.com",
				"sdp_ui_base_url": "http://ui.valid.com"
			}`,
			expectedBodyFn: func(tnt *tenant.Tenant) map[string]interface{} {
				return map[string]interface{}{
					"id":                           tnt.ID,
					"base_url":                     "http://valid.com",
					"sdp_ui_base_url":              "http://ui.valid.com",
					"status":                       string(tenant.DeactivatedTenantStatus),
					"distribution_account_address": "GCTNUNQVX7BNIP5AUWW2R4YC7G6R3JGUDNMGT7H62BGBUY4A4V6ROAAH",
					"is_default":                   false,
				}
			},
		},
	}

	handler := TenantsHandler{
		Manager:               tenant.NewManager(tenant.WithDatabase(dbConnectionPool)),
		Models:                models,
		AdminDBConnectionPool: dbConnectionPool,
	}
	r := chi.NewRouter()
	r.Patch("/tenants/{id}", handler.Patch)

	for _, tc := range testCases {
		t.Run(tc.name, func(t *testing.T) {
			tnt := tenant.CreateTenantFixture(t, ctx, dbConnectionPool, "aid-org", "GCTNUNQVX7BNIP5AUWW2R4YC7G6R3JGUDNMGT7H62BGBUY4A4V6ROAAH")
			defer tenant.DeleteAllTenantsFixture(t, ctx, dbConnectionPool)

			// Enforce initial status
			initialStatus := tenant.ActivatedTenantStatus
			_, err = handler.Manager.UpdateTenantConfig(ctx, &tenant.TenantUpdate{
				ID:     tnt.ID,
				Status: &initialStatus,
			})
			require.NoError(t, err)

			// PATCH request
			rr := httptest.NewRecorder()
			req, err := http.NewRequest(http.MethodPatch, "/tenants/"+tnt.ID, strings.NewReader(tc.reqBody))
			require.NoError(t, err)

			r.ServeHTTP(rr, req)
			resp := rr.Result()
			defer resp.Body.Close()
			respBody, err := io.ReadAll(resp.Body)
			require.NoError(t, err)
			respMap := map[string]interface{}{}
			err = json.Unmarshal(respBody, &respMap)
			require.NoError(t, err)

			// Assert
			assert.Equal(t, http.StatusOK, resp.StatusCode)
			expectedBody := tc.expectedBodyFn(tnt)
			assert.Subset(t, respMap, expectedBody)
		})
	}
}

func Test_TenantHandler_SetDefault(t *testing.T) {
	dbt := dbtest.OpenWithAdminMigrationsOnly(t)
	defer dbt.Close()
	dbConnectionPool, err := db.OpenDBConnectionPool(dbt.DSN)
	require.NoError(t, err)
	defer dbConnectionPool.Close()

	ctx := context.Background()

	tenantManager := tenant.NewManager(tenant.WithDatabase(dbConnectionPool))
	handler := TenantsHandler{
		Manager:               tenantManager,
		AdminDBConnectionPool: dbConnectionPool,
		SingleTenantMode:      false,
	}

	updateTenantIsDefault := func(t *testing.T, ctx context.Context, dbConnectionPool db.DBConnectionPool, tenantID string, isDefault bool) {
		const q = "UPDATE tenants SET is_default = $1 WHERE id = $2"
		_, err = dbConnectionPool.ExecContext(ctx, q, isDefault, tenantID)
		require.NoError(t, err)
	}

	t.Run("returns Forbidden when default tenant feature is disabled", func(t *testing.T) {
		body := `{"id": "some-id"}`
		req := httptest.NewRequest(http.MethodPost, "/default-tenant", strings.NewReader(body))
		r := httptest.NewRecorder()

		http.HandlerFunc(handler.SetDefault).ServeHTTP(r, req)

		resp := r.Result()
		respBody, rErr := io.ReadAll(resp.Body)
		require.NoError(t, rErr)

		assert.Equal(t, http.StatusForbidden, resp.StatusCode)
		assert.JSONEq(t, `{"error": "Single Tenant Mode feature is disabled. Please, enable it before setting a tenant as default."}`, string(respBody))
	})

	handler.SingleTenantMode = true
	t.Run("returns BadRequest when body is invalid", func(t *testing.T) {
		body := `invalid`
		req := httptest.NewRequest(http.MethodPost, "/default-tenant", strings.NewReader(body))
		r := httptest.NewRecorder()

		http.HandlerFunc(handler.SetDefault).ServeHTTP(r, req)

		resp := r.Result()
		respBody, rErr := io.ReadAll(resp.Body)
		require.NoError(t, rErr)

		assert.Equal(t, http.StatusBadRequest, resp.StatusCode)
		assert.JSONEq(t, `{"error": "The request was invalid in some way."}`, string(respBody))

		body = `{"id": "    "}`
		req = httptest.NewRequest(http.MethodPost, "/default-tenant", strings.NewReader(body))
		r = httptest.NewRecorder()

		http.HandlerFunc(handler.SetDefault).ServeHTTP(r, req)

		resp = r.Result()
		respBody, err = io.ReadAll(resp.Body)
		require.NoError(t, err)

		assert.Equal(t, http.StatusBadRequest, resp.StatusCode)
		assert.JSONEq(t, `{"error": "Invalid request body", "extras": {"id": "id is required"}}`, string(respBody))
	})

	// creating tenants. tnt2 is the default.
	tnt1 := tenant.CreateTenantFixture(t, ctx, dbConnectionPool, "redcorp", keypair.MustRandom().Address())
	tnt2 := tenant.CreateTenantFixture(t, ctx, dbConnectionPool, "bluecorp", keypair.MustRandom().Address())
	updateTenantIsDefault(t, ctx, dbConnectionPool, tnt2.ID, true)

	t.Run("returns NotFound when tenant does not exist", func(t *testing.T) {
		body := `{"id": "some-id"}`
		req := httptest.NewRequest(http.MethodPost, "/default-tenant", strings.NewReader(body))
		r := httptest.NewRecorder()

		http.HandlerFunc(handler.SetDefault).ServeHTTP(r, req)

		resp := r.Result()
		respBody, rErr := io.ReadAll(resp.Body)
		require.NoError(t, rErr)

		assert.Equal(t, http.StatusNotFound, resp.StatusCode)
		assert.JSONEq(t, `{"error": "tenant id some-id does not exist"}`, string(respBody))

		// Ensure the tnt2 still the default one
		tnt2DB, dErr := tenantManager.GetTenantByID(ctx, tnt2.ID)
		require.NoError(t, dErr)
		assert.True(t, tnt2DB.IsDefault)
	})

	t.Run("successfully updates the default tenant", func(t *testing.T) {
		body := fmt.Sprintf(`{"id": %q}`, tnt1.ID)
		req := httptest.NewRequest(http.MethodPost, "/default-tenant", strings.NewReader(body))
		r := httptest.NewRecorder()

		http.HandlerFunc(handler.SetDefault).ServeHTTP(r, req)

		resp := r.Result()
		assert.Equal(t, http.StatusOK, resp.StatusCode)

		tnt1DB, err := tenantManager.GetTenantByID(ctx, tnt1.ID)
		require.NoError(t, err)
		assert.True(t, tnt1DB.IsDefault)

		tnt2DB, err := tenantManager.GetTenantByID(ctx, tnt2.ID)
		require.NoError(t, err)
		assert.False(t, tnt2DB.IsDefault)
	})
}

func Test_TenantHandler_Delete(t *testing.T) {
	dbt := dbtest.OpenWithAdminMigrationsOnly(t)
	defer dbt.Close()

	dbConnectionPool, outerErr := db.OpenDBConnectionPool(dbt.DSN)
	require.NoError(t, outerErr)
	defer dbConnectionPool.Close()

	tenantManagerMock := tenant.TenantManagerMock{}
	horizonClientMock := horizonclient.MockClient{}
<<<<<<< HEAD
	_, _, _, _, distAccResolver := signing.NewMockSignatureService(t)
	distAccSvc := coreSvcMocks.NewMockDistributionAccountService(t)
=======
	_, _, distAccResolver := signing.NewMockSignatureService(t)
	hostAccount := schema.NewDefaultHostAccount(keypair.MustRandom().Address())
>>>>>>> 9c63e0a9

	handler := TenantsHandler{
		Manager:                     &tenantManagerMock,
		NetworkType:                 utils.TestnetNetworkType,
		HorizonClient:               &horizonClientMock,
		DistributionAccountResolver: distAccResolver,
		DistributionAccountService:  distAccSvc,
	}

	r := chi.NewRouter()
	r.Delete("/tenants/{id}", handler.Delete)
	tntID := "tntID"
	tntDistributionAccAddress := keypair.MustRandom().Address()
	tntDistributionAcc := schema.NewDefaultStellarDistributionAccount(tntDistributionAccAddress)

	deletedAt := time.Now()

	testCases := []struct {
		name             string
		id               string
		mockTntManagerFn func(tntManagerMock *tenant.TenantManagerMock, horizonClientMock *horizonclient.MockClient)
		expectedStatus   int
	}{
		{
			name: "tenant does not exist",
			id:   tntID,
			mockTntManagerFn: func(tntManagerMock *tenant.TenantManagerMock, _ *horizonclient.MockClient) {
				tntManagerMock.On("GetTenant", mock.Anything, &tenant.QueryParams{
					Filters: map[tenant.FilterKey]interface{}{tenant.FilterKeyID: tntID},
				}).
					Return(nil, tenant.ErrTenantDoesNotExist).
					Once()
			},
			expectedStatus: http.StatusNotFound,
		},
		{
			name: "failed to retrieve tenant",
			id:   tntID,
			mockTntManagerFn: func(tntManagerMock *tenant.TenantManagerMock, _ *horizonclient.MockClient) {
				tntManagerMock.On("GetTenant", mock.Anything, &tenant.QueryParams{
					Filters: map[tenant.FilterKey]interface{}{tenant.FilterKeyID: tntID},
				}).
					Return(nil, errors.New("foobar")).
					Once()
			},
			expectedStatus: http.StatusInternalServerError,
		},
		{
			name: "tenant is already deleted",
			id:   tntID,
			mockTntManagerFn: func(tntManagerMock *tenant.TenantManagerMock, _ *horizonclient.MockClient) {
				tntManagerMock.On("GetTenant", mock.Anything, &tenant.QueryParams{
					Filters: map[tenant.FilterKey]interface{}{tenant.FilterKeyID: tntID},
				}).
					Return(&tenant.Tenant{ID: tntID, Status: tenant.CreatedTenantStatus, DeletedAt: &deletedAt}, nil).
					Once()
			},
			expectedStatus: http.StatusNotModified,
		},
		{
			name: "tenant is not deactivated",
			id:   tntID,
			mockTntManagerFn: func(tntManagerMock *tenant.TenantManagerMock, _ *horizonclient.MockClient) {
				tntManagerMock.On("GetTenant", mock.Anything, &tenant.QueryParams{
					Filters: map[tenant.FilterKey]interface{}{tenant.FilterKeyID: tntID},
				}).
					Return(&tenant.Tenant{ID: tntID, Status: tenant.CreatedTenantStatus}, nil).
					Once()
			},
			expectedStatus: http.StatusBadRequest,
		},
		{
			name: "failed to get Horizon account details for tenant distribution account",
			id:   tntID,
			mockTntManagerFn: func(tntManagerMock *tenant.TenantManagerMock, _ *horizonclient.MockClient) {
				tntManagerMock.On("GetTenant", mock.Anything, &tenant.QueryParams{
					Filters: map[tenant.FilterKey]interface{}{tenant.FilterKeyID: tntID},
				}).
					Return(&tenant.Tenant{ID: tntID, Status: tenant.DeactivatedTenantStatus, DistributionAccountAddress: &tntDistributionAccAddress}, nil).
					Once()
<<<<<<< HEAD
				distAccResolver.On("HostDistributionAccount").Return("host-dist-account").Once()
				distAccResolver.On("DistributionAccount", mock.Anything, tntDistributionAccAddress).Return(tntDistributionAcc, nil).Once()
				distAccSvc.On("GetBalances", tntDistributionAcc).Return(nil, errors.New("foobar")).Once()
=======
				distAccResolver.On("HostDistributionAccount").Return(hostAccount).Once()
				horizonClientMock.On("AccountDetail", horizonclient.AccountRequest{AccountID: tntDistributionAcc}).
					Return(horizon.Account{}, errors.New("foobar")).
					Once()
>>>>>>> 9c63e0a9
			},
			expectedStatus: http.StatusInternalServerError,
		},
		{
			name: "tenant distribution account still has non-zero non-native balance",
			id:   tntID,
			mockTntManagerFn: func(tntManagerMock *tenant.TenantManagerMock, _ *horizonclient.MockClient) {
				tntManagerMock.On("GetTenant", mock.Anything, &tenant.QueryParams{
					Filters: map[tenant.FilterKey]interface{}{tenant.FilterKeyID: tntID},
				}).Return(&tenant.Tenant{ID: tntID, Status: tenant.DeactivatedTenantStatus, DistributionAccountAddress: &tntDistributionAccAddress}, nil).
					Once()
<<<<<<< HEAD
				distAccResolver.On("HostDistributionAccount").Return("host-dist-account").Once()
				distAccResolver.On("DistributionAccount", mock.Anything, tntDistributionAccAddress).Return(tntDistributionAcc, nil).Once()
				distAccSvc.On("GetBalances", tntDistributionAcc).
					Return(map[data.Asset]float64{
						{Code: assets.USDCAssetCode, Issuer: assets.USDCAssetIssuerTestnet}: 100.0,
=======
				distAccResolver.On("HostDistributionAccount").Return(hostAccount).Once()
				horizonClientMock.On("AccountDetail", horizonclient.AccountRequest{AccountID: tntDistributionAcc}).
					Return(horizon.Account{
						Balances: []horizon.Balance{
							{Asset: base.Asset{Type: "credit_alphanum4"}, Balance: "100.0000000"},
						},
>>>>>>> 9c63e0a9
					}, nil).Once()
			},
			expectedStatus: http.StatusBadRequest,
		},
		{
			name: "tenant distribution account still has native balance above the minimum threshold",
			id:   tntID,
			mockTntManagerFn: func(tntManagerMock *tenant.TenantManagerMock, _ *horizonclient.MockClient) {
				tntManagerMock.On("GetTenant", mock.Anything, &tenant.QueryParams{
					Filters: map[tenant.FilterKey]interface{}{tenant.FilterKeyID: tntID},
				}).Return(&tenant.Tenant{ID: tntID, Status: tenant.DeactivatedTenantStatus, DistributionAccountAddress: &tntDistributionAccAddress}, nil).
					Once()
<<<<<<< HEAD
				distAccResolver.On("HostDistributionAccount").Return("host-dist-account").Once()
				distAccResolver.On("DistributionAccount", mock.Anything, tntDistributionAccAddress).Return(tntDistributionAcc, nil).Once()
				distAccSvc.On("GetBalances", tntDistributionAcc).
					Return(map[data.Asset]float64{
						{Code: "XLM", Issuer: ""}: 120.0,
=======
				distAccResolver.On("HostDistributionAccount").Return(hostAccount).Once()
				horizonClientMock.On("AccountDetail", horizonclient.AccountRequest{AccountID: tntDistributionAcc}).
					Return(horizon.Account{
						Balances: []horizon.Balance{
							{Asset: base.Asset{Type: "native"}, Balance: "120.0000000"},
						},
>>>>>>> 9c63e0a9
					}, nil).Once()
			},
			expectedStatus: http.StatusBadRequest,
		},
		{
			name: "failed to soft delete tenant",
			id:   tntID,
			mockTntManagerFn: func(tntManagerMock *tenant.TenantManagerMock, horizonClientMock *horizonclient.MockClient) {
				tntManagerMock.On("GetTenant", mock.Anything, &tenant.QueryParams{
					Filters: map[tenant.FilterKey]interface{}{tenant.FilterKeyID: tntID},
				}).
					Return(&tenant.Tenant{ID: tntID, Status: tenant.DeactivatedTenantStatus, DistributionAccountAddress: &tntDistributionAccAddress}, nil).
					Once()
<<<<<<< HEAD
				distAccResolver.On("HostDistributionAccount").Return("host-dist-account").Once()
				distAccResolver.On("DistributionAccount", mock.Anything, tntDistributionAccAddress).Return(tntDistributionAcc, nil).Once()
				distAccSvc.On("GetBalances", tntDistributionAcc).
					Return(map[data.Asset]float64{}, nil).Once()
=======
				distAccResolver.On("HostDistributionAccount").Return(hostAccount).Once()
				horizonClientMock.On("AccountDetail", horizonclient.AccountRequest{AccountID: tntDistributionAcc}).
					Return(horizon.Account{Balances: make([]horizon.Balance, 0)}, nil).
					Once()
>>>>>>> 9c63e0a9
				tntManagerMock.On("SoftDeleteTenantByID", mock.Anything, tntID).
					Return(nil, errors.New("foobar")).
					Once()
			},
			expectedStatus: http.StatusInternalServerError,
		},
		{
			name: "soft deletes tenant: host and tenant distribution accounts are the same",
			id:   tntID,
			mockTntManagerFn: func(tntManagerMock *tenant.TenantManagerMock, horizonClientMock *horizonclient.MockClient) {
				tntManagerMock.On("GetTenant", mock.Anything, &tenant.QueryParams{
					Filters: map[tenant.FilterKey]interface{}{tenant.FilterKeyID: tntID},
				}).
					Return(&tenant.Tenant{ID: tntID, Status: tenant.DeactivatedTenantStatus, DistributionAccountAddress: &tntDistributionAccAddress}, nil).
					Once()
<<<<<<< HEAD
				distAccResolver.On("HostDistributionAccount").Return(tntDistributionAccAddress).Once()
=======
				hAcc := schema.NewDefaultHostAccount(tntDistributionAcc)
				distAccResolver.On("HostDistributionAccount").Return(hAcc).Once()
>>>>>>> 9c63e0a9
				tntManagerMock.On("SoftDeleteTenantByID", mock.Anything, tntID).
					Return(&tenant.Tenant{
						ID:                         tntID,
						Status:                     tenant.DeactivatedTenantStatus,
						DistributionAccountAddress: &tntDistributionAccAddress,
						DeletedAt:                  &deletedAt,
					}, nil).
					Once()
			},
			expectedStatus: http.StatusOK,
		},
		{
			name: "soft deletes tenant: host and tenant distribution accounts are different",
			id:   tntID,
			mockTntManagerFn: func(tntManagerMock *tenant.TenantManagerMock, horizonClientMock *horizonclient.MockClient) {
				tntManagerMock.On("GetTenant", mock.Anything, &tenant.QueryParams{
					Filters: map[tenant.FilterKey]interface{}{tenant.FilterKeyID: tntID},
				}).
					Return(&tenant.Tenant{ID: tntID, Status: tenant.DeactivatedTenantStatus, DistributionAccountAddress: &tntDistributionAccAddress}, nil).
					Once()
<<<<<<< HEAD
				distAccResolver.On("HostDistributionAccount").Return("host-dist-account").Once()
				distAccResolver.On("DistributionAccount", mock.Anything, tntDistributionAccAddress).Return(tntDistributionAcc, nil).Once()
				distAccSvc.On("GetBalances", tntDistributionAcc).
					Return(map[data.Asset]float64{}, nil).Once()
=======
				distAccResolver.On("HostDistributionAccount").Return(hostAccount).Once()
				horizonClientMock.On("AccountDetail", horizonclient.AccountRequest{AccountID: tntDistributionAcc}).
					Return(horizon.Account{Balances: make([]horizon.Balance, 0)}, nil).
					Once()
>>>>>>> 9c63e0a9
				tntManagerMock.On("SoftDeleteTenantByID", mock.Anything, tntID).
					Return(&tenant.Tenant{
						ID:                         tntID,
						Status:                     tenant.DeactivatedTenantStatus,
						DistributionAccountAddress: &tntDistributionAccAddress,
						DeletedAt:                  &deletedAt,
					}, nil).
					Once()
			},
			expectedStatus: http.StatusOK,
		},
	}

	for _, tc := range testCases {
		t.Run(tc.name, func(t *testing.T) {
			tc.mockTntManagerFn(&tenantManagerMock, &horizonClientMock)

			rr := httptest.NewRecorder()
			req := httptest.NewRequest(http.MethodDelete, fmt.Sprintf("/tenants/%s", tc.id), strings.NewReader(`{}`))
			r.ServeHTTP(rr, req)

			resp := rr.Result()
			assert.Equal(t, tc.expectedStatus, resp.StatusCode)
			if tc.expectedStatus == http.StatusOK {
				respBody, rErr := io.ReadAll(resp.Body)
				require.NoError(t, rErr)

				respMap := map[string]interface{}{}
				err := json.Unmarshal(respBody, &respMap)
				require.NoError(t, err)

				assert.Subset(t, respMap, map[string]interface{}{"deleted_at": deletedAt.Format(time.RFC3339Nano)})
			}

			tenantManagerMock.AssertExpectations(t)
			horizonClientMock.AssertExpectations(t)
		})
	}
}<|MERGE_RESOLUTION|>--- conflicted
+++ resolved
@@ -1071,13 +1071,10 @@
 
 	tenantManagerMock := tenant.TenantManagerMock{}
 	horizonClientMock := horizonclient.MockClient{}
-<<<<<<< HEAD
-	_, _, _, _, distAccResolver := signing.NewMockSignatureService(t)
-	distAccSvc := coreSvcMocks.NewMockDistributionAccountService(t)
-=======
+
 	_, _, distAccResolver := signing.NewMockSignatureService(t)
 	hostAccount := schema.NewDefaultHostAccount(keypair.MustRandom().Address())
->>>>>>> 9c63e0a9
+	distAccSvc := coreSvcMocks.NewMockDistributionAccountService(t)
 
 	handler := TenantsHandler{
 		Manager:                     &tenantManagerMock,
@@ -1091,7 +1088,7 @@
 	r.Delete("/tenants/{id}", handler.Delete)
 	tntID := "tntID"
 	tntDistributionAccAddress := keypair.MustRandom().Address()
-	tntDistributionAcc := schema.NewDefaultStellarDistributionAccount(tntDistributionAccAddress)
+	tntDistributionAcc := schema.NewDefaultStellarTransactionAccount(tntDistributionAccAddress)
 
 	deletedAt := time.Now()
 
@@ -1158,16 +1155,9 @@
 				}).
 					Return(&tenant.Tenant{ID: tntID, Status: tenant.DeactivatedTenantStatus, DistributionAccountAddress: &tntDistributionAccAddress}, nil).
 					Once()
-<<<<<<< HEAD
-				distAccResolver.On("HostDistributionAccount").Return("host-dist-account").Once()
+				distAccResolver.On("HostDistributionAccount").Return(hostAccount).Once()
 				distAccResolver.On("DistributionAccount", mock.Anything, tntDistributionAccAddress).Return(tntDistributionAcc, nil).Once()
 				distAccSvc.On("GetBalances", tntDistributionAcc).Return(nil, errors.New("foobar")).Once()
-=======
-				distAccResolver.On("HostDistributionAccount").Return(hostAccount).Once()
-				horizonClientMock.On("AccountDetail", horizonclient.AccountRequest{AccountID: tntDistributionAcc}).
-					Return(horizon.Account{}, errors.New("foobar")).
-					Once()
->>>>>>> 9c63e0a9
 			},
 			expectedStatus: http.StatusInternalServerError,
 		},
@@ -1179,20 +1169,11 @@
 					Filters: map[tenant.FilterKey]interface{}{tenant.FilterKeyID: tntID},
 				}).Return(&tenant.Tenant{ID: tntID, Status: tenant.DeactivatedTenantStatus, DistributionAccountAddress: &tntDistributionAccAddress}, nil).
 					Once()
-<<<<<<< HEAD
 				distAccResolver.On("HostDistributionAccount").Return("host-dist-account").Once()
 				distAccResolver.On("DistributionAccount", mock.Anything, tntDistributionAccAddress).Return(tntDistributionAcc, nil).Once()
 				distAccSvc.On("GetBalances", tntDistributionAcc).
 					Return(map[data.Asset]float64{
 						{Code: assets.USDCAssetCode, Issuer: assets.USDCAssetIssuerTestnet}: 100.0,
-=======
-				distAccResolver.On("HostDistributionAccount").Return(hostAccount).Once()
-				horizonClientMock.On("AccountDetail", horizonclient.AccountRequest{AccountID: tntDistributionAcc}).
-					Return(horizon.Account{
-						Balances: []horizon.Balance{
-							{Asset: base.Asset{Type: "credit_alphanum4"}, Balance: "100.0000000"},
-						},
->>>>>>> 9c63e0a9
 					}, nil).Once()
 			},
 			expectedStatus: http.StatusBadRequest,
@@ -1205,20 +1186,11 @@
 					Filters: map[tenant.FilterKey]interface{}{tenant.FilterKeyID: tntID},
 				}).Return(&tenant.Tenant{ID: tntID, Status: tenant.DeactivatedTenantStatus, DistributionAccountAddress: &tntDistributionAccAddress}, nil).
 					Once()
-<<<<<<< HEAD
 				distAccResolver.On("HostDistributionAccount").Return("host-dist-account").Once()
 				distAccResolver.On("DistributionAccount", mock.Anything, tntDistributionAccAddress).Return(tntDistributionAcc, nil).Once()
 				distAccSvc.On("GetBalances", tntDistributionAcc).
 					Return(map[data.Asset]float64{
 						{Code: "XLM", Issuer: ""}: 120.0,
-=======
-				distAccResolver.On("HostDistributionAccount").Return(hostAccount).Once()
-				horizonClientMock.On("AccountDetail", horizonclient.AccountRequest{AccountID: tntDistributionAcc}).
-					Return(horizon.Account{
-						Balances: []horizon.Balance{
-							{Asset: base.Asset{Type: "native"}, Balance: "120.0000000"},
-						},
->>>>>>> 9c63e0a9
 					}, nil).Once()
 			},
 			expectedStatus: http.StatusBadRequest,
@@ -1232,17 +1204,10 @@
 				}).
 					Return(&tenant.Tenant{ID: tntID, Status: tenant.DeactivatedTenantStatus, DistributionAccountAddress: &tntDistributionAccAddress}, nil).
 					Once()
-<<<<<<< HEAD
 				distAccResolver.On("HostDistributionAccount").Return("host-dist-account").Once()
 				distAccResolver.On("DistributionAccount", mock.Anything, tntDistributionAccAddress).Return(tntDistributionAcc, nil).Once()
 				distAccSvc.On("GetBalances", tntDistributionAcc).
 					Return(map[data.Asset]float64{}, nil).Once()
-=======
-				distAccResolver.On("HostDistributionAccount").Return(hostAccount).Once()
-				horizonClientMock.On("AccountDetail", horizonclient.AccountRequest{AccountID: tntDistributionAcc}).
-					Return(horizon.Account{Balances: make([]horizon.Balance, 0)}, nil).
-					Once()
->>>>>>> 9c63e0a9
 				tntManagerMock.On("SoftDeleteTenantByID", mock.Anything, tntID).
 					Return(nil, errors.New("foobar")).
 					Once()
@@ -1258,12 +1223,8 @@
 				}).
 					Return(&tenant.Tenant{ID: tntID, Status: tenant.DeactivatedTenantStatus, DistributionAccountAddress: &tntDistributionAccAddress}, nil).
 					Once()
-<<<<<<< HEAD
-				distAccResolver.On("HostDistributionAccount").Return(tntDistributionAccAddress).Once()
-=======
-				hAcc := schema.NewDefaultHostAccount(tntDistributionAcc)
+				hAcc := schema.NewDefaultHostAccount(tntDistributionAccAddress)
 				distAccResolver.On("HostDistributionAccount").Return(hAcc).Once()
->>>>>>> 9c63e0a9
 				tntManagerMock.On("SoftDeleteTenantByID", mock.Anything, tntID).
 					Return(&tenant.Tenant{
 						ID:                         tntID,
@@ -1284,17 +1245,10 @@
 				}).
 					Return(&tenant.Tenant{ID: tntID, Status: tenant.DeactivatedTenantStatus, DistributionAccountAddress: &tntDistributionAccAddress}, nil).
 					Once()
-<<<<<<< HEAD
-				distAccResolver.On("HostDistributionAccount").Return("host-dist-account").Once()
+				distAccResolver.On("HostDistributionAccount").Return(hostAccount).Once()
 				distAccResolver.On("DistributionAccount", mock.Anything, tntDistributionAccAddress).Return(tntDistributionAcc, nil).Once()
 				distAccSvc.On("GetBalances", tntDistributionAcc).
 					Return(map[data.Asset]float64{}, nil).Once()
-=======
-				distAccResolver.On("HostDistributionAccount").Return(hostAccount).Once()
-				horizonClientMock.On("AccountDetail", horizonclient.AccountRequest{AccountID: tntDistributionAcc}).
-					Return(horizon.Account{Balances: make([]horizon.Balance, 0)}, nil).
-					Once()
->>>>>>> 9c63e0a9
 				tntManagerMock.On("SoftDeleteTenantByID", mock.Anything, tntID).
 					Return(&tenant.Tenant{
 						ID:                         tntID,
