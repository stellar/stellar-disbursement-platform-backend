package provisioning

import (
	"context"
	"errors"
	"fmt"

	migrate "github.com/rubenv/sql-migrate"
	"github.com/stellar/go/support/log"

	"github.com/stellar/stellar-disbursement-platform-backend/db"
	"github.com/stellar/stellar-disbursement-platform-backend/db/migrations"
	"github.com/stellar/stellar-disbursement-platform-backend/internal/data"
	"github.com/stellar/stellar-disbursement-platform-backend/internal/message"
	"github.com/stellar/stellar-disbursement-platform-backend/internal/services"
	"github.com/stellar/stellar-disbursement-platform-backend/internal/transactionsubmission/engine"
	"github.com/stellar/stellar-disbursement-platform-backend/internal/transactionsubmission/engine/signing"
	tssSvc "github.com/stellar/stellar-disbursement-platform-backend/internal/transactionsubmission/services"
	"github.com/stellar/stellar-disbursement-platform-backend/internal/utils"
	"github.com/stellar/stellar-disbursement-platform-backend/pkg/schema"
	"github.com/stellar/stellar-disbursement-platform-backend/stellar-auth/pkg/auth"
	"github.com/stellar/stellar-disbursement-platform-backend/stellar-multitenant/pkg/tenant"
)

type Manager struct {
	tenantManager   tenant.ManagerInterface
	db              db.DBConnectionPool
	messengerClient message.MessengerClient
	engine.SubmitterEngine
	nativeAssetBootstrapAmount int
}

// ProvisionTenant contains all the metadata about a tenant to provision one
type ProvisionTenant struct {
	name          string
	userFirstName string
	userLastName  string
	userEmail     string
	orgName       string
	uiBaseURL     string
	networkType   string
}

var (
	ErrTenantCreationFailed                     = errors.New("tenant creation failed")
	ErrTenantSchemaFailed                       = errors.New("database schema creation for tenant failed")
	ErrTenantDataSetupFailed                    = errors.New("tenant data setup failed")
	ErrProvisionTenantDistributionAccountFailed = errors.New("tenant distribution account provisioning failed")
	ErrUpdateTenantFailed                       = errors.New("tenant update failed")
)

func deleteDistributionKeyErrors() []error {
	return []error{ErrUpdateTenantFailed}
}

func rollbackTenantDataSetupErrors() []error {
	return []error{ErrUpdateTenantFailed, ErrProvisionTenantDistributionAccountFailed, ErrTenantDataSetupFailed}
}

func rollbackTenantCreationAndSchemaErrors() []error {
	return []error{ErrUpdateTenantFailed, ErrProvisionTenantDistributionAccountFailed, ErrTenantDataSetupFailed, ErrTenantSchemaFailed}
}

func (m *Manager) ProvisionNewTenant(
	ctx context.Context, name, userFirstName, userLastName, userEmail,
	organizationName, networkType string,
) (*tenant.Tenant, error) {
	pt := &ProvisionTenant{
		name:          name,
		userFirstName: userFirstName,
		userLastName:  userLastName,
		userEmail:     userEmail,
		orgName:       organizationName,
		networkType:   networkType,
	}

	log.Ctx(ctx).Infof("adding tenant %s", name)
	t, provisionErr := m.provisionTenant(ctx, pt)
	if provisionErr != nil {
		return nil, m.handleProvisioningError(ctx, provisionErr, t)
	}

	// Last step when no errors - fund tenant distribution account
	fundErr := m.fundTenantDistributionAccount(ctx, *t.DistributionAccountAddress)
	if fundErr != nil {
		// error already wrapped
		return nil, fundErr
	}

	return t, nil
}

func (m *Manager) handleProvisioningError(ctx context.Context, err error, t *tenant.Tenant) error {
	// We don't want to roll back an existing tenant
	if errors.Is(err, tenant.ErrDuplicatedTenantName) {
		return err
	}

	provisioningErr := fmt.Errorf("provisioning error: %w", err)

	if errors.Is(err, ErrUpdateTenantFailed) {
		log.Ctx(ctx).Errorf("tenant record not updated")
	}

	if isErrorInArray(err, deleteDistributionKeyErrors()) {
		deleteDistributionAccFromVaultErr := m.deleteDistributionAccountKey(ctx, t)
		// We should not let any failures from key deletion block us from completing the tenant cleanup process
		if deleteDistributionAccFromVaultErr != nil {
			deleteDistributionKeyErrPrefixMsg := fmt.Sprintf("deleting distribution account private key %s", *t.DistributionAccountAddress)
			provisioningErr = fmt.Errorf("%w. [additional errors]: %s: %w", provisioningErr, deleteDistributionKeyErrPrefixMsg, deleteDistributionAccFromVaultErr)
			log.Ctx(ctx).Errorf("%s: %v", deleteDistributionKeyErrPrefixMsg, deleteDistributionAccFromVaultErr)
		}
		log.Ctx(ctx).Errorf("distribution account cleanup successful")
	}

	if isErrorInArray(err, rollbackTenantDataSetupErrors()) {
		log.Ctx(ctx).Errorf("tenant data setup requires rollback")
	}

	if isErrorInArray(err, rollbackTenantCreationAndSchemaErrors()) {
		deleteTenantErr := m.tenantManager.DeleteTenantByName(ctx, t.Name)
		if deleteTenantErr != nil {
			return fmt.Errorf("%w. [rollback error]: %w", provisioningErr, deleteTenantErr)
		}

		log.Ctx(ctx).Errorf("tenant %s deleted", t.Name)

		dropTenantSchemaErr := m.tenantManager.DropTenantSchema(ctx, t.Name)
		if dropTenantSchemaErr != nil {
			return fmt.Errorf("%w. [rollback error]: %w", provisioningErr, dropTenantSchemaErr)
		}

		log.Ctx(ctx).Errorf("tenant schema sdp_%s dropped", t.Name)
	}

	return provisioningErr
}

func (m *Manager) provisionTenant(ctx context.Context, pt *ProvisionTenant) (*tenant.Tenant, error) {
	t, addTntErr := m.tenantManager.AddTenant(ctx, pt.name)
	if addTntErr != nil {
		return t, fmt.Errorf("%w: adding tenant %s: %w", ErrTenantCreationFailed, pt.name, addTntErr)
	}

	u, tenantSchemaFailedErr := m.createSchemaAndRunMigrations(ctx, pt.name)
	if tenantSchemaFailedErr != nil {
		return t, fmt.Errorf("%w: %w", ErrTenantSchemaFailed, tenantSchemaFailedErr)
	}

	tenantDataSetupErr := m.setupTenantData(ctx, u, pt)
	if tenantDataSetupErr != nil {
		return t, fmt.Errorf("%w: %w", ErrTenantDataSetupFailed, tenantDataSetupErr)
	}

	// Provision distribution account for tenant if necessary
	if err := m.provisionDistributionAccount(ctx, t); err != nil {
		return t, fmt.Errorf("provisioning distribution account: %w", err)
	}

	distSignerTypeStr := m.SubmitterEngine.DistAccountSigner.Type()
	distSignerType := signing.SignatureClientType(distSignerTypeStr)
	distAccType, err := distSignerType.DistributionAccountType()
	if err != nil {
		return nil, fmt.Errorf("parsing getting distribution account type: %w", err)
	}

	tenantStatus := tenant.ProvisionedTenantStatus
	t, err = m.tenantManager.UpdateTenantConfig(
		ctx,
		&tenant.TenantUpdate{
<<<<<<< HEAD
			ID:                  t.ID,
			Status:              &tenantStatus,
			DistributionAccount: t.DistributionAccount,
=======
			ID:                         t.ID,
			Status:                     &tenantStatus,
			SDPUIBaseURL:               &pt.uiBaseURL,
			DistributionAccountAddress: *t.DistributionAccountAddress,
			DistributionAccountType:    distAccType,
			DistributionAccountStatus:  schema.DistributionAccountStatusActive,
>>>>>>> 72aa4419
		})
	if err != nil {
		return t, fmt.Errorf("%w: updating tenant %s status to %s: %w", ErrUpdateTenantFailed, pt.name, tenant.ProvisionedTenantStatus, err)
	}

	return t, nil
}

func (m *Manager) fundTenantDistributionAccount(ctx context.Context, distributionAccount string) error {
	hostDistributionAccPubKey := m.SubmitterEngine.HostDistributionAccount()
	if distributionAccount != hostDistributionAccPubKey {
		err := tenant.ValidateNativeAssetBootstrapAmount(m.nativeAssetBootstrapAmount)
		if err != nil {
			return fmt.Errorf("invalid native asset bootstrap amount: %w", err)
		}

		// Bootstrap tenant distribution account with native asset
		err = tssSvc.CreateAndFundAccount(ctx, m.SubmitterEngine, m.nativeAssetBootstrapAmount, hostDistributionAccPubKey, distributionAccount)
		if err != nil {
			return fmt.Errorf("bootstrapping tenant distribution account with native asset: %w", err)
		}
	} else {
		log.Ctx(ctx).Info("host distribution account and tenant distribution account are the same, no need to initiate funding.")
	}
	return nil
}

func (m *Manager) provisionDistributionAccount(ctx context.Context, t *tenant.Tenant) error {
	distributionAccPubKeys, err := m.SubmitterEngine.DistAccountSigner.BatchInsert(ctx, 1)
	if err != nil {
		if errors.Is(err, signing.ErrUnsupportedCommand) {
			log.Ctx(ctx).Warnf(
				"Account provisioning not needed for distribution account signature client type %s: %v",
				m.SubmitterEngine.DistAccountSigner.Type(), err)
		} else {
			return fmt.Errorf("%w: provisioning distribution account: %w", ErrProvisionTenantDistributionAccountFailed, err)
		}
	}

	// Assigning the account key to the tenant so that it can be referenced if it needs to be deleted in the vault if any subsequent errors are encountered
	t.DistributionAccountAddress = &distributionAccPubKeys[0]
	if len(distributionAccPubKeys) != 1 {
		return fmt.Errorf("%w: expected single distribution account public key, got %d", ErrUpdateTenantFailed, len(distributionAccPubKeys))
	}
	log.Ctx(ctx).Infof("distribution account %s created for tenant %s", *t.DistributionAccountAddress, t.Name)
	return nil
}

func (m *Manager) setupTenantData(ctx context.Context, tenantSchemaDSN string, pt *ProvisionTenant) error {
	// Connecting to the tenant database schema
	tenantSchemaConnectionPool, err := db.OpenDBConnectionPool(tenantSchemaDSN)
	if err != nil {
		return fmt.Errorf("opening database connection on tenant schema: %w", err)
	}
	defer tenantSchemaConnectionPool.Close()

	err = services.SetupAssetsForProperNetwork(ctx, tenantSchemaConnectionPool, utils.NetworkType(pt.networkType), services.DefaultAssetsNetworkMap)
	if err != nil {
		return fmt.Errorf("running setup assets for proper network: %w", err)
	}

	err = services.SetupWalletsForProperNetwork(ctx, tenantSchemaConnectionPool, utils.NetworkType(pt.networkType), services.DefaultWalletsNetworkMap)
	if err != nil {
		return fmt.Errorf("running setup wallets for proper network: %w", err)
	}

	// Updating organization's name
	models, getTntModelsErr := data.NewModels(tenantSchemaConnectionPool)
	if getTntModelsErr != nil {
		return fmt.Errorf("getting models: %w", err)
	}

	err = models.Organizations.Update(ctx, &data.OrganizationUpdate{Name: pt.orgName})
	if err != nil {
		return fmt.Errorf("updating organization's name: %w", err)
	}

	// Creating new user and sending invitation email
	authManager := auth.NewAuthManager(
		auth.WithDefaultAuthenticatorOption(tenantSchemaConnectionPool, auth.NewDefaultPasswordEncrypter(), 0),
	)
	s := services.NewCreateUserService(models, tenantSchemaConnectionPool, authManager, m.messengerClient)
	_, err = s.CreateUser(ctx, auth.User{
		FirstName: pt.userFirstName,
		LastName:  pt.userLastName,
		Email:     pt.userEmail,
		IsOwner:   true,
		Roles:     []string{"owner"},
	}, pt.uiBaseURL)
	if err != nil {
		return fmt.Errorf("creating user: %w", err)
	}

	return nil
}

func (m *Manager) createSchemaAndRunMigrations(ctx context.Context, name string) (string, error) {
	u, getDSNForTntErr := m.tenantManager.GetDSNForTenant(ctx, name)
	if getDSNForTntErr != nil {
		return "", fmt.Errorf("getting database DSN for tenant %s: %w", name, getDSNForTntErr)
	}

	log.Ctx(ctx).Infof("creating tenant %s database schema", name)
	createTntSchemaErr := m.tenantManager.CreateTenantSchema(ctx, name)
	if createTntSchemaErr != nil {
		return "", fmt.Errorf("creating tenant %s database schema: %w", name, createTntSchemaErr)
	}

	// Applying migrations
	log.Ctx(ctx).Infof("applying SDP migrations on the tenant %s schema", name)
	runTntMigrationsErr := m.runMigrationsForTenant(ctx, u, migrate.Up, 0, migrations.SDPMigrationRouter)
	if runTntMigrationsErr != nil {
		return "", fmt.Errorf("applying SDP migrations: %w", runTntMigrationsErr)
	}

	log.Ctx(ctx).Infof("applying stellar-auth migrations on the tenant %s schema", name)
	runTntAuthMigrationsErr := m.runMigrationsForTenant(ctx, u, migrate.Up, 0, migrations.AuthMigrationRouter)
	if runTntAuthMigrationsErr != nil {
		return "", fmt.Errorf("applying stellar-auth migrations: %w", runTntAuthMigrationsErr)
	}

	return u, nil
}

func (m *Manager) deleteDistributionAccountKey(ctx context.Context, t *tenant.Tenant) error {
	sigClientDeleteKeyErr := m.SubmitterEngine.DistAccountSigner.Delete(ctx, *t.DistributionAccountAddress)
	if sigClientDeleteKeyErr != nil {
		if errors.Is(sigClientDeleteKeyErr, signing.ErrUnsupportedCommand) {
			log.Ctx(ctx).Warnf(
				"Private key deletion not needed for distribution account signature client type %s: %v",
				m.SubmitterEngine.DistAccountSigner.Type(), sigClientDeleteKeyErr)
		} else {
			return fmt.Errorf("unable to delete distribution account private key: %w", sigClientDeleteKeyErr)
		}
	}
	return nil
}

func (m *Manager) runMigrationsForTenant(
	ctx context.Context, dbURL string,
	dir migrate.MigrationDirection, count int,
	migrationRouter migrations.MigrationRouter,
) error {
	n, err := db.Migrate(dbURL, dir, count, migrationRouter)
	if err != nil {
		return fmt.Errorf("applying SDP migrations: %w", err)
	}
	log.Ctx(ctx).Infof("successful applied %d migrations", n)
	return nil
}

type Option func(m *Manager)

func NewManager(opts ...Option) *Manager {
	m := Manager{}
	for _, opt := range opts {
		opt(&m)
	}
	return &m
}

func WithDatabase(dbConnectionPool db.DBConnectionPool) Option {
	return func(m *Manager) {
		m.db = dbConnectionPool
	}
}

func WithMessengerClient(messengerClient message.MessengerClient) Option {
	return func(m *Manager) {
		m.messengerClient = messengerClient
	}
}

func WithTenantManager(tenantManager tenant.ManagerInterface) Option {
	return func(m *Manager) {
		m.tenantManager = tenantManager
	}
}

func WithSubmitterEngine(submitterEngine engine.SubmitterEngine) Option {
	return func(m *Manager) {
		m.SubmitterEngine = submitterEngine
	}
}

func WithNativeAssetBootstrapAmount(nativeAssetBootstrapAmount int) Option {
	return func(m *Manager) {
		m.nativeAssetBootstrapAmount = nativeAssetBootstrapAmount
	}
}

func isErrorInArray(target error, errArray []error) bool {
	for _, err := range errArray {
		if errors.Is(target, err) {
			return true
		}
	}
	return false
}<|MERGE_RESOLUTION|>--- conflicted
+++ resolved
@@ -168,18 +168,11 @@
 	t, err = m.tenantManager.UpdateTenantConfig(
 		ctx,
 		&tenant.TenantUpdate{
-<<<<<<< HEAD
-			ID:                  t.ID,
-			Status:              &tenantStatus,
-			DistributionAccount: t.DistributionAccount,
-=======
 			ID:                         t.ID,
 			Status:                     &tenantStatus,
-			SDPUIBaseURL:               &pt.uiBaseURL,
 			DistributionAccountAddress: *t.DistributionAccountAddress,
 			DistributionAccountType:    distAccType,
 			DistributionAccountStatus:  schema.DistributionAccountStatusActive,
->>>>>>> 72aa4419
 		})
 	if err != nil {
 		return t, fmt.Errorf("%w: updating tenant %s status to %s: %w", ErrUpdateTenantFailed, pt.name, tenant.ProvisionedTenantStatus, err)
