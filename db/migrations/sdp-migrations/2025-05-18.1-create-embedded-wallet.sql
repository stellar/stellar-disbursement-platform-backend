--- conflicted
+++ resolved
@@ -8,12 +8,7 @@
 );
 
 CREATE TABLE embedded_wallets (
-<<<<<<< HEAD
     token VARCHAR(36) PRIMARY KEY,
-    tenant_id VARCHAR(36) NOT NULL,
-=======
-    token VARCHAR(36) PRIMARY KEY DEFAULT public.uuid_generate_v4(),
->>>>>>> c42b6be0
     wasm_hash VARCHAR(64),
     contract_address VARCHAR(56),
     created_at TIMESTAMP WITH TIME ZONE NOT NULL DEFAULT NOW(),
