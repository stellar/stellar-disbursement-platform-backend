package cmd

import (
	"bytes"
	"context"
	"fmt"
	"sync"
	"testing"

	"github.com/stellar/go/clients/horizonclient"
	"github.com/stellar/go/keypair"
	"github.com/stellar/go/network"
	"github.com/stellar/go/txnbuild"
	"github.com/stretchr/testify/assert"
	"github.com/stretchr/testify/mock"
	"github.com/stretchr/testify/require"

	cmdUtils "github.com/stellar/stellar-disbursement-platform-backend/cmd/utils"
	"github.com/stellar/stellar-disbursement-platform-backend/db"
	"github.com/stellar/stellar-disbursement-platform-backend/db/dbtest"
	"github.com/stellar/stellar-disbursement-platform-backend/internal/anchorplatform"
	"github.com/stellar/stellar-disbursement-platform-backend/internal/crashtracker"
	di "github.com/stellar/stellar-disbursement-platform-backend/internal/dependencyinjection"
	"github.com/stellar/stellar-disbursement-platform-backend/internal/events"
	"github.com/stellar/stellar-disbursement-platform-backend/internal/message"
	"github.com/stellar/stellar-disbursement-platform-backend/internal/monitor"
	"github.com/stellar/stellar-disbursement-platform-backend/internal/scheduler"
	"github.com/stellar/stellar-disbursement-platform-backend/internal/serve"
	"github.com/stellar/stellar-disbursement-platform-backend/internal/serve/httpclient"
	"github.com/stellar/stellar-disbursement-platform-backend/internal/transactionsubmission/engine"
	engineMocks "github.com/stellar/stellar-disbursement-platform-backend/internal/transactionsubmission/engine/mocks"
	serveadmin "github.com/stellar/stellar-disbursement-platform-backend/stellar-multitenant/pkg/serve"
)

type mockServer struct {
	wg sync.WaitGroup
	mock.Mock
}

// Making sure that mockServer implements ServerServiceInterface
var _ ServerServiceInterface = (*mockServer)(nil)

func (m *mockServer) StartServe(opts serve.ServeOptions, httpServer serve.HTTPServerInterface) {
	m.Called(opts, httpServer)
	m.wg.Wait()
}

func (m *mockServer) StartMetricsServe(opts serve.MetricsServeOptions, httpServer serve.HTTPServerInterface) {
	m.Called(opts, httpServer)
	m.wg.Done()
}

func (m *mockServer) StartAdminServe(opts serveadmin.ServeOptions, httpServer serveadmin.HTTPServerInterface) {
	m.Called(opts, httpServer)
	m.wg.Done()
}

func (m *mockServer) GetSchedulerJobRegistrars(ctx context.Context, serveOpts serve.ServeOptions, schedulerOptions scheduler.SchedulerOptions, apAPIService anchorplatform.AnchorPlatformAPIServiceInterface) ([]scheduler.SchedulerJobRegisterOption, error) {
	args := m.Called(ctx, serveOpts, schedulerOptions, apAPIService)
	if args.Get(0) == nil {
		return nil, args.Error(1)
	}
	return args.Get(0).([]scheduler.SchedulerJobRegisterOption), args.Error(1)
}

func (m *mockServer) SetupConsumers(ctx context.Context, eventBrokerOptions cmdUtils.EventBrokerOptions, eventHandlerOptions events.EventHandlerOptions, serveOpts serve.ServeOptions) (TearDownFunc, error) {
	args := m.Called(ctx, eventBrokerOptions, eventHandlerOptions, serveOpts)
	return args.Get(0).(TearDownFunc), args.Error(1)
}

func Test_serve_wasCalled(t *testing.T) {
	// setup
	rootCmd := SetupCLI("x.y.z", "1234567890abcdef")
	serveCmdFound := false

	for _, cmd := range rootCmd.Commands() {
		if cmd.Use == "serve" {
			serveCmdFound = true
		}
	}
	require.True(t, serveCmdFound, "serve command not found")
	rootCmd.SetArgs([]string{"serve", "--help"})
	var out bytes.Buffer
	rootCmd.SetOut(&out)

	// test
	err := rootCmd.Execute()
	require.NoError(t, err)

	// assert
	assert.Contains(t, out.String(), "stellar-disbursement-platform serve [flags]", "should have printed help message for serve command")
}

func Test_serve(t *testing.T) {
	dbt := dbtest.Open(t)
	dbConnectionPool, err := db.OpenDBConnectionPool(dbt.DSN)
	require.NoError(t, err)
	dbConnectionPool.Close()
	dbt.Close()

	cmdUtils.ClearTestEnvironment(t)
	distributionSeed := "SBHQEYSACD5DOK5I656NKLAMOHC6VT64ATOWWM2VJ3URGDGMVGNPG4ON"

	// Populate dependency injection:
	di.SetInstance(di.TSSDBConnectionPoolInstanceName, dbConnectionPool)

	mHorizonClient := &horizonclient.MockClient{}
	di.SetInstance(di.HorizonClientInstanceName, mHorizonClient)

	mLedgerNumberTracker := engineMocks.NewMockLedgerNumberTracker(t)
	di.SetInstance(di.LedgerNumberTrackerInstanceName, mLedgerNumberTracker)

	mSignatureService := engineMocks.NewMockSignatureService(t)
	di.SetInstance(di.SignatureServiceInstanceName, mSignatureService)

	submitterEngine := engine.SubmitterEngine{
		HorizonClient:       mHorizonClient,
		SignatureService:    mSignatureService,
		LedgerNumberTracker: mLedgerNumberTracker,
		MaxBaseFee:          100 * txnbuild.MinBaseFee,
	}
	di.SetInstance(di.TxSubmitterEngineInstanceName, submitterEngine)

	ctx := context.Background()

	// mock metric service
	mMonitorService := monitor.MockMonitorService{}

	serveOpts := serve.ServeOptions{
		Environment:                     "test",
		GitCommit:                       "1234567890abcdef",
		Port:                            8000,
		Version:                         "x.y.z",
		InstanceName:                    "SDP Testnet",
		MonitorService:                  &mMonitorService,
		DatabaseDSN:                     dbt.DSN,
		EC256PublicKey:                  "-----BEGIN PUBLIC KEY-----\nMFkwEwYHKoZIzj0CAQYIKoZIzj0DAQcDQgAER88h7AiQyVDysRTxKvBB6CaiO/kS\ncvGyimApUE/12gFhNTRf37SE19CSCllKxstnVFOpLLWB7Qu5OJ0Wvcz3hg==\n-----END PUBLIC KEY-----",
		EC256PrivateKey:                 "-----BEGIN PRIVATE KEY-----\nMIGHAgEAMBMGByqGSM49AgEGCCqGSM49AwEHBG0wawIBAQQgIqI1MzMZIw2pQDLx\nJn0+FcNT/hNjwtn2TW43710JKZqhRANCAARHzyHsCJDJUPKxFPEq8EHoJqI7+RJy\n8bKKYClQT/XaAWE1NF/ftITX0JIKWUrGy2dUU6kstYHtC7k4nRa9zPeG\n-----END PRIVATE KEY-----",
		CorsAllowedOrigins:              []string{"*"},
		SEP24JWTSecret:                  "jwt_secret_1234567890",
		BaseURL:                         "https://sdp.com",
		UIBaseURL:                       "http://localhost:3000",
		ResetTokenExpirationHours:       24,
		NetworkPassphrase:               network.TestNetworkPassphrase,
		Sep10SigningPublicKey:           "GAX46JJZ3NPUM2EUBTTGFM6ITDF7IGAFNBSVWDONPYZJREHFPP2I5U7S",
		Sep10SigningPrivateKey:          "SBUSPEKAZKLZSWHRSJ2HWDZUK6I3IVDUWA7JJZSGBLZ2WZIUJI7FPNB5",
		AnchorPlatformBaseSepURL:        "localhost:8080",
		AnchorPlatformBasePlatformURL:   "localhost:8085",
		AnchorPlatformOutgoingJWTSecret: "jwt_secret_1234567890",
		DistributionPublicKey:           "GBC2HVWFIFN7WJHFORVBCDKJORG6LWTW3O2QBHOURL3KHZPM4KMWTUSA",
		ReCAPTCHASiteKey:                "reCAPTCHASiteKey",
		ReCAPTCHASiteSecretKey:          "reCAPTCHASiteSecretKey",
<<<<<<< HEAD
		EnableScheduler:                 true,
		EnableMultiTenantDB:             false,
		SubmitterEngine:                 submitterEngine,
=======
		DisableMFA:                      false,
		DisableReCAPTCHA:                false,
>>>>>>> cf6583fe
	}
	serveOpts.AnchorPlatformAPIService, err = anchorplatform.NewAnchorPlatformAPIService(httpclient.DefaultClient(), serveOpts.AnchorPlatformBasePlatformURL, serveOpts.AnchorPlatformOutgoingJWTSecret)
	require.NoError(t, err)

	serveOpts.CrashTrackerClient, err = di.NewCrashTracker(ctx, crashtracker.CrashTrackerOptions{
		Environment:      serveOpts.Environment,
		GitCommit:        serveOpts.GitCommit,
		CrashTrackerType: "DRY_RUN",
	})
	require.NoError(t, err)

	messengerClient, err := di.NewEmailClient(di.EmailClientOptions{EmailType: message.MessengerTypeDryRun})
	require.NoError(t, err)
	serveOpts.EmailMessengerClient = messengerClient

	serveOpts.SMSMessengerClient, err = di.NewSMSClient(di.SMSClientOptions{SMSType: message.MessengerTypeDryRun})
	require.NoError(t, err)

	kafkaConfig := events.KafkaConfig{
		Brokers:          []string{"kafka:9092"},
		SecurityProtocol: events.KafkaProtocolPlaintext,
	}
	serveOpts.EventProducer, err = events.NewKafkaProducer(kafkaConfig)
	require.NoError(t, err)

	metricOptions := monitor.MetricOptions{
		MetricType:  monitor.MetricTypePrometheus,
		Environment: "test",
	}
	mMonitorService.On("Start", metricOptions).Return(nil).Once()
	defer mMonitorService.AssertExpectations(t)

	encryptionPassphrase := keypair.MustRandom().Seed()

	serveMetricOpts := serve.MetricsServeOptions{
		Port:        8002,
		Environment: "test",

		MetricType:     monitor.MetricTypePrometheus,
		MonitorService: &mMonitorService,
	}

	serveTenantOpts := serveadmin.ServeOptions{
		Environment:          "test",
		EmailMessengerClient: messengerClient,
		DatabaseDSN:          dbt.DSN,
		GitCommit:            "1234567890abcdef",
		NetworkPassphrase:    network.TestNetworkPassphrase,
		Port:                 8003,
		Version:              "x.y.z",
	}

	eventBrokerOptions := cmdUtils.EventBrokerOptions{
		EventBrokerType: events.KafkaEventBrokerType,
		BrokerURLs:      []string{"kafka:9092"},
		ConsumerGroupID: "group-id",

		KafkaSecurityProtocol: events.KafkaProtocolPlaintext,
	}

	eventHandlerOptions := events.EventHandlerOptions{
		MaxInvitationSMSResendAttempts: 3,
	}

	// mock server
	mServer := mockServer{}
	mServer.On("StartMetricsServe", serveMetricOpts, mock.AnythingOfType("*serve.HTTPServer")).Once()
	mServer.On("StartServe", serveOpts, mock.AnythingOfType("*serve.HTTPServer")).Once()
	mServer.On("StartAdminServe", serveTenantOpts, mock.AnythingOfType("*serve.HTTPServer")).Once()
	mServer.
		On("GetSchedulerJobRegistrars", mock.AnythingOfType("*context.emptyCtx"), serveOpts, scheduler.SchedulerOptions{}, mock.Anything).
		Return([]scheduler.SchedulerJobRegisterOption{}, nil).
		Once()
	mServer.On("SetupConsumers", ctx, eventBrokerOptions, eventHandlerOptions, serveOpts).Return(TearDownFunc(func() { t.Log("tear down func called") }), nil).Once()
	mServer.wg.Add(2)
	defer mServer.AssertExpectations(t)

	// SetupCLI and replace the serve command with one containing a mocked server
	rootCmd := SetupCLI("x.y.z", "1234567890abcdef")
	originalCommands := rootCmd.Commands()
	rootCmd.ResetCommands()
	serveCmdFound := false
	for _, cmd := range originalCommands {
		if cmd.Use == "serve" {
			serveCmdFound = true
			rootCmd.AddCommand((&ServeCommand{}).Command(&mServer, &mMonitorService))
		} else {
			rootCmd.AddCommand(cmd)
		}
	}
	require.True(t, serveCmdFound, "serve command not found")

	t.Setenv("DATABASE_URL", serveOpts.DatabaseDSN)
	t.Setenv("EC256_PUBLIC_KEY", serveOpts.EC256PublicKey)
	t.Setenv("EC256_PRIVATE_KEY", serveOpts.EC256PrivateKey)
	t.Setenv("SEP24_JWT_SECRET", serveOpts.SEP24JWTSecret)
	t.Setenv("SEP10_SIGNING_PUBLIC_KEY", serveOpts.Sep10SigningPublicKey)
	t.Setenv("SEP10_SIGNING_PRIVATE_KEY", serveOpts.Sep10SigningPrivateKey)
	t.Setenv("ANCHOR_PLATFORM_BASE_SEP_URL", serveOpts.AnchorPlatformBaseSepURL)
	t.Setenv("ANCHOR_PLATFORM_BASE_PLATFORM_URL", serveOpts.AnchorPlatformBasePlatformURL)
	t.Setenv("ANCHOR_PLATFORM_OUTGOING_JWT_SECRET", serveOpts.AnchorPlatformOutgoingJWTSecret)
	t.Setenv("DISTRIBUTION_PUBLIC_KEY", serveOpts.DistributionPublicKey)
<<<<<<< HEAD
	t.Setenv("DISTRIBUTION_SEED", distributionSeed)
=======
	t.Setenv("DISTRIBUTION_SEED", serveOpts.DistributionSeed)
	t.Setenv("DISABLE_MFA", fmt.Sprintf("%t", serveOpts.DisableMFA))
	t.Setenv("DISABLE_RECAPTCHA", fmt.Sprintf("%t", serveOpts.DisableMFA))
>>>>>>> cf6583fe
	t.Setenv("BASE_URL", serveOpts.BaseURL)
	t.Setenv("RECAPTCHA_SITE_KEY", serveOpts.ReCAPTCHASiteKey)
	t.Setenv("RECAPTCHA_SITE_SECRET_KEY", serveOpts.ReCAPTCHASiteSecretKey)
	t.Setenv("CORS_ALLOWED_ORIGINS", "*")
	t.Setenv("INSTANCE_NAME", serveOpts.InstanceName)
	t.Setenv("ENABLE_SCHEDULER", "true")
	t.Setenv("ENABLE_MULTITENANT_DB", "false")
	t.Setenv("EVENT_BROKER", "kafka")
	t.Setenv("BROKER_URLS", "kafka:9092")
	t.Setenv("CONSUMER_GROUP_ID", "group-id")
	t.Setenv("CHANNEL_ACCOUNT_ENCRYPTION_PASSPHRASE", encryptionPassphrase)
	t.Setenv("ENVIRONMENT", "test")
	t.Setenv("METRICS_TYPE", "PROMETHEUS")
	t.Setenv("KAFKA_SECURITY_PROTOCOL", string(events.KafkaProtocolPlaintext))

	// test & assert
	rootCmd.SetArgs([]string{"serve"})
	err = rootCmd.Execute()
	require.NoError(t, err)
}<|MERGE_RESOLUTION|>--- conflicted
+++ resolved
@@ -150,14 +150,11 @@
 		DistributionPublicKey:           "GBC2HVWFIFN7WJHFORVBCDKJORG6LWTW3O2QBHOURL3KHZPM4KMWTUSA",
 		ReCAPTCHASiteKey:                "reCAPTCHASiteKey",
 		ReCAPTCHASiteSecretKey:          "reCAPTCHASiteSecretKey",
-<<<<<<< HEAD
+		DisableMFA:                      false,
+		DisableReCAPTCHA:                false,
 		EnableScheduler:                 true,
 		EnableMultiTenantDB:             false,
 		SubmitterEngine:                 submitterEngine,
-=======
-		DisableMFA:                      false,
-		DisableReCAPTCHA:                false,
->>>>>>> cf6583fe
 	}
 	serveOpts.AnchorPlatformAPIService, err = anchorplatform.NewAnchorPlatformAPIService(httpclient.DefaultClient(), serveOpts.AnchorPlatformBasePlatformURL, serveOpts.AnchorPlatformOutgoingJWTSecret)
 	require.NoError(t, err)
@@ -260,13 +257,9 @@
 	t.Setenv("ANCHOR_PLATFORM_BASE_PLATFORM_URL", serveOpts.AnchorPlatformBasePlatformURL)
 	t.Setenv("ANCHOR_PLATFORM_OUTGOING_JWT_SECRET", serveOpts.AnchorPlatformOutgoingJWTSecret)
 	t.Setenv("DISTRIBUTION_PUBLIC_KEY", serveOpts.DistributionPublicKey)
-<<<<<<< HEAD
-	t.Setenv("DISTRIBUTION_SEED", distributionSeed)
-=======
-	t.Setenv("DISTRIBUTION_SEED", serveOpts.DistributionSeed)
 	t.Setenv("DISABLE_MFA", fmt.Sprintf("%t", serveOpts.DisableMFA))
 	t.Setenv("DISABLE_RECAPTCHA", fmt.Sprintf("%t", serveOpts.DisableMFA))
->>>>>>> cf6583fe
+	t.Setenv("DISTRIBUTION_SEED", distributionSeed)
 	t.Setenv("BASE_URL", serveOpts.BaseURL)
 	t.Setenv("RECAPTCHA_SITE_KEY", serveOpts.ReCAPTCHASiteKey)
 	t.Setenv("RECAPTCHA_SITE_SECRET_KEY", serveOpts.ReCAPTCHASiteSecretKey)
