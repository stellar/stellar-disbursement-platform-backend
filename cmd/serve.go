--- conflicted
+++ resolved
@@ -283,7 +283,22 @@
 			Required:       true,
 		},
 		{
-<<<<<<< HEAD
+			Name:        "disable-mfa",
+			Usage:       "Disables the email Multi-Factor Authentication (MFA).",
+			OptType:     types.Bool,
+			ConfigKey:   &serveOpts.DisableMFA,
+			FlagDefault: false,
+			Required:    false,
+		},
+		{
+			Name:        "disable-recaptcha",
+			Usage:       "Disables ReCAPTCHA for login and forgot password.",
+			OptType:     types.Bool,
+			ConfigKey:   &serveOpts.DisableReCAPTCHA,
+			FlagDefault: false,
+			Required:    false,
+		},
+		{
 			Name:        "enable-scheduler",
 			Usage:       "Enable Scheduler for SDP Backend Jobs",
 			OptType:     types.Bool,
@@ -297,21 +312,6 @@
 			OptType:     types.Bool,
 			ConfigKey:   &serveOpts.EnableMultiTenantDB,
 			FlagDefault: true,
-=======
-			Name:        "disable-mfa",
-			Usage:       "Disables the email Multi-Factor Authentication (MFA).",
-			OptType:     types.Bool,
-			ConfigKey:   &serveOpts.DisableMFA,
-			FlagDefault: false,
-			Required:    false,
-		},
-		{
-			Name:        "disable-recaptcha",
-			Usage:       "Disables ReCAPTCHA for login and forgot password.",
-			OptType:     types.Bool,
-			ConfigKey:   &serveOpts.DisableReCAPTCHA,
-			FlagDefault: false,
->>>>>>> cf6583fe
 			Required:    false,
 		},
 	}
