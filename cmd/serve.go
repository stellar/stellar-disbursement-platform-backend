package cmd

import (
	"context"
	"fmt"
	"go/types"

	"github.com/spf13/cobra"
	"github.com/stellar/go/support/config"
	"github.com/stellar/go/support/log"

	cmdUtils "github.com/stellar/stellar-disbursement-platform-backend/cmd/utils"
	"github.com/stellar/stellar-disbursement-platform-backend/db"
	"github.com/stellar/stellar-disbursement-platform-backend/internal/bridge"
	"github.com/stellar/stellar-disbursement-platform-backend/internal/circle"
	"github.com/stellar/stellar-disbursement-platform-backend/internal/crashtracker"
	"github.com/stellar/stellar-disbursement-platform-backend/internal/data"
	di "github.com/stellar/stellar-disbursement-platform-backend/internal/dependencyinjection"
	"github.com/stellar/stellar-disbursement-platform-backend/internal/message"
	"github.com/stellar/stellar-disbursement-platform-backend/internal/monitor"
	"github.com/stellar/stellar-disbursement-platform-backend/internal/scheduler"
	"github.com/stellar/stellar-disbursement-platform-backend/internal/scheduler/jobs"
	"github.com/stellar/stellar-disbursement-platform-backend/internal/serve"
	"github.com/stellar/stellar-disbursement-platform-backend/internal/serve/validators"
	"github.com/stellar/stellar-disbursement-platform-backend/internal/services"
	"github.com/stellar/stellar-disbursement-platform-backend/internal/transactionsubmission/engine/signing"
	"github.com/stellar/stellar-disbursement-platform-backend/internal/utils"
	serveadmin "github.com/stellar/stellar-disbursement-platform-backend/stellar-multitenant/pkg/serve"
	"github.com/stellar/stellar-disbursement-platform-backend/stellar-multitenant/pkg/tenant"
)

type ServeCommand struct{}

type ServerServiceInterface interface {
	StartServe(opts serve.ServeOptions, httpServer serve.HTTPServerInterface)
	StartMetricsServe(opts serve.MetricsServeOptions, httpServer serve.HTTPServerInterface)
	StartAdminServe(opts serveadmin.ServeOptions, httpServer serveadmin.HTTPServerInterface)
	GetSchedulerJobRegistrars(ctx context.Context,
		serveOpts serve.ServeOptions,
		schedulerOptions scheduler.SchedulerOptions,
		tssDBConnectionPool db.DBConnectionPool) ([]scheduler.SchedulerJobRegisterOption, error)
}

type ServerService struct{}

// Making sure that ServerService implements ServerServiceInterface
var _ ServerServiceInterface = (*ServerService)(nil)

func (s *ServerService) StartServe(opts serve.ServeOptions, httpServer serve.HTTPServerInterface) {
	err := serve.Serve(opts, httpServer)
	if err != nil {
		log.Fatalf("Error starting server: %s", err.Error())
	}
}

func (s *ServerService) StartMetricsServe(opts serve.MetricsServeOptions, httpServer serve.HTTPServerInterface) {
	err := serve.MetricsServe(opts, httpServer)
	if err != nil {
		log.Fatalf("Error starting metrics server: %s", err.Error())
	}
}

func (s *ServerService) StartAdminServe(opts serveadmin.ServeOptions, httpServer serveadmin.HTTPServerInterface) {
	err := serveadmin.StartServe(opts, httpServer)
	if err != nil {
		log.Fatalf("Error starting metrics server: %s", err.Error())
	}
}

func (s *ServerService) GetSchedulerJobRegistrars(
	ctx context.Context,
	serveOpts serve.ServeOptions,
	schedulerOptions scheduler.SchedulerOptions,
	tssDBConnectionPool db.DBConnectionPool,
) ([]scheduler.SchedulerJobRegisterOption, error) {
	models, err := data.NewModels(serveOpts.MtnDBConnectionPool)
	if err != nil {
		log.Ctx(ctx).Fatalf("error creating models in Job Scheduler: %s", err.Error())
	}

	sj := []scheduler.SchedulerJobRegisterOption{
		scheduler.WithReadyPaymentsCancellationJobOption(models),
		scheduler.WithCircleReconciliationJobOption(jobs.CircleReconciliationJobOptions{
			Models:              models,
			DistAccountResolver: serveOpts.SubmitterEngine.DistributionAccountResolver,
			CircleService:       serveOpts.CircleService,
		}),
	}

<<<<<<< HEAD
	if serveOpts.EnableScheduler {
		if schedulerOptions.PaymentJobIntervalSeconds < jobs.DefaultMinimumJobIntervalSeconds {
			log.Fatalf("PaymentJobIntervalSeconds is lower than the default value of %d", jobs.DefaultMinimumJobIntervalSeconds)
		}

		if schedulerOptions.ReceiverInvitationJobIntervalSeconds < jobs.DefaultMinimumJobIntervalSeconds {
			log.Fatalf("ReceiverInvitationJobIntervalSeconds is lower than the default value of %d", jobs.DefaultMinimumJobIntervalSeconds)
		}

		sj = append(sj,
			scheduler.WithCirclePaymentToSubmitterJobOption(jobs.CirclePaymentToSubmitterJobOptions{
				JobIntervalSeconds:  schedulerOptions.PaymentJobIntervalSeconds,
				Models:              models,
				DistAccountResolver: serveOpts.SubmitterEngine.DistributionAccountResolver,
				CircleService:       serveOpts.CircleService,
				CircleAPIType:       serveOpts.CircleAPIType,
			}),
			scheduler.WithStellarPaymentToSubmitterJobOption(jobs.StellarPaymentToSubmitterJobOptions{
				JobIntervalSeconds:  schedulerOptions.PaymentJobIntervalSeconds,
				Models:              models,
				TSSDBConnectionPool: tssDBConnectionPool,
				DistAccountResolver: serveOpts.SubmitterEngine.DistributionAccountResolver,
			}),
			scheduler.WithPaymentFromSubmitterJobOption(schedulerOptions.PaymentJobIntervalSeconds, models, tssDBConnectionPool),
			scheduler.WithSendReceiverWalletsInvitationJobOption(jobs.SendReceiverWalletsInvitationJobOptions{
				Models:                      models,
				MessageDispatcher:           serveOpts.MessageDispatcher,
				MaxInvitationResendAttempts: int64(serveOpts.MaxInvitationResendAttempts),
				Sep10SigningPrivateKey:      serveOpts.Sep10SigningPrivateKey,
				CrashTrackerClient:          serveOpts.CrashTrackerClient.Clone(),
				JobIntervalSeconds:          schedulerOptions.ReceiverInvitationJobIntervalSeconds,
			}),
		)

	}

	return sj, nil
}

type SetupConsumersOptions struct {
	EventBrokerOptions  cmdUtils.EventBrokerOptions
	ServeOpts           serve.ServeOptions
	TSSDBConnectionPool db.DBConnectionPool
}

func (s *ServerService) SetupConsumers(ctx context.Context, o SetupConsumersOptions) error {
	kafkaConfig := cmdUtils.KafkaConfig(o.EventBrokerOptions)

	receiverInvitationConsumer, err := events.NewKafkaConsumer(
		kafkaConfig,
		events.ReceiverWalletNewInvitationTopic,
		o.EventBrokerOptions.ConsumerGroupID,
		eventhandlers.NewSendReceiverWalletsInvitationEventHandler(eventhandlers.SendReceiverWalletsInvitationEventHandlerOptions{
			MtnDBConnectionPool:         o.ServeOpts.MtnDBConnectionPool,
			AdminDBConnectionPool:       o.ServeOpts.AdminDBConnectionPool,
			MessageDispatcher:           o.ServeOpts.MessageDispatcher,
			MaxInvitationResendAttempts: int64(o.ServeOpts.MaxInvitationResendAttempts),
			Sep10SigningPrivateKey:      o.ServeOpts.Sep10SigningPrivateKey,
			CrashTrackerClient:          o.ServeOpts.CrashTrackerClient.Clone(),
		}),
	)
	if err != nil {
		return fmt.Errorf("creating Receiver Invitation Kafka Consumer: %w", err)
	}

	handlers := []events.EventHandler{
		eventhandlers.NewPaymentFromSubmitterEventHandler(eventhandlers.PaymentFromSubmitterEventHandlerOptions{
			AdminDBConnectionPool: o.ServeOpts.AdminDBConnectionPool,
			MtnDBConnectionPool:   o.ServeOpts.MtnDBConnectionPool,
			TSSDBConnectionPool:   o.TSSDBConnectionPool,
		}),
	}

	paymentCompletedConsumer, err := events.NewKafkaConsumer(
		kafkaConfig,
		events.PaymentCompletedTopic,
		o.EventBrokerOptions.ConsumerGroupID,
		handlers...,
	)
	if err != nil {
		return fmt.Errorf("creating Payment Completed Kafka Consumer: %w", err)
	}

	// Stellar and Circle have their dedicated paymentReadyToPay consumer that reads from their dedicated topics.
	// This is to avoid the noisy neighbor problem where slow circle payments can block stellar payments and vice versa.
	stellarPaymentReadyToPayConsumer, err := events.NewKafkaConsumer(
		kafkaConfig,
		events.PaymentReadyToPayTopic,
		o.EventBrokerOptions.ConsumerGroupID,
		eventhandlers.NewStellarPaymentToSubmitterEventHandler(eventhandlers.StellarPaymentToSubmitterEventHandlerOptions{
			AdminDBConnectionPool: o.ServeOpts.AdminDBConnectionPool,
			MtnDBConnectionPool:   o.ServeOpts.MtnDBConnectionPool,
			TSSDBConnectionPool:   o.TSSDBConnectionPool,
			DistAccountResolver:   o.ServeOpts.SubmitterEngine.DistributionAccountResolver,
=======
	if schedulerOptions.PaymentJobIntervalSeconds < jobs.DefaultMinimumJobIntervalSeconds {
		log.Fatalf("PaymentJobIntervalSeconds is lower than the default value of %d", jobs.DefaultMinimumJobIntervalSeconds)
	}

	if schedulerOptions.ReceiverInvitationJobIntervalSeconds < jobs.DefaultMinimumJobIntervalSeconds {
		log.Fatalf("ReceiverInvitationJobIntervalSeconds is lower than the default value of %d", jobs.DefaultMinimumJobIntervalSeconds)
	}

	sj = append(sj,
		scheduler.WithCirclePaymentToSubmitterJobOption(jobs.CirclePaymentToSubmitterJobOptions{
			JobIntervalSeconds:  schedulerOptions.PaymentJobIntervalSeconds,
			Models:              models,
			DistAccountResolver: serveOpts.SubmitterEngine.DistributionAccountResolver,
			CircleService:       serveOpts.CircleService,
			CircleAPIType:       serveOpts.CircleAPIType,
		}),
		scheduler.WithStellarPaymentToSubmitterJobOption(jobs.StellarPaymentToSubmitterJobOptions{
			JobIntervalSeconds:  schedulerOptions.PaymentJobIntervalSeconds,
			Models:              models,
			TSSDBConnectionPool: tssDBConnectionPool,
			DistAccountResolver: serveOpts.SubmitterEngine.DistributionAccountResolver,
>>>>>>> 22466004
		}),
		scheduler.WithPaymentFromSubmitterJobOption(schedulerOptions.PaymentJobIntervalSeconds, models, tssDBConnectionPool),
		scheduler.WithPatchAnchorPlatformTransactionsCompletionJobOption(schedulerOptions.PaymentJobIntervalSeconds, apAPIService, models),
		scheduler.WithSendReceiverWalletsInvitationJobOption(jobs.SendReceiverWalletsInvitationJobOptions{
			Models:                      models,
			MessageDispatcher:           serveOpts.MessageDispatcher,
			MaxInvitationResendAttempts: int64(serveOpts.MaxInvitationResendAttempts),
			Sep10SigningPrivateKey:      serveOpts.Sep10SigningPrivateKey,
			CrashTrackerClient:          serveOpts.CrashTrackerClient.Clone(),
			JobIntervalSeconds:          schedulerOptions.ReceiverInvitationJobIntervalSeconds,
		}),
	)

	return sj, nil
}

func (c *ServeCommand) Command(serverService ServerServiceInterface, monitorService monitor.MonitorServiceInterface) *cobra.Command {
	serveOpts := serve.ServeOptions{}

	configOpts := config.ConfigOptions{
		{
			Name:        "port",
			Usage:       "Port where the server will be listening on",
			OptType:     types.Int,
			ConfigKey:   &serveOpts.Port,
			FlagDefault: 8000,
			Required:    true,
		},
		{
			Name:      "instance-name",
			Usage:     `Name of the SDP instance. Example: "SDP Testnet".`,
			OptType:   types.String,
			ConfigKey: &serveOpts.InstanceName,
			Required:  true,
		},
		{
			Name:           "ec256-private-key",
			Usage:          "The EC256 Private Key used to sign the authentication token. This EC key needs to be at least as strong as prime256v1 (P-256).",
			OptType:        types.String,
			CustomSetValue: cmdUtils.SetConfigOptionEC256PrivateKey,
			ConfigKey:      &serveOpts.EC256PrivateKey,
			Required:       true,
		},
		{
			Name:           "cors-allowed-origins",
			Usage:          `Cors URLs that are allowed to access the endpoints, separated by ","`,
			OptType:        types.String,
			CustomSetValue: cmdUtils.SetCorsAllowedOrigins,
			ConfigKey:      &serveOpts.CorsAllowedOrigins,
			Required:       true,
		},
		{
			Name:      "sep24-jwt-secret",
			Usage:     `The JWT secret that's used to sign the SEP-24 JWT token`,
			OptType:   types.String,
			ConfigKey: &serveOpts.SEP24JWTSecret,
			Required:  true,
		},
		{
			Name:           "sep10-signing-public-key",
			Usage:          "The public key of the Stellar account that signs the SEP-10 transactions. It's also used to sign URLs.",
			OptType:        types.String,
			CustomSetValue: cmdUtils.SetConfigOptionStellarPublicKey,
			ConfigKey:      &serveOpts.Sep10SigningPublicKey,
			Required:       true,
		},
		{
			Name:           "sep10-signing-private-key",
			Usage:          "The private key of the Stellar account that signs the SEP-10 transactions. It's also used to sign URLs.",
			OptType:        types.String,
			CustomSetValue: cmdUtils.SetConfigOptionStellarPrivateKey,
			ConfigKey:      &serveOpts.Sep10SigningPrivateKey,
			Required:       true,
		},
		{
			Name:        "sep10-client-attribution-required",
			Usage:       "If true, SEP-10 authentication requires client_domain to be provided and validated. If false, client_domain is optional.",
			OptType:     types.Bool,
			ConfigKey:   &serveOpts.Sep10ClientAttributionRequired,
			FlagDefault: true,
			Required:    false,
		},
		{
			Name:        "reset-token-expiration-hours",
			Usage:       "The expiration time in hours of the Reset Token",
			OptType:     types.Int,
			ConfigKey:   &serveOpts.ResetTokenExpirationHours,
			FlagDefault: 24,
			Required:    true,
		},
		{
			Name:      "recaptcha-site-key",
			Usage:     "The Google 'reCAPTCHA v2 - I'm not a robot' site key.",
			OptType:   types.String,
			ConfigKey: &serveOpts.ReCAPTCHASiteKey,
			Required:  true,
		},
		{
			Name:      "recaptcha-site-secret-key",
			Usage:     "The Google 'reCAPTCHA v2 - I'm not a robot' site SECRET key.",
			OptType:   types.String,
			ConfigKey: &serveOpts.ReCAPTCHASiteSecretKey,
			Required:  true,
		},
		{
			Name:           "captcha-type",
			Usage:          `The type of CAPTCHA to use. Options: ["GOOGLE_RECAPTCHA_V2", "GOOGLE_RECAPTCHA_V3"].`,
			OptType:        types.String,
			ConfigKey:      &serveOpts.CAPTCHAType,
			Required:       false,
			CustomSetValue: cmdUtils.SetConfigOptionCAPTCHAType,
			FlagDefault:    string(validators.GoogleReCAPTCHAV2),
		},
		{
			Name:        "recaptcha-v3-min-score",
			Usage:       "The minimum score threshold for reCAPTCHA v3 (0.0 to 1.0, where 1.0 is very likely a good interaction). Only used when captcha-type is GOOGLE_RECAPTCHA_V3.",
			OptType:     types.Float64,
			ConfigKey:   &serveOpts.ReCAPTCHAV3MinScore,
			FlagDefault: 0.5,
			Required:    false,
		},
		{
			Name:        "disable-mfa",
			Usage:       "Disables the email Multi-Factor Authentication (MFA).",
			OptType:     types.Bool,
			ConfigKey:   &serveOpts.DisableMFA,
			FlagDefault: false,
			Required:    false,
		},
		{
			Name:        "disable-recaptcha",
			Usage:       "Disables ReCAPTCHA for login and forgot password.",
			OptType:     types.Bool,
			ConfigKey:   &serveOpts.DisableReCAPTCHA,
			FlagDefault: false,
			Required:    false,
		},
		{
			Name:        "max-invitation-resend-attempts",
			Usage:       "The maximum number of attempts to resend the invitation to the Receiver Wallets.",
			OptType:     types.Int,
			ConfigKey:   &serveOpts.MaxInvitationResendAttempts,
			FlagDefault: 3,
			Required:    true,
		},
		{
			Name:        "single-tenant-mode",
			Usage:       "This option enables the Single Tenant Mode feature. In the case where multi-tenancy is not required, this options bypasses the tenant resolution by always resolving to the default tenant configured in the database.",
			OptType:     types.Bool,
			ConfigKey:   &serveOpts.SingleTenantMode,
			FlagDefault: false,
		},
		{
			Name:           "circle-api-type",
			Usage:          `The Circle API type. Options: ["TRANSFERS", "PAYOUTS"]. `,
			OptType:        types.String,
			ConfigKey:      &serveOpts.CircleAPIType,
			Required:       true,
			CustomSetValue: cmdUtils.SetConfigOptionCircleAPIType,
			FlagDefault:    string(circle.APITypeTransfers),
		},
	}

	// crash tracker options
	crashTrackerOptions := crashtracker.CrashTrackerOptions{}
	configOpts = append(configOpts, cmdUtils.CrashTrackerTypeConfigOption(&crashTrackerOptions.CrashTrackerType))

	// admin endpoint(s) options
	adminServeOpts := serveadmin.ServeOptions{}
	configOpts = append(configOpts,
		&config.ConfigOption{
			Name:        "admin-port",
			Usage:       "Port where the admin tenant server will be listening on",
			OptType:     types.Int,
			ConfigKey:   &adminServeOpts.Port,
			FlagDefault: 8003,
			Required:    true,
		},
		&config.ConfigOption{
			Name:      "admin-account",
			Usage:     "ID of the admin account. To use, add to the request header as 'Authorization', formatted as Base64-encoded 'ADMIN_ACCOUNT:ADMIN_API_KEY'.",
			OptType:   types.String,
			ConfigKey: &adminServeOpts.AdminAccount,
			Required:  true,
		},
		&config.ConfigOption{
			Name:      "admin-api-key",
			Usage:     "API key for the admin account. To use, add to the request header as 'Authorization', formatted as Base64-encoded 'ADMIN_ACCOUNT:ADMIN_API_KEY'.",
			OptType:   types.String,
			ConfigKey: &adminServeOpts.AdminAPIKey,
			Required:  true,
		},
		cmdUtils.TenantXLMBootstrapAmount(&adminServeOpts.TenantAccountNativeAssetBootstrapAmount),
	)

	// metrics server options
	metricsServeOpts := serve.MetricsServeOptions{}
	configOpts = append(configOpts,
		&config.ConfigOption{
			Name:           "metrics-type",
			Usage:          `Metric monitor type. Options: "PROMETHEUS"`,
			OptType:        types.String,
			CustomSetValue: cmdUtils.SetConfigOptionMetricType,
			ConfigKey:      &metricsServeOpts.MetricType,
			FlagDefault:    "PROMETHEUS",
			Required:       true,
		},
		&config.ConfigOption{
			Name:        "metrics-port",
			Usage:       "Port where the metrics server will be listening on",
			OptType:     types.Int,
			ConfigKey:   &metricsServeOpts.Port,
			FlagDefault: 8002,
			Required:    true,
		})

	// messenger config options:
	messengerOptions := message.MessengerOptions{}
	configOpts = append(configOpts, cmdUtils.TwilioConfigOptions(&messengerOptions)...)
	configOpts = append(configOpts, cmdUtils.AWSConfigOptions(&messengerOptions)...)

	// sms
	smsOpts := di.SMSClientOptions{MessengerOptions: &messengerOptions}
	configOpts = append(configOpts,
		&config.ConfigOption{
			// message sender type
			Name:           "sms-sender-type",
			Usage:          fmt.Sprintf("SMS Sender Type. Options: %+v", message.MessengerType("").ValidSMSTypes()),
			OptType:        types.String,
			CustomSetValue: cmdUtils.SetConfigOptionMessengerType,
			ConfigKey:      &smsOpts.SMSType,
			FlagDefault:    string(message.MessengerTypeDryRun),
			Required:       true,
		})

	// email
	emailOpts := di.EmailClientOptions{MessengerOptions: &messengerOptions}
	configOpts = append(configOpts,
		&config.ConfigOption{
			// message sender type
			Name:           "email-sender-type",
			Usage:          fmt.Sprintf("Email Sender Type. Options: %+v", message.MessengerType("").ValidEmailTypes()),
			OptType:        types.String,
			CustomSetValue: cmdUtils.SetConfigOptionMessengerType,
			ConfigKey:      &emailOpts.EmailType,
			FlagDefault:    string(message.MessengerTypeDryRun),
			Required:       true,
		})

	// distribution account resolver options:
	distAccResolverOpts := signing.DistributionAccountResolverOptions{}
	configOpts = append(
		configOpts,
		cmdUtils.DistributionPublicKey(&distAccResolverOpts.HostDistributionAccountPublicKey),
	)

	// signature service config options:
	txSubmitterOpts := di.TxSubmitterEngineOptions{}
	configOpts = append(
		configOpts,
		cmdUtils.TransactionSubmitterEngineConfigOptions(&txSubmitterOpts)...,
	)

	// scheduler options
	schedulerOpts := scheduler.SchedulerOptions{}
	configOpts = append(
		configOpts,
		cmdUtils.SchedulerConfigOptions(&schedulerOpts)...,
	)

	// bridge integration options
	bridgeIntegrationOpts := cmdUtils.BridgeIntegrationOptions{}
	configOpts = append(
		configOpts,
		cmdUtils.BridgeIntegrationConfigOptions(&bridgeIntegrationOpts)...,
	)

	cmd := &cobra.Command{
		Use:   "serve",
		Short: "Serve the Stellar Disbursement Platform API",
		PersistentPreRun: func(cmd *cobra.Command, args []string) {
			cmd.Parent().PersistentPreRun(cmd.Parent(), args)

			// Validate & ingest input parameters
			configOpts.Require()
			err := configOpts.SetValues()
			if err != nil {
				log.Fatalf("Error setting values of config options: %s", err.Error())
			}

			// Initializing monitor service
			metricOptions := monitor.MetricOptions{
				MetricType:  metricsServeOpts.MetricType,
				Environment: globalOptions.Environment,
			}

			err = monitorService.Start(metricOptions)
			if err != nil {
				log.Fatalf("Error creating monitor service: %s", err.Error())
			}

			// Inject crash tracker options dependencies
			globalOptions.PopulateCrashTrackerOptions(&crashTrackerOptions)

			// Inject server dependencies
			serveOpts.Environment = globalOptions.Environment
			serveOpts.GitCommit = globalOptions.GitCommit
			serveOpts.Version = globalOptions.Version
			serveOpts.MonitorService = monitorService
			serveOpts.BaseURL = globalOptions.BaseURL
			serveOpts.NetworkPassphrase = globalOptions.NetworkPassphrase
			serveOpts.DistAccEncryptionPassphrase = txSubmitterOpts.SignatureServiceOptions.DistAccEncryptionPassphrase

			// Inject metrics server dependencies
			metricsServeOpts.MonitorService = monitorService
			metricsServeOpts.Environment = globalOptions.Environment

			// Inject tenant server dependencies
			adminServeOpts.Environment = globalOptions.Environment
			adminServeOpts.GitCommit = globalOptions.GitCommit
			adminServeOpts.Version = globalOptions.Version
			adminServeOpts.NetworkPassphrase = globalOptions.NetworkPassphrase
			adminServeOpts.BaseURL = globalOptions.BaseURL
			adminServeOpts.SDPUIBaseURL = globalOptions.SDPUIBaseURL
		},
		Run: func(cmd *cobra.Command, _ []string) {
			ctx := cmd.Context()

			// Setup the Admin DB connection pool
			dbcpOptions := di.DBConnectionPoolOptions{DatabaseURL: globalOptions.DatabaseURL, MonitorService: monitorService}
			adminDBConnectionPool, err := di.NewAdminDBConnectionPool(ctx, dbcpOptions)
			if err != nil {
				log.Ctx(ctx).Fatalf("error getting Admin DB connection pool: %v", err)
			}
			defer func() {
				di.CleanupInstanceByValue(ctx, adminDBConnectionPool)
			}()
			serveOpts.AdminDBConnectionPool = adminDBConnectionPool
			adminServeOpts.AdminDBConnectionPool = adminDBConnectionPool

			// Setup the Multi-tenant DB connection pool
			mtnDBConnectionPool, err := di.NewMtnDBConnectionPool(ctx, dbcpOptions)
			if err != nil {
				log.Ctx(ctx).Fatalf("error getting Multi-tenant DB connection pool: %v", err)
			}
			defer func() {
				di.CleanupInstanceByValue(ctx, serveOpts.MtnDBConnectionPool)
			}()
			serveOpts.MtnDBConnectionPool = mtnDBConnectionPool
			adminServeOpts.MTNDBConnectionPool = mtnDBConnectionPool

			// Setup the TSSDBConnectionPool
			tssDBConnectionPool, err := di.NewTSSDBConnectionPool(ctx, dbcpOptions)
			if err != nil {
				log.Ctx(ctx).Fatalf("error getting TSS DB connection pool: %v", err)
			}
			defer func() {
				di.CleanupInstanceByValue(ctx, tssDBConnectionPool)
			}()

			// Setup the Crash Tracker client
			crashTrackerClient, err := di.NewCrashTracker(ctx, crashTrackerOptions)
			if err != nil {
				log.Ctx(ctx).Fatalf("error creating crash tracker client: %s", err.Error())
			}
			serveOpts.CrashTrackerClient = crashTrackerClient
			adminServeOpts.CrashTrackerClient = crashTrackerClient

			// Setup the Email client
			emailMessengerClient, err := di.NewEmailClient(emailOpts)
			if err != nil {
				log.Ctx(ctx).Fatalf("error creating email client: %s", err.Error())
			}
			serveOpts.EmailMessengerClient = emailMessengerClient
			adminServeOpts.EmailMessengerClient = emailMessengerClient

			// Setup the Message Dispatcher
			messageDispatcherOpts := di.MessageDispatcherOpts{
				EmailOpts: &emailOpts,
				SMSOpts:   &smsOpts,
			}
			serveOpts.MessageDispatcher, err = di.NewMessageDispatcher(ctx, messageDispatcherOpts)
			if err != nil {
				log.Ctx(ctx).Fatalf("error creating message dispatcher: %s", err.Error())
			}

			// Setup Distribution Account Resolver
			distAccResolverOpts.AdminDBConnectionPool = adminDBConnectionPool
			distAccResolverOpts.MTNDBConnectionPool = mtnDBConnectionPool
			distAccResolver, err := di.NewDistributionAccountResolver(ctx, distAccResolverOpts)
			if err != nil {
				log.Ctx(ctx).Fatalf("error creating distribution account resolver: %v", err)
			}
			txSubmitterOpts.SignatureServiceOptions.DistributionAccountResolver = distAccResolver

			// Setup the Submitter Engine
			txSubmitterOpts.SignatureServiceOptions.DBConnectionPool = tssDBConnectionPool
			txSubmitterOpts.SignatureServiceOptions.NetworkPassphrase = globalOptions.NetworkPassphrase
			submitterEngine, err := di.NewTxSubmitterEngine(ctx, txSubmitterOpts)
			if err != nil {
				log.Ctx(ctx).Fatalf("error creating submitter engine: %v", err)
			}
			serveOpts.SubmitterEngine = submitterEngine
			adminServeOpts.SubmitterEngine = submitterEngine

			// Setup NetworkType
			serveOpts.NetworkType, err = utils.GetNetworkTypeFromNetworkPassphrase(serveOpts.NetworkPassphrase)
			if err != nil {
				log.Ctx(ctx).Fatalf("error parsing network type: %v", err)
			}

			// Inject Circle Service dependencies
			circleService, err := di.NewCircleService(ctx, circle.ServiceOptions{
				ClientFactory:        circle.NewClient,
				ClientConfigModel:    circle.NewClientConfigModel(serveOpts.MtnDBConnectionPool),
				NetworkType:          serveOpts.NetworkType,
				EncryptionPassphrase: serveOpts.DistAccEncryptionPassphrase,
				TenantManager:        tenant.NewManager(tenant.WithDatabase(serveOpts.AdminDBConnectionPool)),
				MonitorService:       serveOpts.MonitorService,
			})
			if err != nil {
				log.Ctx(ctx).Fatalf("error creating Circle service: %v", err)
			}
			serveOpts.CircleService = circleService

			if err = bridgeIntegrationOpts.ValidateFlags(); err != nil {
				log.Ctx(ctx).Fatalf("error validating Bridge integration options: %v", err)
			}

			// Setup Distribution Account Service
			distributionAccountServiceOptions := services.DistributionAccountServiceOptions{
				NetworkType:   serveOpts.NetworkType,
				HorizonClient: submitterEngine.HorizonClient,
				CircleService: circleService,
			}
			distributionAccountService, err := di.NewDistributionAccountService(ctx, distributionAccountServiceOptions)
			if err != nil {
				log.Ctx(ctx).Fatalf("error creating distribution account service: %v", err)
			}
			serveOpts.DistributionAccountService = distributionAccountService
			adminServeOpts.DistributionAccountService = distributionAccountService

			if bridgeIntegrationOpts.EnableBridgeIntegration {
				bridgeModels, brErr := data.NewModels(mtnDBConnectionPool)
				if brErr != nil {
					log.Ctx(ctx).Fatalf("error creating models for Bridge service: %v", brErr)
				}
				bridgeService, brErr := bridge.NewService(bridge.ServiceOptions{
					BaseURL:                     bridgeIntegrationOpts.BridgeBaseURL,
					APIKey:                      bridgeIntegrationOpts.BridgeAPIKey,
					Models:                      bridgeModels,
					DistributionAccountResolver: submitterEngine.DistributionAccountResolver,
					DistributionAccountService:  serveOpts.DistributionAccountService,
					NetworkType:                 serveOpts.NetworkType,
				})
				if brErr != nil {
					log.Ctx(ctx).Fatalf("error creating Bridge service: %v", brErr)
				}
				serveOpts.BridgeService = bridgeService
				log.Ctx(ctx).Infof("🌉 Bridge integration is enabled for base URL %s", bridgeIntegrationOpts.BridgeBaseURL)
			}

			log.Ctx(ctx).Info("Starting Scheduler Service...")
			schedulerJobRegistrars, innerErr := serverService.GetSchedulerJobRegistrars(ctx, serveOpts, schedulerOpts, tssDBConnectionPool)
			if innerErr != nil {
				log.Ctx(ctx).Fatalf("Error getting scheduler job registrars: %v", innerErr)
			}
			go scheduler.StartScheduler(serveOpts.AdminDBConnectionPool, crashTrackerClient.Clone(), schedulerJobRegistrars...)

			// Starting Metrics Server (background job)
			log.Ctx(ctx).Info("Starting Metrics Server...")
			go serverService.StartMetricsServe(metricsServeOpts, &serve.HTTPServer{})

			log.Ctx(ctx).Info("Starting Tenant Server...")
			adminServeOpts.SingleTenantMode = serveOpts.SingleTenantMode
			adminServeOpts.DisableMFA = serveOpts.DisableMFA
			adminServeOpts.DisableReCAPTCHA = serveOpts.DisableReCAPTCHA
			go serverService.StartAdminServe(adminServeOpts, &serveadmin.HTTPServer{})

			// Starting Application Server
			log.Ctx(ctx).Info("Starting Application Server...")
			serverService.StartServe(serveOpts, &serve.HTTPServer{})
		},
	}
	err := configOpts.Init(cmd)
	if err != nil {
		log.Fatalf("Error initializing a config option: %s", err.Error())
	}

	return cmd
}<|MERGE_RESOLUTION|>--- conflicted
+++ resolved
@@ -87,102 +87,6 @@
 		}),
 	}
 
-<<<<<<< HEAD
-	if serveOpts.EnableScheduler {
-		if schedulerOptions.PaymentJobIntervalSeconds < jobs.DefaultMinimumJobIntervalSeconds {
-			log.Fatalf("PaymentJobIntervalSeconds is lower than the default value of %d", jobs.DefaultMinimumJobIntervalSeconds)
-		}
-
-		if schedulerOptions.ReceiverInvitationJobIntervalSeconds < jobs.DefaultMinimumJobIntervalSeconds {
-			log.Fatalf("ReceiverInvitationJobIntervalSeconds is lower than the default value of %d", jobs.DefaultMinimumJobIntervalSeconds)
-		}
-
-		sj = append(sj,
-			scheduler.WithCirclePaymentToSubmitterJobOption(jobs.CirclePaymentToSubmitterJobOptions{
-				JobIntervalSeconds:  schedulerOptions.PaymentJobIntervalSeconds,
-				Models:              models,
-				DistAccountResolver: serveOpts.SubmitterEngine.DistributionAccountResolver,
-				CircleService:       serveOpts.CircleService,
-				CircleAPIType:       serveOpts.CircleAPIType,
-			}),
-			scheduler.WithStellarPaymentToSubmitterJobOption(jobs.StellarPaymentToSubmitterJobOptions{
-				JobIntervalSeconds:  schedulerOptions.PaymentJobIntervalSeconds,
-				Models:              models,
-				TSSDBConnectionPool: tssDBConnectionPool,
-				DistAccountResolver: serveOpts.SubmitterEngine.DistributionAccountResolver,
-			}),
-			scheduler.WithPaymentFromSubmitterJobOption(schedulerOptions.PaymentJobIntervalSeconds, models, tssDBConnectionPool),
-			scheduler.WithSendReceiverWalletsInvitationJobOption(jobs.SendReceiverWalletsInvitationJobOptions{
-				Models:                      models,
-				MessageDispatcher:           serveOpts.MessageDispatcher,
-				MaxInvitationResendAttempts: int64(serveOpts.MaxInvitationResendAttempts),
-				Sep10SigningPrivateKey:      serveOpts.Sep10SigningPrivateKey,
-				CrashTrackerClient:          serveOpts.CrashTrackerClient.Clone(),
-				JobIntervalSeconds:          schedulerOptions.ReceiverInvitationJobIntervalSeconds,
-			}),
-		)
-
-	}
-
-	return sj, nil
-}
-
-type SetupConsumersOptions struct {
-	EventBrokerOptions  cmdUtils.EventBrokerOptions
-	ServeOpts           serve.ServeOptions
-	TSSDBConnectionPool db.DBConnectionPool
-}
-
-func (s *ServerService) SetupConsumers(ctx context.Context, o SetupConsumersOptions) error {
-	kafkaConfig := cmdUtils.KafkaConfig(o.EventBrokerOptions)
-
-	receiverInvitationConsumer, err := events.NewKafkaConsumer(
-		kafkaConfig,
-		events.ReceiverWalletNewInvitationTopic,
-		o.EventBrokerOptions.ConsumerGroupID,
-		eventhandlers.NewSendReceiverWalletsInvitationEventHandler(eventhandlers.SendReceiverWalletsInvitationEventHandlerOptions{
-			MtnDBConnectionPool:         o.ServeOpts.MtnDBConnectionPool,
-			AdminDBConnectionPool:       o.ServeOpts.AdminDBConnectionPool,
-			MessageDispatcher:           o.ServeOpts.MessageDispatcher,
-			MaxInvitationResendAttempts: int64(o.ServeOpts.MaxInvitationResendAttempts),
-			Sep10SigningPrivateKey:      o.ServeOpts.Sep10SigningPrivateKey,
-			CrashTrackerClient:          o.ServeOpts.CrashTrackerClient.Clone(),
-		}),
-	)
-	if err != nil {
-		return fmt.Errorf("creating Receiver Invitation Kafka Consumer: %w", err)
-	}
-
-	handlers := []events.EventHandler{
-		eventhandlers.NewPaymentFromSubmitterEventHandler(eventhandlers.PaymentFromSubmitterEventHandlerOptions{
-			AdminDBConnectionPool: o.ServeOpts.AdminDBConnectionPool,
-			MtnDBConnectionPool:   o.ServeOpts.MtnDBConnectionPool,
-			TSSDBConnectionPool:   o.TSSDBConnectionPool,
-		}),
-	}
-
-	paymentCompletedConsumer, err := events.NewKafkaConsumer(
-		kafkaConfig,
-		events.PaymentCompletedTopic,
-		o.EventBrokerOptions.ConsumerGroupID,
-		handlers...,
-	)
-	if err != nil {
-		return fmt.Errorf("creating Payment Completed Kafka Consumer: %w", err)
-	}
-
-	// Stellar and Circle have their dedicated paymentReadyToPay consumer that reads from their dedicated topics.
-	// This is to avoid the noisy neighbor problem where slow circle payments can block stellar payments and vice versa.
-	stellarPaymentReadyToPayConsumer, err := events.NewKafkaConsumer(
-		kafkaConfig,
-		events.PaymentReadyToPayTopic,
-		o.EventBrokerOptions.ConsumerGroupID,
-		eventhandlers.NewStellarPaymentToSubmitterEventHandler(eventhandlers.StellarPaymentToSubmitterEventHandlerOptions{
-			AdminDBConnectionPool: o.ServeOpts.AdminDBConnectionPool,
-			MtnDBConnectionPool:   o.ServeOpts.MtnDBConnectionPool,
-			TSSDBConnectionPool:   o.TSSDBConnectionPool,
-			DistAccountResolver:   o.ServeOpts.SubmitterEngine.DistributionAccountResolver,
-=======
 	if schedulerOptions.PaymentJobIntervalSeconds < jobs.DefaultMinimumJobIntervalSeconds {
 		log.Fatalf("PaymentJobIntervalSeconds is lower than the default value of %d", jobs.DefaultMinimumJobIntervalSeconds)
 	}
@@ -204,10 +108,8 @@
 			Models:              models,
 			TSSDBConnectionPool: tssDBConnectionPool,
 			DistAccountResolver: serveOpts.SubmitterEngine.DistributionAccountResolver,
->>>>>>> 22466004
 		}),
 		scheduler.WithPaymentFromSubmitterJobOption(schedulerOptions.PaymentJobIntervalSeconds, models, tssDBConnectionPool),
-		scheduler.WithPatchAnchorPlatformTransactionsCompletionJobOption(schedulerOptions.PaymentJobIntervalSeconds, apAPIService, models),
 		scheduler.WithSendReceiverWalletsInvitationJobOption(jobs.SendReceiverWalletsInvitationJobOptions{
 			Models:                      models,
 			MessageDispatcher:           serveOpts.MessageDispatcher,
