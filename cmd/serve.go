package cmd

import (
	"context"
	"fmt"
	"go/types"

	cmdUtils "github.com/stellar/stellar-disbursement-platform-backend/cmd/utils"
	"github.com/stellar/stellar-disbursement-platform-backend/db"
	"github.com/stellar/stellar-disbursement-platform-backend/internal/anchorplatform"
	"github.com/stellar/stellar-disbursement-platform-backend/internal/crashtracker"
	"github.com/stellar/stellar-disbursement-platform-backend/internal/data"
	di "github.com/stellar/stellar-disbursement-platform-backend/internal/dependencyinjection"
	"github.com/stellar/stellar-disbursement-platform-backend/internal/events"
	"github.com/stellar/stellar-disbursement-platform-backend/internal/events/eventhandlers"
	"github.com/stellar/stellar-disbursement-platform-backend/internal/message"
	"github.com/stellar/stellar-disbursement-platform-backend/internal/scheduler"

	"github.com/spf13/cobra"
	"github.com/stellar/go/support/config"
	"github.com/stellar/go/support/log"
	"github.com/stellar/stellar-disbursement-platform-backend/internal/monitor"
	"github.com/stellar/stellar-disbursement-platform-backend/internal/serve"
	serveadmin "github.com/stellar/stellar-disbursement-platform-backend/stellar-multitenant/pkg/serve"
)

type TearDownFunc func()

type ServeCommand struct{}

type ServerServiceInterface interface {
	StartServe(opts serve.ServeOptions, httpServer serve.HTTPServerInterface)
	StartMetricsServe(opts serve.MetricsServeOptions, httpServer serve.HTTPServerInterface)
	StartAdminServe(opts serveadmin.ServeOptions, httpServer serveadmin.HTTPServerInterface)
	GetSchedulerJobRegistrars(ctx context.Context, serveOpts serve.ServeOptions, schedulerOptions scheduler.SchedulerOptions, apAPIService anchorplatform.AnchorPlatformAPIServiceInterface) ([]scheduler.SchedulerJobRegisterOption, error)
	SetupConsumers(ctx context.Context, eventBrokerOptions cmdUtils.EventBrokerOptions, eventHandlerOptions events.EventHandlerOptions, serveOpts serve.ServeOptions) (_ TearDownFunc, err error)
}

type ServerService struct{}

// Making sure that ServerService implements ServerServiceInterface
var _ ServerServiceInterface = (*ServerService)(nil)

func (s *ServerService) StartServe(opts serve.ServeOptions, httpServer serve.HTTPServerInterface) {
	err := serve.Serve(opts, httpServer)
	if err != nil {
		log.Fatalf("Error starting server: %s", err.Error())
	}
}

func (s *ServerService) StartMetricsServe(opts serve.MetricsServeOptions, httpServer serve.HTTPServerInterface) {
	err := serve.MetricsServe(opts, httpServer)
	if err != nil {
		log.Fatalf("Error starting metrics server: %s", err.Error())
	}
}

func (s *ServerService) StartAdminServe(opts serveadmin.ServeOptions, httpServer serveadmin.HTTPServerInterface) {
	err := serveadmin.StartServe(opts, httpServer)
	if err != nil {
		log.Fatalf("Error starting metrics server: %s", err.Error())
	}
}

func (s *ServerService) GetSchedulerJobRegistrars(ctx context.Context, serveOpts serve.ServeOptions, schedulerOptions scheduler.SchedulerOptions, apAPIService anchorplatform.AnchorPlatformAPIServiceInterface) ([]scheduler.SchedulerJobRegisterOption, error) {
	// TODO: inject these in the server options, to do the Dependency Injection properly.
	dbConnectionPool, err := db.OpenDBConnectionPool(globalOptions.DatabaseURL)
	if err != nil {
		log.Ctx(ctx).Fatalf("error getting DB connection in Job Scheduler: %s", err.Error())
	}
	models, err := data.NewModels(dbConnectionPool)
	if err != nil {
		log.Ctx(ctx).Fatalf("error creating models in Job Scheduler: %s", err.Error())
	}

	return []scheduler.SchedulerJobRegisterOption{
		scheduler.WithAPAuthEnforcementJob(apAPIService, serveOpts.MonitorService, serveOpts.CrashTrackerClient.Clone()),
		scheduler.WithReadyPaymentsCancellationJobOption(models),
	}, nil
}

func (s *ServerService) SetupConsumers(ctx context.Context, eventBrokerOptions cmdUtils.EventBrokerOptions, eventHandlerOptions events.EventHandlerOptions, serveOpts serve.ServeOptions) (_ TearDownFunc, err error) {
	dbConnectionPool, err := db.OpenDBConnectionPool(globalOptions.DatabaseURL)
	if err != nil {
		log.Ctx(ctx).Fatalf("error getting DB connection in Setup Consumers: %s", err.Error())
	}
	defer func() {
		if err != nil && dbConnectionPool != nil {
			dbConnectionPool.Close()
		}
	}()

	tssDBConnectionPool, err := di.NewTSSDBConnectionPool(ctx, di.TSSDBConnectionPoolOptions{DatabaseURL: globalOptions.DatabaseURL})
	if err != nil {
		return nil, fmt.Errorf("getting TSS DB connection pool: %w", err)
	}
	defer func() {
		if err != nil && tssDBConnectionPool != nil {
			tssDBConnectionPool.Close()
		}
	}()

	smsInvitationConsumer, err := events.NewKafkaConsumer(
		cmdUtils.KafkaConfig(eventBrokerOptions),
		events.ReceiverWalletNewInvitationTopic,
		eventBrokerOptions.ConsumerGroupID,
		eventhandlers.NewSendReceiverWalletsSMSInvitationEventHandler(eventhandlers.SendReceiverWalletsSMSInvitationEventHandlerOptions{
			DBConnectionPool:               dbConnectionPool,
			AnchorPlatformBaseSepURL:       serveOpts.AnchorPlatformBasePlatformURL,
			MessengerClient:                serveOpts.SMSMessengerClient,
			MaxInvitationSMSResendAttempts: int64(eventHandlerOptions.MaxInvitationSMSResendAttempts),
			Sep10SigningPrivateKey:         serveOpts.Sep10SigningPrivateKey,
			CrashTrackerClient:             serveOpts.CrashTrackerClient.Clone(),
		}),
	)
	if err != nil {
		return nil, fmt.Errorf("creating SMS Invitation Kafka Consumer: %w", err)
	}

	paymentCompletedConsumer, err := events.NewKafkaConsumer(
		cmdUtils.KafkaConfig(eventBrokerOptions),
		events.PaymentCompletedTopic,
		eventBrokerOptions.ConsumerGroupID,
		eventhandlers.NewPaymentFromSubmitterEventHandler(eventhandlers.PaymentFromSubmitterEventHandlerOptions{
			DBConnectionPool:    dbConnectionPool,
			TSSDBConnectionPool: tssDBConnectionPool,
			CrashTrackerClient:  serveOpts.CrashTrackerClient.Clone(),
		}),
		eventhandlers.NewPatchAnchorPlatformTransactionCompletionEventHandler(eventhandlers.PatchAnchorPlatformTransactionCompletionEventHandlerOptions{
			DBConnectionPool:   dbConnectionPool,
			APapiSvc:           serveOpts.AnchorPlatformAPIService,
			CrashTrackerClient: serveOpts.CrashTrackerClient.Clone(),
		}),
	)
	if err != nil {
		return nil, fmt.Errorf("creating Payment Completed Kafka Consumer: %w", err)
	}

	paymentReadyToPayConsumer, err := events.NewKafkaConsumer(
		cmdUtils.KafkaConfig(eventBrokerOptions),
		events.PaymentReadyToPayTopic,
		eventBrokerOptions.ConsumerGroupID,
		eventhandlers.NewPaymentToSubmitterEventHandler(eventhandlers.PaymentToSubmitterEventHandlerOptions{
			DBConnectionPool:    dbConnectionPool,
			TSSDBConnectionPool: tssDBConnectionPool,
			CrashTrackerClient:  serveOpts.CrashTrackerClient.Clone(),
		}),
	)
	if err != nil {
		return nil, fmt.Errorf("creating Payment Ready to Pay Kafka Consumer: %w", err)
	}

	go events.Consume(ctx, smsInvitationConsumer, serveOpts.CrashTrackerClient.Clone())
	go events.Consume(ctx, paymentCompletedConsumer, serveOpts.CrashTrackerClient.Clone())
	go events.Consume(ctx, paymentReadyToPayConsumer, serveOpts.CrashTrackerClient.Clone())

	return TearDownFunc(func() {
		defer dbConnectionPool.Close()
		defer tssDBConnectionPool.Close()
	}), nil
}

func (c *ServeCommand) Command(serverService ServerServiceInterface, monitorService monitor.MonitorServiceInterface) *cobra.Command {
	serveOpts := serve.ServeOptions{}
	schedulerOptions := scheduler.SchedulerOptions{}

	configOpts := config.ConfigOptions{
		{
			Name:        "port",
			Usage:       "Port where the server will be listening on",
			OptType:     types.Int,
			ConfigKey:   &serveOpts.Port,
			FlagDefault: 8000,
			Required:    true,
		},
		{
			Name:      "instance-name",
			Usage:     `Name of the SDP instance. Example: "SDP Testnet".`,
			OptType:   types.String,
			ConfigKey: &serveOpts.InstanceName,
			Required:  true,
		},
		{
			Name:           "ec256-public-key",
			Usage:          "The EC256 Public Key used to validate the token signature. This EC key needs to be at least as strong as prime256v1 (P-256).",
			OptType:        types.String,
			CustomSetValue: cmdUtils.SetConfigOptionEC256PublicKey,
			ConfigKey:      &serveOpts.EC256PublicKey,
			Required:       true,
		},
		{
			Name:           "ec256-private-key",
			Usage:          "The EC256 Private Key used to sign the authentication token. This EC key needs to be at least as strong as prime256v1 (P-256).",
			OptType:        types.String,
			CustomSetValue: cmdUtils.SetConfigOptionEC256PrivateKey,
			ConfigKey:      &serveOpts.EC256PrivateKey,
			Required:       true,
		},
		{
			Name:           "cors-allowed-origins",
			Usage:          `Cors URLs that are allowed to access the endpoints, separated by ","`,
			OptType:        types.String,
			CustomSetValue: cmdUtils.SetCorsAllowedOrigins,
			ConfigKey:      &serveOpts.CorsAllowedOrigins,
			Required:       true,
		},
		{
			Name:      "sep24-jwt-secret",
			Usage:     `The JWT secret that's used by the Anchor Platform to sign the SEP-24 JWT token`,
			OptType:   types.String,
			ConfigKey: &serveOpts.SEP24JWTSecret,
			Required:  true,
		},
		{
			Name:           "sep10-signing-public-key",
			Usage:          "The public key of the Stellar account that signs the SEP-10 transactions. It's also used to sign URLs.",
			OptType:        types.String,
			CustomSetValue: cmdUtils.SetConfigOptionStellarPublicKey,
			ConfigKey:      &serveOpts.Sep10SigningPublicKey,
			Required:       true,
		},
		{
			Name:           "sep10-signing-private-key",
			Usage:          "The private key of the Stellar account that signs the SEP-10 transactions. It's also used to sign URLs.",
			OptType:        types.String,
			CustomSetValue: cmdUtils.SetConfigOptionStellarPrivateKey,
			ConfigKey:      &serveOpts.Sep10SigningPrivateKey,
			Required:       true,
		},
		{
			Name: "anchor-platform-base-platform-url",
			Usage: "The Base URL of the platform server of the anchor platform. This is the base URL where the Anchor Platform " +
				"exposes its private API that is meant to be reached only by the SDP server, such as the PATCH /sep24/transactions endpoint.",
			OptType:   types.String,
			ConfigKey: &serveOpts.AnchorPlatformBasePlatformURL,
			Required:  true,
		},
		{
			Name: "anchor-platform-base-sep-url",
			Usage: "The Base URL of the sep server of the anchor platform. This is the base URL where the Anchor Platform " +
				"exposes its public API that is meant to be reached by a client application, such as the stellar.toml file.",
			OptType:   types.String,
			ConfigKey: &serveOpts.AnchorPlatformBaseSepURL,
			Required:  true,
		},
		{
			Name:      "anchor-platform-outgoing-jwt-secret",
			Usage:     "The JWT secret used to create a JWT token used to send requests to the anchor platform.",
			OptType:   types.String,
			ConfigKey: &serveOpts.AnchorPlatformOutgoingJWTSecret,
			Required:  true,
		},
		{
			Name:        "reset-token-expiration-hours",
			Usage:       "The expiration time in hours of the Reset Token",
			OptType:     types.Int,
			ConfigKey:   &serveOpts.ResetTokenExpirationHours,
			FlagDefault: 24,
			Required:    true,
		},
		cmdUtils.DistributionPublicKey(&serveOpts.DistributionPublicKey),
		{
			Name:      "recaptcha-site-key",
			Usage:     "The Google 'reCAPTCHA v2 - I'm not a robot' site key.",
			OptType:   types.String,
			ConfigKey: &serveOpts.ReCAPTCHASiteKey,
			Required:  true,
		},
		{
			Name:      "recaptcha-site-secret-key",
			Usage:     "The Google 'reCAPTCHA v2 - I'm not a robot' site SECRET key.",
			OptType:   types.String,
			ConfigKey: &serveOpts.ReCAPTCHASiteSecretKey,
			Required:  true,
		},
		{
<<<<<<< HEAD
=======
			Name:           "sdp-ui-base-url",
			Usage:          "The SDP UI/dashboard Base URL.",
			OptType:        types.String,
			ConfigKey:      &serveOpts.UIBaseURL,
			FlagDefault:    "http://localhost:3000",
			CustomSetValue: cmdUtils.SetConfigOptionURLString,
			Required:       true,
		},
		{
			Name:        "disable-mfa",
			Usage:       "Disables the email Multi-Factor Authentication (MFA).",
			OptType:     types.Bool,
			ConfigKey:   &serveOpts.DisableMFA,
			FlagDefault: false,
			Required:    false,
		},
		{
			Name:        "disable-recaptcha",
			Usage:       "Disables ReCAPTCHA for login and forgot password.",
			OptType:     types.Bool,
			ConfigKey:   &serveOpts.DisableReCAPTCHA,
			FlagDefault: false,
			Required:    false,
		},
		{
>>>>>>> 171b676e
			Name:        "enable-scheduler",
			Usage:       "Enable Scheduler for SDP Backend Jobs",
			OptType:     types.Bool,
			ConfigKey:   &serveOpts.EnableScheduler,
			FlagDefault: true,
			Required:    false,
		},
		{
			Name:        "enable-multitenant-db",
			Usage:       "Enable Multi-tenant DB for SDP Backend API",
			OptType:     types.Bool,
			ConfigKey:   &serveOpts.EnableMultiTenantDB,
			FlagDefault: true,
			Required:    false,
		},
	}

	// crash tracker options
	crashTrackerOptions := crashtracker.CrashTrackerOptions{}
	configOpts = append(configOpts, cmdUtils.CrashTrackerTypeConfigOption(&crashTrackerOptions.CrashTrackerType))

	// admin endpoint(s) options
	adminServeOpts := serveadmin.ServeOptions{}
	configOpts = append(configOpts,
		&config.ConfigOption{
			Name:        "admin-port",
			Usage:       "Port where the admin tenant server will be listening on",
			OptType:     types.Int,
			ConfigKey:   &adminServeOpts.Port,
			FlagDefault: 8003,
			Required:    true,
		})

	// metrics server options
	metricsServeOpts := serve.MetricsServeOptions{}
	configOpts = append(configOpts,
		&config.ConfigOption{
			Name:           "metrics-type",
			Usage:          `Metric monitor type. Options: "PROMETHEUS"`,
			OptType:        types.String,
			CustomSetValue: cmdUtils.SetConfigOptionMetricType,
			ConfigKey:      &metricsServeOpts.MetricType,
			FlagDefault:    "PROMETHEUS",
			Required:       true,
		},
		&config.ConfigOption{
			Name:        "metrics-port",
			Usage:       "Port where the metrics server will be listening on",
			OptType:     types.Int,
			ConfigKey:   &metricsServeOpts.Port,
			FlagDefault: 8002,
			Required:    true,
		})

	// event handler options
	eventHandlerOptions := events.EventHandlerOptions{}
	configOpts = append(configOpts,
		&config.ConfigOption{
			Name:        "max-invitation-sms-resend-attempts",
			Usage:       "The maximum number of attempts to resend the SMS invitation to the Receiver Wallets.",
			OptType:     types.Int,
			ConfigKey:   &eventHandlerOptions.MaxInvitationSMSResendAttempts,
			FlagDefault: 3,
			Required:    true,
		})

	// messenger config options:
	messengerOptions := message.MessengerOptions{}
	configOpts = append(configOpts, cmdUtils.TwilioConfigOptions(&messengerOptions)...)
	configOpts = append(configOpts, cmdUtils.AWSConfigOptions(&messengerOptions)...)

	// sms
	smsOpts := di.SMSClientOptions{MessengerOptions: &messengerOptions}
	configOpts = append(configOpts,
		&config.ConfigOption{
			// message sender type
			Name:           "sms-sender-type",
			Usage:          fmt.Sprintf("SMS Sender Type. Options: %+v", message.MessengerType("").ValidSMSTypes()),
			OptType:        types.String,
			CustomSetValue: cmdUtils.SetConfigOptionMessengerType,
			ConfigKey:      &smsOpts.SMSType,
			FlagDefault:    string(message.MessengerTypeDryRun),
			Required:       true,
		})

	// email
	emailOpts := di.EmailClientOptions{MessengerOptions: &messengerOptions}
	configOpts = append(configOpts,
		&config.ConfigOption{
			// message sender type
			Name:           "email-sender-type",
			Usage:          fmt.Sprintf("Email Sender Type. Options: %+v", message.MessengerType("").ValidEmailTypes()),
			OptType:        types.String,
			CustomSetValue: cmdUtils.SetConfigOptionMessengerType,
			ConfigKey:      &emailOpts.EmailType,
			FlagDefault:    string(message.MessengerTypeDryRun),
			Required:       true,
		})

	// event config options:
	eventBrokerOptions := cmdUtils.EventBrokerOptions{}
	configOpts = append(configOpts, cmdUtils.EventBrokerConfigOptions(&eventBrokerOptions)...)

	// signature service config options:
	txSubmitterOpts := di.TxSubmitterEngineOptions{}
	configOpts = append(
		configOpts,
		cmdUtils.TransactionSubmitterEngineConfigOptions(&txSubmitterOpts)...,
	)

	cmd := &cobra.Command{
		Use:   "serve",
		Short: "Serve the Stellar Disbursement Platform API",
		PersistentPreRun: func(cmd *cobra.Command, args []string) {
			cmd.Parent().PersistentPreRun(cmd.Parent(), args)

			// Validate & ingest input parameters
			configOpts.Require()
			err := configOpts.SetValues()
			if err != nil {
				log.Fatalf("Error setting values of config options: %s", err.Error())
			}

			// Initializing monitor service
			metricOptions := monitor.MetricOptions{
				MetricType:  metricsServeOpts.MetricType,
				Environment: globalOptions.Environment,
			}

			err = monitorService.Start(metricOptions)
			if err != nil {
				log.Fatalf("Error creating monitor service: %s", err.Error())
			}

			// Inject crash tracker options dependencies
			globalOptions.PopulateCrashTrackerOptions(&crashTrackerOptions)

			// Inject server dependencies
			serveOpts.Environment = globalOptions.Environment
			serveOpts.GitCommit = globalOptions.GitCommit
			serveOpts.DatabaseDSN = globalOptions.DatabaseURL
			serveOpts.Version = globalOptions.Version
			serveOpts.MonitorService = monitorService
			serveOpts.BaseURL = globalOptions.BaseURL
			serveOpts.NetworkPassphrase = globalOptions.NetworkPassphrase

			// Inject metrics server dependencies
			metricsServeOpts.MonitorService = monitorService
			metricsServeOpts.Environment = globalOptions.Environment

			// Inject tenant server dependencies
			adminServeOpts.DatabaseDSN = globalOptions.DatabaseURL
			adminServeOpts.Environment = globalOptions.Environment
			adminServeOpts.GitCommit = globalOptions.GitCommit
			adminServeOpts.Version = globalOptions.Version
			adminServeOpts.NetworkPassphrase = globalOptions.NetworkPassphrase
		},
		Run: func(cmd *cobra.Command, _ []string) {
			ctx := cmd.Context()

			// Setup the Crash Tracker client
			crashTrackerClient, err := di.NewCrashTracker(ctx, crashTrackerOptions)
			if err != nil {
				log.Ctx(ctx).Fatalf("error creating crash tracker client: %s", err.Error())
			}
			serveOpts.CrashTrackerClient = crashTrackerClient

			// Setup the Email client
			emailMessengerClient, err := di.NewEmailClient(emailOpts)
			if err != nil {
				log.Ctx(ctx).Fatalf("error creating email client: %s", err.Error())
			}
			serveOpts.EmailMessengerClient = emailMessengerClient
			adminServeOpts.EmailMessengerClient = emailMessengerClient

			// Setup the SMS client
			serveOpts.SMSMessengerClient, err = di.NewSMSClient(smsOpts)
			if err != nil {
				log.Ctx(ctx).Fatalf("error creating SMS client: %s", err.Error())
			}

			// Setup the AP Auth enforcer
			apAPIService, err := di.NewAnchorPlatformAPIService(serveOpts.AnchorPlatformBasePlatformURL, serveOpts.AnchorPlatformOutgoingJWTSecret)
			if err != nil {
				log.Ctx(ctx).Fatalf("error creating Anchor Platform API Service: %v", err)
			}
			serveOpts.AnchorPlatformAPIService = apAPIService

			// Setup the TSSDBConnectionPool
			tssDBConnectionPool, err := di.NewTSSDBConnectionPool(ctx, di.TSSDBConnectionPoolOptions{DatabaseURL: globalOptions.DatabaseURL})
			if err != nil {
				log.Ctx(ctx).Fatalf("error getting TSS DB connection pool: %v", err)
			}
			defer func() {
				err = db.CloseConnectionPoolIfNeeded(ctx, tssDBConnectionPool)
				if err != nil {
					log.Ctx(ctx).Errorf("closing TSS DB connection pool: %v", err)
				}
			}()

			// Setup the Submitter Engine
			txSubmitterOpts.SignatureServiceOptions.DBConnectionPool = tssDBConnectionPool
			txSubmitterOpts.SignatureServiceOptions.NetworkPassphrase = globalOptions.NetworkPassphrase
			submitterEngine, err := di.NewTxSubmitterEngine(ctx, txSubmitterOpts)
			if err != nil {
				log.Ctx(ctx).Fatalf("error creating submitter engine: %v", err)
			}
			serveOpts.SubmitterEngine = submitterEngine

			// Kafka (background)
			if eventBrokerOptions.EventBrokerType == events.KafkaEventBrokerType {
				kafkaProducer, err := events.NewKafkaProducer(cmdUtils.KafkaConfig(eventBrokerOptions))
				if err != nil {
					log.Ctx(ctx).Fatalf("error creating Kafka Producer: %v", err)
				}
				defer kafkaProducer.Close()
				serveOpts.EventProducer = kafkaProducer

				tearDownFunc, err := serverService.SetupConsumers(ctx, eventBrokerOptions, eventHandlerOptions, serveOpts)
				if err != nil {
					log.Fatalf("error setting up consumers: %v", err)
				}
				defer tearDownFunc()
			} else {
				log.Ctx(ctx).Warn("Event Broker Type is NONE.")
			}

			// Starting Scheduler Service (background job) if enabled
			if serveOpts.EnableScheduler {
				log.Ctx(ctx).Info("Starting Scheduler Service...")
				schedulerJobRegistrars, innerErr := serverService.GetSchedulerJobRegistrars(ctx, serveOpts, schedulerOptions, apAPIService)
				if innerErr != nil {
					log.Ctx(ctx).Fatalf("Error getting scheduler job registrars: %v", innerErr)
				}
				go scheduler.StartScheduler(crashTrackerClient.Clone(), schedulerJobRegistrars...)
			} else {
				log.Ctx(ctx).Warn("Scheduler Service is disabled.")
			}

			// Starting Metrics Server (background job)
			log.Ctx(ctx).Info("Starting Metrics Server...")
			go serverService.StartMetricsServe(metricsServeOpts, &serve.HTTPServer{})

			log.Ctx(ctx).Info("Starting Tenant Server...")
			go serverService.StartAdminServe(adminServeOpts, &serveadmin.HTTPServer{})

			// Starting Application Server
			log.Ctx(ctx).Info("Starting Application Server...")
			serverService.StartServe(serveOpts, &serve.HTTPServer{})
		},
	}
	err := configOpts.Init(cmd)
	if err != nil {
		log.Fatalf("Error initializing a config option: %s", err.Error())
	}

	return cmd
}<|MERGE_RESOLUTION|>--- conflicted
+++ resolved
@@ -274,17 +274,6 @@
 			Required:  true,
 		},
 		{
-<<<<<<< HEAD
-=======
-			Name:           "sdp-ui-base-url",
-			Usage:          "The SDP UI/dashboard Base URL.",
-			OptType:        types.String,
-			ConfigKey:      &serveOpts.UIBaseURL,
-			FlagDefault:    "http://localhost:3000",
-			CustomSetValue: cmdUtils.SetConfigOptionURLString,
-			Required:       true,
-		},
-		{
 			Name:        "disable-mfa",
 			Usage:       "Disables the email Multi-Factor Authentication (MFA).",
 			OptType:     types.Bool,
@@ -301,7 +290,6 @@
 			Required:    false,
 		},
 		{
->>>>>>> 171b676e
 			Name:        "enable-scheduler",
 			Usage:       "Enable Scheduler for SDP Backend Jobs",
 			OptType:     types.Bool,
