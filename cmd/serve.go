package cmd

import (
	"context"
	"fmt"
	"go/types"

	cmdUtils "github.com/stellar/stellar-disbursement-platform-backend/cmd/utils"
	"github.com/stellar/stellar-disbursement-platform-backend/db"
	"github.com/stellar/stellar-disbursement-platform-backend/internal/anchorplatform"
	"github.com/stellar/stellar-disbursement-platform-backend/internal/crashtracker"
	"github.com/stellar/stellar-disbursement-platform-backend/internal/data"
	di "github.com/stellar/stellar-disbursement-platform-backend/internal/dependencyinjection"
	"github.com/stellar/stellar-disbursement-platform-backend/internal/message"
	"github.com/stellar/stellar-disbursement-platform-backend/internal/scheduler"
	"github.com/stellar/stellar-disbursement-platform-backend/internal/scheduler/jobs"

	"github.com/spf13/cobra"
	"github.com/stellar/go/clients/horizonclient"
	"github.com/stellar/go/support/config"
	"github.com/stellar/go/support/log"
	"github.com/stellar/stellar-disbursement-platform-backend/internal/monitor"
	"github.com/stellar/stellar-disbursement-platform-backend/internal/serve"
	serveadmin "github.com/stellar/stellar-disbursement-platform-backend/stellar-multitenant/pkg/serve"
)

type ServeCommand struct{}

type ServerServiceInterface interface {
	StartServe(opts serve.ServeOptions, httpServer serve.HTTPServerInterface)
	StartMetricsServe(opts serve.MetricsServeOptions, httpServer serve.HTTPServerInterface)
	StartAdminServe(opts serveadmin.ServeOptions, httpServer serveadmin.HTTPServerInterface)
	GetSchedulerJobRegistrars(ctx context.Context, serveOpts serve.ServeOptions, schedulerOptions scheduler.SchedulerOptions, apAPIService anchorplatform.AnchorPlatformAPIServiceInterface) ([]scheduler.SchedulerJobRegisterOption, error)
}

type ServerService struct{}

// Making sure that ServerService implements ServerServiceInterface
var _ ServerServiceInterface = (*ServerService)(nil)

func (s *ServerService) StartServe(opts serve.ServeOptions, httpServer serve.HTTPServerInterface) {
	err := serve.Serve(opts, httpServer)
	if err != nil {
		log.Fatalf("Error starting server: %s", err.Error())
	}
}

func (s *ServerService) StartMetricsServe(opts serve.MetricsServeOptions, httpServer serve.HTTPServerInterface) {
	err := serve.MetricsServe(opts, httpServer)
	if err != nil {
		log.Fatalf("Error starting metrics server: %s", err.Error())
	}
}

func (s *ServerService) StartAdminServe(opts serveadmin.ServeOptions, httpServer serveadmin.HTTPServerInterface) {
	err := serveadmin.StartServe(opts, httpServer)
	if err != nil {
		log.Fatalf("Error starting metrics server: %s", err.Error())
	}
}

func (s *ServerService) GetSchedulerJobRegistrars(ctx context.Context, serveOpts serve.ServeOptions, schedulerOptions scheduler.SchedulerOptions, apAPIService anchorplatform.AnchorPlatformAPIServiceInterface) ([]scheduler.SchedulerJobRegisterOption, error) {
	// TODO: inject these in the server options, to do the Dependency Injection properly.
	dbConnectionPool, err := db.OpenDBConnectionPool(globalOptions.databaseURL)
	if err != nil {
		log.Ctx(ctx).Fatalf("error getting DB connection in Job Scheduler: %s", err.Error())
	}
	models, err := data.NewModels(dbConnectionPool)
	if err != nil {
		log.Ctx(ctx).Fatalf("error creating models in Job Scheduler: %s", err.Error())
	}

	return []scheduler.SchedulerJobRegisterOption{
		scheduler.WithPaymentToSubmitterJobOption(models),
		scheduler.WithPaymentFromSubmitterJobOption(models),
		scheduler.WithSendReceiverWalletsSMSInvitationJobOption(jobs.SendReceiverWalletsSMSInvitationJobOptions{
			AnchorPlatformBaseSepURL:       serveOpts.AnchorPlatformBaseSepURL,
			Models:                         models,
			MessengerClient:                serveOpts.SMSMessengerClient,
			MaxInvitationSMSResendAttempts: int64(schedulerOptions.MaxInvitationSMSResendAttempts),
			Sep10SigningPrivateKey:         serveOpts.Sep10SigningPrivateKey,
			CrashTrackerClient:             serveOpts.CrashTrackerClient.Clone(),
		}),
		scheduler.WithAPAuthEnforcementJob(apAPIService, serveOpts.MonitorService, serveOpts.CrashTrackerClient.Clone()),
		scheduler.WithPatchAnchorPlatformTransactionsCompletionJobOption(apAPIService, models),
		scheduler.WithReadyPaymentsCancellationJobOption(models),
	}, nil
}

func (c *ServeCommand) Command(serverService ServerServiceInterface, monitorService monitor.MonitorServiceInterface) *cobra.Command {
	serveOpts := serve.ServeOptions{}
	metricsServeOpts := serve.MetricsServeOptions{}
	adminServeOpts := serveadmin.ServeOptions{}
	schedulerOptions := scheduler.SchedulerOptions{}
	crashTrackerOptions := crashtracker.CrashTrackerOptions{}

	configOpts := config.ConfigOptions{
		{
			Name:        "port",
			Usage:       "Port where the server will be listening on",
			OptType:     types.Int,
			ConfigKey:   &serveOpts.Port,
			FlagDefault: 8000,
			Required:    true,
		},
		{
			Name:           "metrics-type",
			Usage:          `Metric monitor type. Options: "PROMETHEUS"`,
			OptType:        types.String,
			CustomSetValue: cmdUtils.SetConfigOptionMetricType,
			ConfigKey:      &metricsServeOpts.MetricType,
			FlagDefault:    "PROMETHEUS",
			Required:       true,
		},
		{
			Name:        "metrics-port",
			Usage:       "Port where the metrics server will be listening on",
			OptType:     types.Int,
			ConfigKey:   &metricsServeOpts.Port,
			FlagDefault: 8002,
			Required:    true,
		},
		{
			Name:        "admin-serve-port",
			Usage:       "Port where the admin tenant server will be listening on",
			OptType:     types.Int,
			ConfigKey:   &adminServeOpts.Port,
			FlagDefault: 8003,
			Required:    true,
		},
		{
			Name:           "crash-tracker-type",
			Usage:          `Crash tracker type. Options: "SENTRY", "DRY_RUN"`,
			OptType:        types.String,
			CustomSetValue: cmdUtils.SetConfigOptionCrashTrackerType,
			ConfigKey:      &crashTrackerOptions.CrashTrackerType,
			FlagDefault:    "DRY_RUN",
			Required:       true,
		},
		{
			Name:           "ec256-public-key",
			Usage:          "The EC256 Public Key used to validate the token signature. This EC key needs to be at least as strong as prime256v1 (P-256).",
			OptType:        types.String,
			CustomSetValue: cmdUtils.SetConfigOptionEC256PublicKey,
			ConfigKey:      &serveOpts.EC256PublicKey,
			Required:       true,
		},
		{
			Name:           "ec256-private-key",
			Usage:          "The EC256 Private Key used to sign the authentication token. This EC key needs to be at least as strong as prime256v1 (P-256).",
			OptType:        types.String,
			CustomSetValue: cmdUtils.SetConfigOptionEC256PrivateKey,
			ConfigKey:      &serveOpts.EC256PrivateKey,
			Required:       true,
		},
		{
			Name:           "cors-allowed-origins",
			Usage:          `Cors URLs that are allowed to access the endpoints, separated by ","`,
			OptType:        types.String,
			CustomSetValue: cmdUtils.SetCorsAllowedOrigins,
			ConfigKey:      &serveOpts.CorsAllowedOrigins,
			Required:       true,
		},
		{
			Name:      "sep24-jwt-secret",
			Usage:     `The JWT secret that's used by the Anchor Platform to sign the SEP-24 JWT token`,
			OptType:   types.String,
			ConfigKey: &serveOpts.SEP24JWTSecret,
			Required:  true,
		},
		{
			Name:           "sep10-signing-public-key",
			Usage:          "The public key of the Stellar account that signs the SEP-10 transactions. It's also used to sign URLs.",
			OptType:        types.String,
			CustomSetValue: cmdUtils.SetConfigOptionStellarPublicKey,
			ConfigKey:      &serveOpts.Sep10SigningPublicKey,
			Required:       true,
		},
		{
			Name:           "sep10-signing-private-key",
			Usage:          "The private key of the Stellar account that signs the SEP-10 transactions. It's also used to sign URLs.",
			OptType:        types.String,
			CustomSetValue: cmdUtils.SetConfigOptionStellarPrivateKey,
			ConfigKey:      &serveOpts.Sep10SigningPrivateKey,
			Required:       true,
		},
		{
			Name: "anchor-platform-base-platform-url",
			Usage: "The Base URL of the platform server of the anchor platform. This is the base URL where the Anchor Platform " +
				"exposes its private API that is meant to be reached only by the SDP server, such as the PATCH /sep24/transactions endpoint.",
			OptType:   types.String,
			ConfigKey: &serveOpts.AnchorPlatformBasePlatformURL,
			Required:  true,
		},
		{
			Name: "anchor-platform-base-sep-url",
			Usage: "The Base URL of the sep server of the anchor platform. This is the base URL where the Anchor Platform " +
				"exposes its public API that is meant to be reached by a client application, such as the stellar.toml file.",
			OptType:   types.String,
			ConfigKey: &serveOpts.AnchorPlatformBaseSepURL,
			Required:  true,
		},
		{
			Name:      "anchor-platform-outgoing-jwt-secret",
			Usage:     "The JWT secret used to create a JWT token used to send requests to the anchor platform.",
			OptType:   types.String,
			ConfigKey: &serveOpts.AnchorPlatformOutgoingJWTSecret,
			Required:  true,
		},
		{
			Name:        "reset-token-expiration-hours",
			Usage:       "The expiration time in hours of the Reset Token",
			OptType:     types.Int,
			ConfigKey:   &serveOpts.ResetTokenExpirationHours,
			FlagDefault: 24,
			Required:    true,
		},
		{
			Name:        "max-invitation-sms-resend-attempts",
			Usage:       "The maximum number of attempts to resend the SMS invitation to the Receiver Wallets.",
			OptType:     types.Int,
			ConfigKey:   &schedulerOptions.MaxInvitationSMSResendAttempts,
			FlagDefault: 3,
			Required:    true,
		},
		{
			Name:           "distribution-public-key",
			Usage:          "The public key of the Stellar distribution account that sends the Stellar payments.",
			OptType:        types.String,
			CustomSetValue: cmdUtils.SetConfigOptionStellarPublicKey,
			ConfigKey:      &serveOpts.DistributionPublicKey,
			Required:       true,
		},
		{
			Name:           "distribution-seed",
			Usage:          "The private key of the Stellar account used to disburse funds",
			OptType:        types.String,
			CustomSetValue: cmdUtils.SetConfigOptionStellarPrivateKey,
			ConfigKey:      &serveOpts.DistributionSeed,
			Required:       true,
		},
		{
			Name:      "recaptcha-site-key",
			Usage:     "The Google 'reCAPTCHA v2 - I'm not a robot' site key.",
			OptType:   types.String,
			ConfigKey: &serveOpts.ReCAPTCHASiteKey,
			Required:  true,
		},
		{
			Name:      "recaptcha-site-secret-key",
			Usage:     "The Google 'reCAPTCHA v2 - I'm not a robot' site SECRET key.",
			OptType:   types.String,
			ConfigKey: &serveOpts.ReCAPTCHASiteSecretKey,
			Required:  true,
		},
		{
			Name:           "sdp-ui-base-url",
			Usage:          "The SDP UI/dashboard Base URL.",
			OptType:        types.String,
			ConfigKey:      &serveOpts.UIBaseURL,
			FlagDefault:    "http://localhost:3000",
			CustomSetValue: cmdUtils.SetConfigOptionURLString,
			Required:       true,
		},
		{
			Name:        "enable-mfa",
			Usage:       "Enable MFA using email.",
			OptType:     types.Bool,
			ConfigKey:   &serveOpts.EnableMFA,
			FlagDefault: true,
			Required:    false,
		},
		{
			Name:        "enable-recaptcha",
			Usage:       "Enable ReCAPTCHA for login and forgot password.",
			OptType:     types.Bool,
			ConfigKey:   &serveOpts.EnableReCAPTCHA,
			FlagDefault: true,
			Required:    false,
		},
		{
			Name:        "horizon-url",
			Usage:       "Stellar Horizon URL.",
			OptType:     types.String,
			ConfigKey:   &serveOpts.HorizonURL,
			FlagDefault: horizonclient.DefaultTestNetClient.HorizonURL,
			Required:    true,
		},
	}

	messengerOptions := message.MessengerOptions{}

	// messenger config options:
	configOpts = append(configOpts, cmdUtils.TwilioConfigOptions(&messengerOptions)...)
	configOpts = append(configOpts, cmdUtils.AWSConfigOptions(&messengerOptions)...)

	// sms
	smsOpts := di.SMSClientOptions{MessengerOptions: &messengerOptions}
	configOpts = append(configOpts,
		&config.ConfigOption{
			// message sender type
			Name:           "sms-sender-type",
			Usage:          fmt.Sprintf("SMS Sender Type. Options: %+v", message.MessengerType("").ValidSMSTypes()),
			OptType:        types.String,
			CustomSetValue: cmdUtils.SetConfigOptionMessengerType,
			ConfigKey:      &smsOpts.SMSType,
			FlagDefault:    string(message.MessengerTypeDryRun),
			Required:       true,
		})

	// email
	emailOpts := di.EmailClientOptions{MessengerOptions: &messengerOptions}
	configOpts = append(configOpts,
		&config.ConfigOption{
			// message sender type
			Name:           "email-sender-type",
			Usage:          fmt.Sprintf("Email Sender Type. Options: %+v", message.MessengerType("").ValidEmailTypes()),
			OptType:        types.String,
			CustomSetValue: cmdUtils.SetConfigOptionMessengerType,
			ConfigKey:      &emailOpts.EmailType,
			FlagDefault:    string(message.MessengerTypeDryRun),
			Required:       true,
		})

	cmd := &cobra.Command{
		Use:   "serve",
		Short: "Serve the Stellar Disbursement Platform API",
		PersistentPreRun: func(cmd *cobra.Command, args []string) {
			cmd.Parent().PersistentPreRun(cmd.Parent(), args)

			// Validate & ingest input parameters
			configOpts.Require()
			err := configOpts.SetValues()
			if err != nil {
				log.Fatalf("Error setting values of config options: %s", err.Error())
			}

			// Initializing monitor service
			metricOptions := monitor.MetricOptions{
				MetricType:  metricsServeOpts.MetricType,
				Environment: globalOptions.environment,
			}

			err = monitorService.Start(metricOptions)
			if err != nil {
				log.Fatalf("Error creating monitor service: %s", err.Error())
			}

			// Inject crash tracker options dependencies
			globalOptions.populateCrashTrackerOptions(&crashTrackerOptions)

			// Inject server dependencies
			serveOpts.Environment = globalOptions.environment
			serveOpts.GitCommit = globalOptions.gitCommit
			serveOpts.DatabaseDSN = globalOptions.databaseURL
			serveOpts.Version = globalOptions.version
			serveOpts.MonitorService = monitorService
			serveOpts.BaseURL = globalOptions.baseURL
			serveOpts.NetworkPassphrase = globalOptions.networkPassphrase

			// Inject metrics server dependencies
			metricsServeOpts.MonitorService = monitorService
			metricsServeOpts.Environment = globalOptions.environment

			// Inject tenant server dependencies
			adminServeOpts.DatabaseDSN = globalOptions.databaseURL
			adminServeOpts.Environment = globalOptions.environment
			adminServeOpts.GitCommit = globalOptions.gitCommit
			adminServeOpts.Version = globalOptions.version
<<<<<<< HEAD
=======
			adminServeOpts.NetworkPassphrase = globalOptions.networkPassphrase
>>>>>>> 5a45209b
		},
		Run: func(cmd *cobra.Command, _ []string) {
			ctx := cmd.Context()

			// Setup default Crash Tracker client
			crashTrackerClient, err := di.NewCrashTracker(ctx, crashTrackerOptions)
			if err != nil {
				log.Ctx(ctx).Fatalf("error creating crash tracker client: %s", err.Error())
			}
			serveOpts.CrashTrackerClient = crashTrackerClient

			// Setup default Email client
			emailMessengerClient, err := di.NewEmailClient(emailOpts)
			if err != nil {
				log.Ctx(ctx).Fatalf("error creating email client: %s", err.Error())
			}
			serveOpts.EmailMessengerClient = emailMessengerClient
			adminServeOpts.EmailMessengerClient = emailMessengerClient

			// Setup default SMS client
			smsMessengerClient, err := di.NewSMSClient(smsOpts)
			if err != nil {
				log.Ctx(ctx).Fatalf("error creating SMS client: %s", err.Error())
			}
			serveOpts.SMSMessengerClient = smsMessengerClient

			// Setup default AP Auth enforcer
			apAPIService, err := di.NewAnchorPlatformAPIService(serveOpts.AnchorPlatformBasePlatformURL, serveOpts.AnchorPlatformOutgoingJWTSecret)
			if err != nil {
				log.Ctx(ctx).Fatalf("error creating Anchor Platform API Service: %v", err)
			}
			serveOpts.AnchorPlatformAPIService = apAPIService

			// Starting Scheduler Service (background job)
			log.Ctx(ctx).Info("Starting Scheduler Service...")
			schedulerJobRegistrars, err := serverService.GetSchedulerJobRegistrars(ctx, serveOpts, schedulerOptions, apAPIService)
			if err != nil {
				log.Ctx(ctx).Fatalf("Error getting scheduler job registrars: %v", err)
			}
			go scheduler.StartScheduler(crashTrackerClient.Clone(), schedulerJobRegistrars...)

			// Starting Metrics Server (background job)
			log.Ctx(ctx).Info("Starting Metrics Server...")
			go serverService.StartMetricsServe(metricsServeOpts, &serve.HTTPServer{})

			log.Ctx(ctx).Info("Starting Tenant Server...")
			go serverService.StartAdminServe(adminServeOpts, &serveadmin.HTTPServer{})

			// Starting Application Server
			log.Ctx(ctx).Info("Starting Application Server...")
			serverService.StartServe(serveOpts, &serve.HTTPServer{})
		},
	}
	err := configOpts.Init(cmd)
	if err != nil {
		log.Fatalf("Error initializing a config option: %s", err.Error())
	}

	return cmd
}<|MERGE_RESOLUTION|>--- conflicted
+++ resolved
@@ -367,10 +367,7 @@
 			adminServeOpts.Environment = globalOptions.environment
 			adminServeOpts.GitCommit = globalOptions.gitCommit
 			adminServeOpts.Version = globalOptions.version
-<<<<<<< HEAD
-=======
 			adminServeOpts.NetworkPassphrase = globalOptions.networkPassphrase
->>>>>>> 5a45209b
 		},
 		Run: func(cmd *cobra.Command, _ []string) {
 			ctx := cmd.Context()
