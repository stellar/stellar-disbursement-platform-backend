--- conflicted
+++ resolved
@@ -14,14 +14,7 @@
 	"github.com/stellar/stellar-disbursement-platform-backend/db"
 	"github.com/stellar/stellar-disbursement-platform-backend/db/dbtest"
 	"github.com/stellar/stellar-disbursement-platform-backend/internal/data"
-<<<<<<< HEAD
-	"github.com/stellar/stellar-disbursement-platform-backend/internal/services"
-	"github.com/stellar/stellar-disbursement-platform-backend/internal/utils"
 	"github.com/stellar/stellar-disbursement-platform-backend/stellar-multitenant/pkg/tenant"
-=======
-	"github.com/stellar/stellar-disbursement-platform-backend/internal/db"
-	"github.com/stellar/stellar-disbursement-platform-backend/internal/db/dbtest"
->>>>>>> f53b45a0
 	"github.com/stretchr/testify/assert"
 	"github.com/stretchr/testify/require"
 )
@@ -422,49 +415,40 @@
 	dbt := dbtest.Open(t)
 	defer dbt.Close()
 
-	dbConnectionPool, err := db.OpenDBConnectionPool(dbt.DSN)
-	require.NoError(t, err)
+	dbConnectionPool, outerErr := db.OpenDBConnectionPool(dbt.DSN)
+	require.NoError(t, outerErr)
 	defer dbConnectionPool.Close()
 
 	ctx := context.Background()
 	m := tenant.NewManager(tenant.WithDatabase(dbConnectionPool))
 
 	// Creating Tenants
-	tnt1, err := m.AddTenant(ctx, "myorg1")
-	require.NoError(t, err)
-
-	tnt2, err := m.AddTenant(ctx, "myorg2")
-	require.NoError(t, err)
-
-	_, err = dbConnectionPool.ExecContext(ctx, "CREATE SCHEMA sdp_myorg1")
-	require.NoError(t, err)
-	_, err = dbConnectionPool.ExecContext(ctx, "CREATE SCHEMA sdp_myorg2")
-	require.NoError(t, err)
+	tnt1, outerErr := m.AddTenant(ctx, "myorg1")
+	require.NoError(t, outerErr)
+
+	tnt2, outerErr := m.AddTenant(ctx, "myorg2")
+	require.NoError(t, outerErr)
+
+	_, outerErr = dbConnectionPool.ExecContext(ctx, "CREATE SCHEMA sdp_myorg1")
+	require.NoError(t, outerErr)
+	_, outerErr = dbConnectionPool.ExecContext(ctx, "CREATE SCHEMA sdp_myorg2")
+	require.NoError(t, outerErr)
 
 	tenant.ApplyMigrationsForTenantFixture(t, ctx, dbConnectionPool, tnt1.Name)
 	tenant.ApplyMigrationsForTenantFixture(t, ctx, dbConnectionPool, tnt2.Name)
 
-<<<<<<< HEAD
-	tnt1DSN, err := m.GetDSNForTenant(ctx, tnt1.Name)
-	require.NoError(t, err)
-
-	tnt2DSN, err := m.GetDSNForTenant(ctx, tnt2.Name)
-	require.NoError(t, err)
-=======
-	actualAssets, err := models.Assets.GetAll(ctx)
-	require.NoError(t, err)
-
-	assert.Len(t, actualAssets, 1)
-	assert.Equal(t, "USDC", actualAssets[0].Code)
-	assert.Equal(t, testnetUSDCIssuer, actualAssets[0].Issuer)
->>>>>>> f53b45a0
-
-	tenant1SchemaConnectionPool, err := db.OpenDBConnectionPool(tnt1DSN)
-	require.NoError(t, err)
+	tnt1DSN, outerErr := m.GetDSNForTenant(ctx, tnt1.Name)
+	require.NoError(t, outerErr)
+
+	tnt2DSN, outerErr := m.GetDSNForTenant(ctx, tnt2.Name)
+	require.NoError(t, outerErr)
+
+	tenant1SchemaConnectionPool, outerErr := db.OpenDBConnectionPool(tnt1DSN)
+	require.NoError(t, outerErr)
 	defer tenant1SchemaConnectionPool.Close()
 
-	tenant2SchemaConnectionPool, err := db.OpenDBConnectionPool(tnt2DSN)
-	require.NoError(t, err)
+	tenant2SchemaConnectionPool, outerErr := db.OpenDBConnectionPool(tnt2DSN)
+	require.NoError(t, outerErr)
 	defer tenant2SchemaConnectionPool.Close()
 
 	testnetUSDCIssuer := keypair.MustRandom().Address()
@@ -518,7 +502,7 @@
 			"--all",
 		})
 
-		err = rootCmd.Execute()
+		err := rootCmd.Execute()
 		require.NoError(t, err)
 
 		// Tenant 1
@@ -526,40 +510,45 @@
 		require.NoError(t, mErr)
 
 		// Validating assets
-		assets, aErr := models.Assets.GetAll(ctx)
+		actualAssets, aErr := models.Assets.GetAll(ctx)
 		require.NoError(t, aErr)
 
-		assert.Len(t, assets, 2)
-		assert.Equal(t, "USDC", assets[0].Code)
-		assert.NotEqual(t, testnetUSDCIssuer, assets[0].Issuer)
-		assert.Equal(t, services.DefaultAssetsNetworkMap[utils.PubnetNetworkType]["USDC"], assets[0].Issuer)
-		assert.Equal(t, "XLM", assets[1].Code)
-		assert.Empty(t, assets[1].Issuer)
+		assert.Len(t, actualAssets, 2)
+		assert.Equal(t, "USDC", actualAssets[0].Code)
+		assert.NotEqual(t, testnetUSDCIssuer, actualAssets[0].Issuer)
+		assert.Equal(t, assets.USDCAssetIssuerPubnet, actualAssets[0].Issuer)
+		assert.Equal(t, "XLM", actualAssets[1].Code)
+		assert.Empty(t, actualAssets[1].Issuer)
 
 		// Validating wallets
 		wallets, wErr := models.Wallets.GetAll(ctx)
 		require.NoError(t, wErr)
 
-		assert.Len(t, wallets, 2)
-		// assert.Equal(t, "Beans App", wallets[0].Name)
-		// assert.Equal(t, "https://www.beansapp.com/disbursements", wallets[0].Homepage)
-		// assert.Equal(t, "api.beansapp.com", wallets[0].SEP10ClientDomain)
-		// assert.Equal(t, "https://www.beansapp.com/disbursements/registration?redirect=true", wallets[0].DeepLinkSchema)
-		assert.Equal(t, "Vibrant Assist", wallets[0].Name)
-		assert.Equal(t, "https://vibrantapp.com/vibrant-assist", wallets[0].Homepage)
-		assert.Equal(t, "api.vibrantapp.com", wallets[0].SEP10ClientDomain)
-		assert.Equal(t, "https://vibrantapp.com/sdp", wallets[0].DeepLinkSchema)
-
-		assert.Equal(t, "Vibrant Assist RC", wallets[1].Name)
-		assert.Equal(t, "vibrantapp.com/vibrant-assist", wallets[1].Homepage)
-		assert.Equal(t, "vibrantapp.com", wallets[1].SEP10ClientDomain)
-		assert.Equal(t, "https://vibrantapp.com/sdp-rc", wallets[1].DeepLinkSchema)
+		// Test only on Vibrant Assist and Vibrant Assist RC. This will help adding wallets without breaking tests.
+		var vibrantAssist, vibrantAssistRC data.Wallet
+
+		for _, w := range wallets {
+			if w.Name == "Vibrant Assist" {
+				vibrantAssist = w
+			} else if w.Name == "Vibrant Assist RC" {
+				vibrantAssistRC = w
+			}
+		}
+		assert.Equal(t, "Vibrant Assist", vibrantAssist.Name)
+		assert.Equal(t, "https://vibrantapp.com/vibrant-assist", vibrantAssist.Homepage)
+		assert.Equal(t, "api.vibrantapp.com", vibrantAssist.SEP10ClientDomain)
+		assert.Equal(t, "https://vibrantapp.com/sdp", vibrantAssist.DeepLinkSchema)
+
+		assert.Equal(t, "Vibrant Assist RC", vibrantAssistRC.Name)
+		assert.Equal(t, "vibrantapp.com/vibrant-assist", vibrantAssistRC.Homepage)
+		assert.Equal(t, "vibrantapp.com", vibrantAssistRC.SEP10ClientDomain)
+		assert.Equal(t, "https://vibrantapp.com/sdp-rc", vibrantAssistRC.DeepLinkSchema)
 
 		expectedLogs := []string{
 			fmt.Sprintf("running for tenant ID %s", tnt1.ID),
 			"updating/inserting assets for the 'pubnet' network",
 			"Code: USDC",
-			fmt.Sprintf("Issuer: %s", services.DefaultAssetsNetworkMap[utils.PubnetNetworkType]["USDC"]),
+			fmt.Sprintf("Issuer: %s", assets.USDCAssetIssuerPubnet),
 			"Code: XLM",
 			"Issuer: ",
 			"updating/inserting wallets for the 'pubnet' network",
@@ -579,40 +568,47 @@
 		require.NoError(t, err)
 
 		// Validating assets
-		assets, err = models.Assets.GetAll(ctx)
-		require.NoError(t, err)
-
-		assert.Len(t, assets, 2)
-		assert.Equal(t, "USDC", assets[0].Code)
-		assert.NotEqual(t, testnetUSDCIssuer, assets[0].Issuer)
-		assert.Equal(t, services.DefaultAssetsNetworkMap[utils.PubnetNetworkType]["USDC"], assets[0].Issuer)
-		assert.Equal(t, "XLM", assets[1].Code)
-		assert.Empty(t, assets[1].Issuer)
+		actualAssets, err = models.Assets.GetAll(ctx)
+		require.NoError(t, err)
+
+		require.Len(t, actualAssets, 2)
+		require.Equal(t, assets.USDCAssetPubnet.Code, actualAssets[0].Code)
+		require.Equal(t, assets.USDCAssetPubnet.Issuer, actualAssets[0].Issuer)
+		require.Equal(t, assets.XLMAsset.Code, actualAssets[1].Code)
+		require.Empty(t, assets.XLMAsset.Issuer)
 
 		// Validating wallets
 		wallets, err = models.Wallets.GetAll(ctx)
 		require.NoError(t, err)
 
-		assert.Len(t, wallets, 2)
-		// assert.Equal(t, "Beans App", wallets[0].Name)
-		// assert.Equal(t, "https://www.beansapp.com/disbursements", wallets[0].Homepage)
-		// assert.Equal(t, "api.beansapp.com", wallets[0].SEP10ClientDomain)
-		// assert.Equal(t, "https://www.beansapp.com/disbursements/registration?redirect=true", wallets[0].DeepLinkSchema)
-		assert.Equal(t, "Vibrant Assist", wallets[0].Name)
-		assert.Equal(t, "https://vibrantapp.com/vibrant-assist", wallets[0].Homepage)
-		assert.Equal(t, "api.vibrantapp.com", wallets[0].SEP10ClientDomain)
-		assert.Equal(t, "https://vibrantapp.com/sdp", wallets[0].DeepLinkSchema)
-
-		assert.Equal(t, "Vibrant Assist RC", wallets[1].Name)
-		assert.Equal(t, "vibrantapp.com/vibrant-assist", wallets[1].Homepage)
-		assert.Equal(t, "vibrantapp.com", wallets[1].SEP10ClientDomain)
-		assert.Equal(t, "https://vibrantapp.com/sdp-rc", wallets[1].DeepLinkSchema)
+		// Test only on Vibrant Assist and Vibrant Assist RC. This will help adding wallets without breaking tests.
+		for _, w := range wallets {
+			if w.Name == "Vibrant Assist" {
+				vibrantAssist = w
+			} else if w.Name == "Vibrant Assist RC" {
+				vibrantAssistRC = w
+			}
+		}
+
+		require.NotNil(t, vibrantAssist, "Vibrant Assist wallet not found")
+		require.NotNil(t, vibrantAssistRC, "Vibrant Assist RC wallet not found")
+
+		// Test the two wallets
+		assert.Equal(t, "Vibrant Assist", vibrantAssist.Name)
+		assert.Equal(t, "https://vibrantapp.com/vibrant-assist", vibrantAssist.Homepage)
+		assert.Equal(t, "api.vibrantapp.com", vibrantAssist.SEP10ClientDomain)
+		assert.Equal(t, "https://vibrantapp.com/sdp", vibrantAssist.DeepLinkSchema)
+
+		assert.Equal(t, "Vibrant Assist RC", vibrantAssistRC.Name)
+		assert.Equal(t, "vibrantapp.com/vibrant-assist", vibrantAssistRC.Homepage)
+		assert.Equal(t, "vibrantapp.com", vibrantAssistRC.SEP10ClientDomain)
+		assert.Equal(t, "https://vibrantapp.com/sdp-rc", vibrantAssistRC.DeepLinkSchema)
 
 		expectedLogs = []string{
 			fmt.Sprintf("running for tenant ID %s", tnt2.ID),
 			"updating/inserting assets for the 'pubnet' network",
 			"Code: USDC",
-			fmt.Sprintf("Issuer: %s", services.DefaultAssetsNetworkMap[utils.PubnetNetworkType]["USDC"]),
+			fmt.Sprintf("Issuer: %s", assets.USDCAssetIssuerPubnet),
 			"Code: XLM",
 			"Issuer: ",
 			"updating/inserting wallets for the 'pubnet' network",
@@ -644,76 +640,24 @@
 			tnt2.ID,
 		})
 
-		err = rootCmd.Execute()
-		require.NoError(t, err)
-
-<<<<<<< HEAD
+		err := rootCmd.Execute()
+		require.NoError(t, err)
+
 		// Tenant 1
 		models, err := data.NewModels(tenant1SchemaConnectionPool)
 		require.NoError(t, err)
 
 		// Validating assets
-		assets, err := models.Assets.GetAll(ctx)
-		require.NoError(t, err)
-=======
-	// Validating assets
-	actualAssets, err = models.Assets.GetAll(ctx)
-	require.NoError(t, err)
-
-	require.Len(t, actualAssets, 2)
-	require.Equal(t, assets.USDCAssetPubnet.Code, actualAssets[0].Code)
-	require.Equal(t, assets.USDCAssetPubnet.Issuer, actualAssets[0].Issuer)
-	require.Equal(t, assets.XLMAsset.Code, actualAssets[1].Code)
-	require.Empty(t, assets.XLMAsset.Issuer)
->>>>>>> f53b45a0
-
-		assert.Len(t, assets, 1)
-		assert.Equal(t, "USDC", assets[0].Code)
-		assert.Equal(t, testnetUSDCIssuer, assets[0].Issuer)
-
-<<<<<<< HEAD
+		currentAssets, err := models.Assets.GetAll(ctx)
+		require.NoError(t, err)
+
+		assert.Len(t, currentAssets, 1)
+		assert.Equal(t, "USDC", currentAssets[0].Code)
+		assert.Equal(t, testnetUSDCIssuer, currentAssets[0].Issuer)
+
 		// Validating wallets
 		wallets, err := models.Wallets.GetAll(ctx)
 		require.NoError(t, err)
-=======
-	// Test only on Vibrant Assist and Vibrant Assist RC. This will help adding wallets without breaking tests.
-	var vibrantAssist, vibrantAssistRC data.Wallet
-
-	for _, w := range wallets {
-		if w.Name == "Vibrant Assist" {
-			vibrantAssist = w
-		} else if w.Name == "Vibrant Assist RC" {
-			vibrantAssistRC = w
-		}
-	}
-
-	require.NotNil(t, vibrantAssist, "Vibrant Assist wallet not found")
-	require.NotNil(t, vibrantAssistRC, "Vibrant Assist RC wallet not found")
-
-	// Test the two wallets
-	assert.Equal(t, "Vibrant Assist", vibrantAssist.Name)
-	assert.Equal(t, "https://vibrantapp.com/vibrant-assist", vibrantAssist.Homepage)
-	assert.Equal(t, "api.vibrantapp.com", vibrantAssist.SEP10ClientDomain)
-	assert.Equal(t, "https://vibrantapp.com/sdp", vibrantAssist.DeepLinkSchema)
-
-	assert.Equal(t, "Vibrant Assist RC", vibrantAssistRC.Name)
-	assert.Equal(t, "vibrantapp.com/vibrant-assist", vibrantAssistRC.Homepage)
-	assert.Equal(t, "vibrantapp.com", vibrantAssistRC.SEP10ClientDomain)
-	assert.Equal(t, "https://vibrantapp.com/sdp-rc", vibrantAssistRC.DeepLinkSchema)
-
-	expectedLogs := []string{
-		"updating/inserting assets for the 'pubnet' network",
-		"Code: USDC",
-		fmt.Sprintf("Issuer: %s", assets.USDCAssetPubnet.Issuer),
-		"Code: XLM",
-		"Issuer: ",
-		"updating/inserting wallets for the 'pubnet' network",
-		"Name: Vibrant Assist",
-		"Homepage: https://vibrantapp.com/vibrant-assist",
-		"Deep Link Schema: https://vibrantapp.com/sdp",
-		"SEP-10 Client Domain: api.vibrantapp.com",
-	}
->>>>>>> f53b45a0
 
 		assert.Len(t, wallets, 1)
 		assert.Equal(t, "Vibrant Assist", wallets[0].Name)
@@ -729,40 +673,44 @@
 		require.NoError(t, err)
 
 		// Validating assets
-		assets, err = models.Assets.GetAll(ctx)
-		require.NoError(t, err)
-
-		assert.Len(t, assets, 2)
-		assert.Equal(t, "USDC", assets[0].Code)
-		assert.NotEqual(t, testnetUSDCIssuer, assets[0].Issuer)
-		assert.Equal(t, services.DefaultAssetsNetworkMap[utils.PubnetNetworkType]["USDC"], assets[0].Issuer)
-		assert.Equal(t, "XLM", assets[1].Code)
-		assert.Empty(t, assets[1].Issuer)
+		actualAssets, err := models.Assets.GetAll(ctx)
+		require.NoError(t, err)
+
+		assert.Len(t, actualAssets, 2)
+		assert.Equal(t, "USDC", actualAssets[0].Code)
+		assert.NotEqual(t, testnetUSDCIssuer, actualAssets[0].Issuer)
+		assert.Equal(t, assets.USDCAssetIssuerPubnet, actualAssets[0].Issuer)
+		assert.Equal(t, "XLM", actualAssets[1].Code)
+		assert.Empty(t, actualAssets[1].Issuer)
 
 		// Validating wallets
 		wallets, err = models.Wallets.GetAll(ctx)
 		require.NoError(t, err)
 
-		assert.Len(t, wallets, 2)
-		// assert.Equal(t, "Beans App", wallets[0].Name)
-		// assert.Equal(t, "https://www.beansapp.com/disbursements", wallets[0].Homepage)
-		// assert.Equal(t, "api.beansapp.com", wallets[0].SEP10ClientDomain)
-		// assert.Equal(t, "https://www.beansapp.com/disbursements/registration?redirect=true", wallets[0].DeepLinkSchema)
-		assert.Equal(t, "Vibrant Assist", wallets[0].Name)
-		assert.Equal(t, "https://vibrantapp.com/vibrant-assist", wallets[0].Homepage)
-		assert.Equal(t, "api.vibrantapp.com", wallets[0].SEP10ClientDomain)
-		assert.Equal(t, "https://vibrantapp.com/sdp", wallets[0].DeepLinkSchema)
-
-		assert.Equal(t, "Vibrant Assist RC", wallets[1].Name)
-		assert.Equal(t, "vibrantapp.com/vibrant-assist", wallets[1].Homepage)
-		assert.Equal(t, "vibrantapp.com", wallets[1].SEP10ClientDomain)
-		assert.Equal(t, "https://vibrantapp.com/sdp-rc", wallets[1].DeepLinkSchema)
+		// Test only on Vibrant Assist and Vibrant Assist RC. This will help adding wallets without breaking tests.
+		var vibrantAssist, vibrantAssistRC data.Wallet
+		for _, w := range wallets {
+			if w.Name == "Vibrant Assist" {
+				vibrantAssist = w
+			} else if w.Name == "Vibrant Assist RC" {
+				vibrantAssistRC = w
+			}
+		}
+		assert.Equal(t, "Vibrant Assist", vibrantAssist.Name)
+		assert.Equal(t, "https://vibrantapp.com/vibrant-assist", vibrantAssist.Homepage)
+		assert.Equal(t, "api.vibrantapp.com", vibrantAssist.SEP10ClientDomain)
+		assert.Equal(t, "https://vibrantapp.com/sdp", vibrantAssist.DeepLinkSchema)
+
+		assert.Equal(t, "Vibrant Assist RC", vibrantAssistRC.Name)
+		assert.Equal(t, "vibrantapp.com/vibrant-assist", vibrantAssistRC.Homepage)
+		assert.Equal(t, "vibrantapp.com", vibrantAssistRC.SEP10ClientDomain)
+		assert.Equal(t, "https://vibrantapp.com/sdp-rc", vibrantAssistRC.DeepLinkSchema)
 
 		expectedLogs := []string{
 			fmt.Sprintf("running for tenant ID %s", tnt2.ID),
 			"updating/inserting assets for the 'pubnet' network",
 			"Code: USDC",
-			fmt.Sprintf("Issuer: %s", services.DefaultAssetsNetworkMap[utils.PubnetNetworkType]["USDC"]),
+			fmt.Sprintf("Issuer: %s", assets.USDCAssetPubnet.Issuer),
 			"Code: XLM",
 			"Issuer: ",
 			"updating/inserting wallets for the 'pubnet' network",
