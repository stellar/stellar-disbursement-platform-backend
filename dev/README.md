# Quick Start Guide

## Table of Contents

- [Quick Start Guide](#quick-start-guide)
  - [Table of Contents](#table-of-contents)
  - [Introduction](#introduction)
  - [Quick Setup and Deployment](#quick-setup-and-deployment)
    - [Pre-requisites](#pre-requisites)
    - [Clone the repository:](#clone-the-repository)
    - [Update local DNS](#update-local-dns)
    - [Automated Stellar Account Creation and .env Configuration](#automated-stellar-account-creation-and-env-configuration)
    - [Install Multi-tenant SDP Locally](#install-multi-tenant-sdp-locally)
    - [Login to the SDP and send a Disbursement](#login-to-the-sdp-and-send-a-disbursement)
    - [Receive Payment to Digital Wallet (Deposit Flow)](#receive-payment-to-digital-wallet-deposit-flow)
  - [Additional Development Environment Details](#additional-development-environment-details)
    - [Stellar Accounts and .env File](#stellar-accounts-and-env-file)
    - [Building the SDP Docker Containers](#building-the-sdp-docker-containers)
    - [Using Kafka for Event Handling](#using-kafka-for-event-handling)
    - [Remote Debugging](#remote-debugging)
      - [Ensure Docker Containers are Running:](#ensure-docker-containers-are-running)
      - [Using VS Code:](#using-vs-code)
      - [Using IntelliJ GoLang:](#using-intellij-golang)
    - [Monitoring the SDP](#monitoring-the-sdp)
      - [Start Prometheus and Grafana containers](#start-prometheus-and-grafana-containers)
      - [Load the SDP Grafana Dashboard](#load-the-sdp-grafana-dashboard)
  - [Troubleshooting](#troubleshooting)
    - [Sample Tenant Management Postman collection](#sample-tenant-management-postman-collection)
    - [Distribution account out of funds](#distribution-account-out-of-funds)

## Introduction

Follow these instructions to get started with the Stellar Disbursement Platform (SDP). The SDP now operates independently without requiring Anchor Platform integration.

## Quick Setup and Deployment

### Pre-requisites

- **Docker:** Make sure you have Docker installed on your system. If not, you can download it from [here](https://www.docker.com/products/docker-desktop).
- **Git:** You will need Git to clone the repository. You can download it from [here](https://git-scm.com/downloads).
- **Go:** If you want to use the `make_env.sh` script to create Stellar accounts and a `.env` file, you will need to have Go installed on your system. You can download it from [here](https://golang.org/dl/).
- **jq:** If you want to use the `main.sh` script to bring up the local environment, you will need to have `jq` installed. You can install it using Homebrew:

```sh
brew install jq
```

### Clone the repository:

```sh
git clone https://github.com/stellar/stellar-disbursement-platform.git
```

### Update local DNS

This update is needed to simulate the multi-tenant capabilities of the SDP. The SDP uses the subdomain of the request URL to resolve the tenant.
Be sure that the added tenant hosts are included in the host configuration file.
To check it, you can run the command `cat /etc/hosts`.
To include them, you can run command `sudo nano /etc/hosts` and insert the lines below:

```
127.0.0.1       bluecorp.stellar.local
127.0.0.1       redcorp.stellar.local
127.0.0.1       pinkcorp.stellar.local
```

### Automated Stellar Account Creation and .env Configuration

To automatically create Stellar accounts for SEP10 authentication and a distribution wallet, and to set up the necessary configuration values in a .env file, follow these steps:

> [!NOTE]
> The SDP now includes native SEP10 and SEP24 implementations. When `ENABLE_ANCHOR_PLATFORM=false` (default in development), the SDP serves its own SEP10/SEP24 endpoints without requiring external Anchor Platform services.

1. Navigate to the dev directory:

```sh
cd dev
```

2. Run the make_env.sh script:

```sh
scripts/make_env.sh
```

The script will generate new keypairs with a USDC funded distribution account and create the .env file with the following configuration values. Example:

```bash
# Generate a new keypair for SEP-10 signing
SEP10_SIGNING_PUBLIC_KEY=GCRSCJEVHB5JFXNZH3KYQRHSKDX3ZRFMMPKDPNX7AL3JSXJSILTV7DEW
SEP10_SIGNING_PRIVATE_KEY=SBEZHHWE2QPBIKNMVHPE5QD2JUUN2PLYNEHYQZZPQ7GYPYWULDTJ5RZU

# Generate a new keypair for the distribution account
DISTRIBUTION_PUBLIC_KEY=GBKLZHYBZR5HN6EBF5FP3A7ROMLUVWJPOWM6ZUUBB5JCK5LCIRCG65Q6
DISTRIBUTION_SEED=SDDWY3N3DSTR6SNCZTECOW6PNUIPOHDTMLKVWDQUTHLRNIKMAUIT46M6

# CHANNEL_ACCOUNT_ENCRYPTION_PASSPHRASE
CHANNEL_ACCOUNT_ENCRYPTION_PASSPHRASE=SDDWY3N3DSTR6SNCZTECOW6PNUIPOHDTMLKVWDQUTHLRNIKMAUIT46M6

# Distribution signer
DISTRIBUTION_ACCOUNT_ENCRYPTION_PASSPHRASE=SDDWY3N3DSTR6SNCZTECOW6PNUIPOHDTMLKVWDQUTHLRNIKMAUIT46M6
```

### Install Multi-tenant SDP Locally

To spin up all necessary Docker containers and provision sample tenants.

```sh
cd dev
./main.sh
```

### Login to the SDP and send a Disbursement

> [!NOTE]  
> In the following section, we will assume you're using the `bluecorp` tenant that was provisioned when you ran `main.sh`.

The main.sh setup script will print Login information for each tenant.

```
🎉🎉🎉🎉 SUCCESS! 🎉🎉🎉🎉
Login URLs for each tenant:
🔗Tenant `redcorp`: [http://redcorp.stellar.local:3000](http://redcorp.stellar.local:3000)
  username: `owner@redcorp.local`
  password: `Password123!`
🔗Tenant `bluecorp`: [http://bluecorp.stellar.local:3000](http://bluecorp.stellar.local:3000)
  username: `owner@bluecorp.local`
  password: `Password123!`
🔗Tenant `pinkcorp`: [http://pinkcorp.stellar.local:3000](http://pinkcorp.stellar.local:3000)
  username: `owner@pinkcorp.local`
  password: `Password123!`
```

1. Navigate to the SDP frontend service by opening a browser and going to [http://bluecorp.stellar.local:3000](http://bluecorp.stellar.local:3000).

   <img src="images/sdp_login.png" alt="SDP Login" width="40%">

2. **Create First Disbursement**

   - Click `New Disbursement+` on the Dashboard screen. You should see a funded distribution account ready for your disbursement.
   - Use `Demo Wallet` as your wallet and choose a verification method.
   - Select `United States` as the Country.
   - Select `Date of Birth` as the verification method.

   <img src="images/disbursement1.png" alt="Disbursement" width="40%">

3. **Create and Upload a Disbursement File**

   - A sample file template is available [sample-disbursement.csv](./sample/sample-disbursement.csv).
   - Make sure to update the invalid phone numbers before using it.
   - Here is an example of a disbursement file with a single payment:

   ```csv
   phone,id,amount,verification
   +13163955627,4ba1,.1,1987-12-01
   ```

   - In this example, when registering, the payment receiver will be asked to verify their phone number and date of birth which will need to match the payment file instructions.

   - Upload the CSV and then click the Review button. When you are ready to start the disbursement, click the `Confirm disbursement` button.

   <img src="images/disbursement2.png" alt="alt text" width="40%">

4. **View the Disbursement Details Dashboard**

   Navigate to Disbursement Details and see the payment in the disbursement is currently in a `Ready` state. This means the receiver has yet to accept the invitation and deposit the funds.

   <img src="images/disbursement_detail.png" alt="Disbursement Details" width="40%">

### SEP10/SEP24 Endpoints

The SDP now provides native SEP10 and SEP24 endpoints for wallet integration:

**SEP10 Authentication Endpoints:**
- `GET /auth` - Generate authentication challenge
- `POST /auth` - Validate challenge and receive JWT token

**SEP24 Interactive Deposit Endpoints:**
- `GET /sep24/info` - Get supported assets and capabilities  
- `POST /sep24/transactions/deposit/interactive` - Initiate interactive deposit
- `GET /sep24/transactions` - Get transaction status

**Stellar.toml Configuration:**
The SDP automatically generates `stellar.toml` files that point to the native SEP10/SEP24 endpoints when `ENABLE_ANCHOR_PLATFORM=false`.

### Receive Payment to Digital Wallet (Deposit Flow)

Now deposit the disbursement payment into the digital wallet using the SEP-24 deposit flow from the Wallet Client Wallet to SDP.

1. Access locally installed [demo-wallet](http://localhost:4000) in your browser.
2. Click on `Generate Keypair for new account` to generate a new keypair. Make sure to save your public key & secret if you want to use this account later.
3. Click `Create account` (in front of public key) to actually create the account on the Stellar testnet.
4. Your newly created account will have 10,000 XLM.

   <img src="images/demo_wallet.png" alt="Demo Wallet" width="40%">

<<<<<<< HEAD
5. Add `USDC` by clicking `Add from preset assets` link, selecting the `USDC` Checkbox and clicking `Override Home Domain` to edit the home domain.
Enter `http://bluecorp.stellar.local:8000` and click the `Confirm` button.

   <img src="images/demo_wallet1.png" alt="Demo Wallet" width="40%">

6. Click the `Add trustline` link next to the `Select Action` dropdown.

   <img src="images/demo_wallet2.png" alt="Add Trustline" width="40%">

7. In the `USDC` `Select action` dropdown, select `SEP-24 Deposit` and then click the `Start` button.

   <img src="images/sep24_deposit1.png" alt="SEP-24 Deposit" width="40%">

8. In the new window, enter the phone number `+13163955627` from the disbursement CSV payment.

   <img src="images/sep24_deposit2.png" alt="Enter Phone Number" width="40%">
=======
5. Clicking `Add Home Domain`  to edit the home domain. Enter `http://bluecorp.stellar.local:8000` and click the `Override` button.

   <img src="images/demo_wallet1.png" alt="Demo Wallet" width="40%">

6. In the `Select action` dropdown, select `SEP-24 Deposit` and then click the `Start` button.
   
   <img src="images/sep24_deposit1.png" alt="SEP-24 Deposit" width="40%">

7.  In the new window, enter the phone number `+13163955627` from the disbursement CSV payment.
    
    <img src="images/sep24_deposit2.png" alt="Enter Phone Number" width="40%">
>>>>>>> 6e60e103

8. To verify the payment, enter the passcode and date of birth. You can use `000000` passcode or find the actual passcode in the `sdp-api` container logs.

<img src="images/sep24_deposit3.png" alt="Verify Payment" width="40%">

9. The SEP-24 interactive pop-up will confirm the registration was successful. At this point, the SDP can associate the wallet address with the receiver phone number. It should then start processing the transaction to send the payment. If you check the dashboard, the payment should be in a `PENDING` state.

    <img src="images/payment1.png" alt="Pending Payment" width="55%">

10. Once complete, the payment status will be `Success` and your wallet will have the USDC.

    <img src="images/payment2.png" alt="Successful Payment" width="55%">

## Additional Development Environment Details

### Stellar Accounts and .env File

You need to create and configure two Stellar accounts to use the SDP. You can either create the accounts manually use the provided script to automate the process.

**Option 1: Manually Create and Configure Accounts**

1. Create and fund a Distribution account that will be used for sending funds to receivers. Follow the instructions [here](https://developers.stellar.org/docs/stellar-disbursement-platform/getting-started#create-and-fund-a-distribution-account).
2. Create a SEP-10 account for authentication. It can be created the same way as the distribution account but it doesn't need to be funded.
3. Create a `.env` file in the `dev` directory by copying the [env.example](./.env.example) file:
   ```sh
   cp .env.example .env
   ```
4. Update the `.env` file with the public and private keys of the two accounts created in the previous steps.

**Option 2: Use make_env.sh script to create accounts and .env file**

You can use the make_env.sh script to automatically create a stellar accounts for SEP-10 authentication and a funded (XLM and USDC) Stellar distribution account. To run the make_env.sh script:

1. Use [make_env.sh](./scripts/make_env.sh) script to create stellar accounts and .env file automatically:
   1. Navigate to the `dev` directory from the terminal:
   ```sh
   cd dev
   ```
   2. Run the `make_env.sh` in the `scripts` folder.
   ```sh
   scripts/make_env.sh
   ```
   You should see output as follows:
   ```
   ❯ scripts/make_env.sh
   ====> 👀 Checking if .env environment file exists in <REPO_ROOT>/stellar-disbursement-platform-backend/dev
   .env file does not exist. Creating
   Generating SEP-10 signing keys...
   Generating distribution keys with funding...
   .env file created successfully
   ====> ✅ Finished .env setup
   ```

### Building the SDP Docker Containers

A main.sh wrapper script has been included to help you bring up a local environment. The script stops and removes existing Docker containers, optionally deletes persistent volumes, and then uses Docker Compose to bring up new containers for the Stellar Disbursement Platform (SDP). This includes the SDP, PostgreSQL database, Kafka for event handling, and a local demo wallet instance. It then initializes tenants if they don't exist and adds test users, setting up the local environment for the SEP-24 deposit flow.

1. Execute the following command to create all the necessary Docker containers needed to run SDP as well as provision sample tenants:

```sh
./main.sh
```

This will spin up the following services:

- `sdp_v2_database`: The main SDP and TSS database.
- `sdp-api`: SDP service running on port `8000`.
- `sdp-tss`: Transaction Submission service.
- `sdp-frontend`: SDP frontend service running on port `3000`.
- `demo-wallet`: The demo wallet client that will be used as a receiver wallet, running on port `4000`.

### Using Kafka for Event Handling

Using Kafka for event handling is optional. If you want to use Kafka, you can start the Kafka service by running the following command from the `dev` directory:

```sh
docker compose -p sdp-multi-tenant -f docker-compose.yml -f docker-compose-kafka.yml up -d
```

This will start the following containers on top of the ones listed above:

- `kafka`: Kafka service running on ports `9092`, `9094`(external).
- `kafka-init`: Initial workflow to exec into the Kafka container and create topics.

### Remote Debugging

To help collaborators debug remotely against the Docker containers, the environment started with `main.sh` also launches a development version of the Dockerfile (`Dockerfile-development`). This builds and runs a debug Docker container for the SDP. A sample [launch.json](./sample/launch.json) is provided.

Follow these steps to debug remotely using VS Code or IntelliJ GoLang:

#### Ensure Docker Containers are Running:

Make sure the Docker containers are up and running by executing the `main.sh` script:

```sh
./main.sh
```

#### Using VS Code:

1. **Open the Project in VS Code:**
2. **Place the `launch.json` file in the `.vscode` directory within your project.** A sample `launch.json` is available [here](./sample/launch.json).
3. **Open the Debug panel** by clicking on the Debug icon in the Activity Bar on the side of VS Code.
4. **Select the `DEBUG SDP-API` configuration** (as configured in the sample [launch.json](./sample/launch.json)) from the dropdown.
5. **Click the green play button or press `F5` to start debugging.**

#### Using IntelliJ GoLang:

1. **Open the Project in IntelliJ:**
   Open your project in IntelliJ.

2. **Configure Remote Debugging:**
   - Go to `Run` > `Edit Configurations`.
   - Click on the `+` icon and select `Go Remote`.
   - Fill in the configuration details:
     - **Name:** DEBUG SDP-API
     - **Host:** 127.0.0.1
     - **Port:** 2345
     - **Package path:** (your project path)
     - **Mode:** remote
     - **Remote Path:** /app/github.com/stellar/stellar-disbursement-platform
     - **Local Path:** /${workspaceFolder}/stellar-disbursement-platform-backend

The debugger should now attach to the running Docker container, and you should be able to hit breakpoints and debug your code.

### Monitoring the SDP

The SDP supports monitoring via Prometheus and Grafana.

#### Start Prometheus and Grafana containers

The containers can be started by running the following command from the `dev` directory:

```sh
docker compose -p sdp-multi-tenant -f docker-compose-monitoring.yml up -d
```

This will start the following services:

- `prometheus`: Prometheus service running on port `9090`.
- `grafana`: Grafana service running on port `3002`.

#### Load the SDP Grafana Dashboard

1. Access the Grafana dashboard by opening a browser and going to [http://localhost:3002](http://localhost:3002).
2. Log in with the default credentials:
   - Username: `admin`
   - Password: `admin`
3. Click on the `+` icon on the left sidebar and select `Import Dashboard`.
4. Copy the contents of the [dashboard.json](../resources/grafana/dashboard.json) file and paste it into the `Import via dashboard JSON model` text box.

## Troubleshooting

#### Sample Tenant Management Postman collection

A sample [Postman collection](./sample/SDP.postman_collection.json) is available in the `sample` directory. It contains endpoints for managing tenants, authentication, and other operations. You can import `SDP.postman_collection.json` into Postman to easily interact with the API.

#### Distribution account out of funds

Making payments requires transaction fees that are paid in XLM from the distribution account. Payments will start failing if the distribution account does not have enough XLM to pay for these fees. To check this:

- Find the distribution account public key in `dev/docker-compose.yml` under the variable `DISTRIBUTION_PUBLIC_KEY`
- Access [https://horizon-testnet.stellar.org/accounts/:accountId](https://horizon-testnet.stellar.org/accounts/GARGKDIDH7WMKV5WWPK4BH4CKEQIZGWUCA4EUXCY5VICHTHLEBXVNVMW) in your browser and check the balance.
- You could also check the balance using [demo wallet](https://demo-wallet.stellar.org/account?secretKey=YOUR_SECRET_KEY)
- If the balance is indeed low, here are some of the options to add additional XLM to the distribution account:

-- from the `dev` directory run the [create_and_fund.go](./scripts/create_and_fund.go) script and specify an existing account using the `--secret` option to specify the account secret key and the --fundxlm` option to add additional xlm via friendbot. Note: you will need to install golang. example:

```sh
./go run scripts/create_and_fund.go --secret SECRET_KEY --fundxlm
```

-- Create a new funded account via Demo Wallet website and send funds to the Distribution account.

- Access [https://demo-wallet.stellar.org/](https://demo-wallet.stellar.org/) in your browser.
- Click on `Generate Keypair for new account` to create a new testnet account. Your account comes with 10,000 XLM.
- Click on `Send` and enter the distribution account public key and the amount you want to send.
- Using Freighter or Stellar Laboratory, swap the XLM for USDC if you wish to test with USDC.
- Just use the newly created account (with 10,000 XLM) as the distribution account by updating the `DISTRIBUTION_PUBLIC_KEY` variable in `dev/docker-compose.yml` and restarting the `sdp-api` container.<|MERGE_RESOLUTION|>--- conflicted
+++ resolved
@@ -194,24 +194,6 @@
 
    <img src="images/demo_wallet.png" alt="Demo Wallet" width="40%">
 
-<<<<<<< HEAD
-5. Add `USDC` by clicking `Add from preset assets` link, selecting the `USDC` Checkbox and clicking `Override Home Domain` to edit the home domain.
-Enter `http://bluecorp.stellar.local:8000` and click the `Confirm` button.
-
-   <img src="images/demo_wallet1.png" alt="Demo Wallet" width="40%">
-
-6. Click the `Add trustline` link next to the `Select Action` dropdown.
-
-   <img src="images/demo_wallet2.png" alt="Add Trustline" width="40%">
-
-7. In the `USDC` `Select action` dropdown, select `SEP-24 Deposit` and then click the `Start` button.
-
-   <img src="images/sep24_deposit1.png" alt="SEP-24 Deposit" width="40%">
-
-8. In the new window, enter the phone number `+13163955627` from the disbursement CSV payment.
-
-   <img src="images/sep24_deposit2.png" alt="Enter Phone Number" width="40%">
-=======
 5. Clicking `Add Home Domain`  to edit the home domain. Enter `http://bluecorp.stellar.local:8000` and click the `Override` button.
 
    <img src="images/demo_wallet1.png" alt="Demo Wallet" width="40%">
@@ -223,7 +205,6 @@
 7.  In the new window, enter the phone number `+13163955627` from the disbursement CSV payment.
     
     <img src="images/sep24_deposit2.png" alt="Enter Phone Number" width="40%">
->>>>>>> 6e60e103
 
 8. To verify the payment, enter the passcode and date of birth. You can use `000000` passcode or find the actual passcode in the `sdp-api` container logs.
 
