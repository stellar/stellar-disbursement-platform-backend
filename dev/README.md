# Quick Start Guide

## Table of Contents

- [Quick Start Guide](#quick-start-guide)
  - [Table of Contents](#table-of-contents)
  - [Introduction](#introduction)
  - [Quick Setup and Deployment](#quick-setup-and-deployment)
    - [Pre-requisites](#pre-requisites)
    - [Clone the repository:](#clone-the-repository)
    - [Update local DNS](#update-local-dns)
    - [Automated Stellar Account Creation and .env Configuration](#automated-stellar-account-creation-and-env-configuration)
    - [Install Multi-tenant SDP Locally](#install-multi-tenant-sdp-locally)
    - [Login to the SDP and send a Disbursement](#login-to-the-sdp-and-send-a-disbursement)
    - [Receive Payment to Digital Wallet (Deposit Flow)](#receive-payment-to-digital-wallet-deposit-flow)
  - [Additional Development Environment Details](#additional-development-environment-details)
    - [Stellar Accounts and .env File](#stellar-accounts-and-env-file)
    - [Building the SDP Docker Containers](#building-the-sdp-docker-containers)
    - [Remote Debugging](#remote-debugging)
      - [Ensure Docker Containers are Running:](#ensure-docker-containers-are-running)
      - [Using VS Code:](#using-vs-code)
      - [Using IntelliJ GoLang:](#using-intellij-golang)
    - [Monitoring the SDP](#monitoring-the-sdp)
      - [Start Prometheus and Grafana containers](#start-prometheus-and-grafana-containers)
      - [Load the SDP Grafana Dashboard](#load-the-sdp-grafana-dashboard)
  - [Troubleshooting](#troubleshooting)
    - [Sample Tenant Management Postman collection](#sample-tenant-management-postman-collection)
    - [Distribution account out of funds](#distribution-account-out-of-funds)

## Introduction

Follow these instructions to get started with the Stellar Disbursement Platform (SDP).

## Quick Setup and Deployment

### Pre-requisites

- **Docker:** Make sure you have Docker installed on your system. If not, you can download it from [here](https://www.docker.com/products/docker-desktop).
- **Git:** You will need Git to clone the repository. You can download it from [here](https://git-scm.com/downloads).
- **Go:** If you want to use the `make_env.sh` script to create Stellar accounts and a `.env` file, you will need to have Go installed on your system. You can download it from [here](https://golang.org/dl/).
- **jq:** If you want to use the `main.sh` script to bring up the local environment, you will need to have `jq` installed. You can install it using Homebrew:

```sh
brew install jq
```

### Clone the repository:

```sh
git clone https://github.com/stellar/stellar-disbursement-platform.git
```

### Update local DNS

This update is needed to simulate the multi-tenant capabilities of the SDP. The SDP uses the subdomain of the request URL to resolve the tenant.
Be sure that the added tenant hosts are included in the host configuration file.
To check it, you can run the command `cat /etc/hosts`.
To include them, you can run command `sudo nano /etc/hosts` and insert the lines below:

```
127.0.0.1       bluecorp.stellar.local
127.0.0.1       redcorp.stellar.local
127.0.0.1       pinkcorp.stellar.local
```

### Automated Stellar Account Creation and .env Configuration

To automatically create Stellar accounts for SEP10 authentication and a distribution wallet, and to set up the necessary configuration values in a .env file, follow these steps:

1. Navigate to the dev directory:

```sh
cd dev
```

2. Run the make_env.sh script:

```sh
scripts/make_env.sh
```

The script will generate new keypairs with a USDC funded distribution account and create the .env file with the following configuration values. Example:

```bash
# Generate a new keypair for SEP-10 signing
SEP10_SIGNING_PUBLIC_KEY=GCRSCJEVHB5JFXNZH3KYQRHSKDX3ZRFMMPKDPNX7AL3JSXJSILTV7DEW
SEP10_SIGNING_PRIVATE_KEY=SBEZHHWE2QPBIKNMVHPE5QD2JUUN2PLYNEHYQZZPQ7GYPYWULDTJ5RZU

# Generate a new keypair for the distribution account
DISTRIBUTION_PUBLIC_KEY=GBKLZHYBZR5HN6EBF5FP3A7ROMLUVWJPOWM6ZUUBB5JCK5LCIRCG65Q6
DISTRIBUTION_SEED=SDDWY3N3DSTR6SNCZTECOW6PNUIPOHDTMLKVWDQUTHLRNIKMAUIT46M6

# CHANNEL_ACCOUNT_ENCRYPTION_PASSPHRASE
CHANNEL_ACCOUNT_ENCRYPTION_PASSPHRASE=SDDWY3N3DSTR6SNCZTECOW6PNUIPOHDTMLKVWDQUTHLRNIKMAUIT46M6

# Distribution signer
DISTRIBUTION_ACCOUNT_ENCRYPTION_PASSPHRASE=SDDWY3N3DSTR6SNCZTECOW6PNUIPOHDTMLKVWDQUTHLRNIKMAUIT46M6
```

### Install Multi-tenant SDP Locally

To spin up all necessary Docker containers and provision sample tenants.

```sh
cd dev
./main.sh
```

### Login to the SDP and send a Disbursement

> [!NOTE]  
> In the following section, we will assume you're using the `bluecorp` tenant that was provisioned when you ran `main.sh`.

The main.sh setup script will print Login information for each tenant.

```
🎉🎉🎉🎉 SUCCESS! 🎉🎉🎉🎉
Login URLs for each tenant:
🔗Tenant `redcorp`: [http://redcorp.stellar.local:3000](http://redcorp.stellar.local:3000)
  username: `owner@redcorp.local`
  password: `Password123!`
🔗Tenant `bluecorp`: [http://bluecorp.stellar.local:3000](http://bluecorp.stellar.local:3000)
  username: `owner@bluecorp.local`
  password: `Password123!`
🔗Tenant `pinkcorp`: [http://pinkcorp.stellar.local:3000](http://pinkcorp.stellar.local:3000)
  username: `owner@pinkcorp.local`
  password: `Password123!`
```

1. Navigate to the SDP frontend service by opening a browser and going to [http://bluecorp.stellar.local:3000](http://bluecorp.stellar.local:3000).

   <img src="images/sdp_login.png" alt="SDP Login" width="40%">

2. **Create First Disbursement**

   - Click `New Disbursement+` on the Dashboard screen. You should see a funded distribution account ready for your disbursement.
   - Use `Demo Wallet` as your wallet and choose a verification method.
   - Select `United States` as the Country.
   - Select `Date of Birth` as the verification method.

   <img src="images/disbursement1.png" alt="Disbursement" width="40%">

3. **Create and Upload a Disbursement File**

   - A sample file template is available [sample-disbursement.csv](./sample/sample-disbursement.csv).
   - Make sure to update the invalid phone numbers before using it.
   - Here is an example of a disbursement file with a single payment:

   ```csv
   phone,id,amount,verification
   +13163955627,4ba1,.1,1987-12-01
   ```

   - In this example, when registering, the payment receiver will be asked to verify their phone number and date of birth which will need to match the payment file instructions.

   - Upload the CSV and then click the Review button. When you are ready to start the disbursement, click the `Confirm disbursement` button.

   <img src="images/disbursement2.png" alt="alt text" width="40%">

4. **View the Disbursement Details Dashboard**

   Navigate to Disbursement Details and see the payment in the disbursement is currently in a `Ready` state. This means the receiver has yet to accept the invitation and deposit the funds.

   <img src="images/disbursement_detail.png" alt="Disbursement Details" width="40%">

### SEP10/SEP24 Endpoints

The SDP now provides native SEP10 and SEP24 endpoints for wallet integration:

**SEP10 Authentication Endpoints:**
- `GET /auth` - Generate authentication challenge
- `POST /auth` - Validate challenge and receive JWT token

**SEP24 Interactive Deposit Endpoints:**
- `GET /sep24/info` - Get supported assets and capabilities  
- `POST /sep24/transactions/deposit/interactive` - Initiate interactive deposit
- `GET /sep24/transactions` - Get transaction status

**Stellar.toml Configuration:**
The SDP automatically generates `stellar.toml` files that point to the native SEP10/SEP24 endpoints.

### Receive Payment to Digital Wallet (Deposit Flow)

Now deposit the disbursement payment into the digital wallet using the SEP-24 deposit flow from the Wallet Client Wallet to SDP.

1. Access locally installed [demo-wallet](http://localhost:4000) in your browser.
2. Click on `Generate Keypair for new account` to generate a new keypair. Make sure to save your public key & secret if you want to use this account later.
3. Click `Create account` (in front of public key) to actually create the account on the Stellar testnet.
4. Your newly created account will have 10,000 XLM.

   <img src="images/demo_wallet.png" alt="Demo Wallet" width="40%">

5. Clicking `Add Home Domain`  to edit the home domain. Enter `http://bluecorp.stellar.local:8000` and click the `Override` button.

   <img src="images/demo_wallet1.png" alt="Demo Wallet" width="40%">

6. In the `Select action` dropdown, select `SEP-24 Deposit` and then click the `Start` button.
   
   <img src="images/sep24_deposit1.png" alt="SEP-24 Deposit" width="40%">

7.  In the new window, enter the phone number `+13163955627` from the disbursement CSV payment.
    
    <img src="images/sep24_deposit2.png" alt="Enter Phone Number" width="40%">

8. To verify the payment, enter the passcode and date of birth. You can use `000000` passcode or find the actual passcode in the `sdp-api` container logs.

<img src="images/sep24_deposit3.png" alt="Verify Payment" width="40%">

9. The SEP-24 interactive pop-up will confirm the registration was successful. At this point, the SDP can associate the wallet address with the receiver phone number. It should then start processing the transaction to send the payment. If you check the dashboard, the payment should be in a `PENDING` state.

    <img src="images/payment1.png" alt="Pending Payment" width="55%">

10. Once complete, the payment status will be `Success` and your wallet will have the USDC.

    <img src="images/payment2.png" alt="Successful Payment" width="55%">

## Additional Development Environment Details

### Stellar Accounts and .env File

You need to create and configure two Stellar accounts to use the SDP. You can either create the accounts manually use the provided script to automate the process.

**Option 1: Manually Create and Configure Accounts**

1. Create and fund a Distribution account that will be used for sending funds to receivers. Follow the instructions [here](https://developers.stellar.org/docs/stellar-disbursement-platform/getting-started#create-and-fund-a-distribution-account).
2. Create a SEP-10 account for authentication. It can be created the same way as the distribution account but it doesn't need to be funded.
3. Create a `.env` file in the `dev` directory by copying the [env.example](./.env.example) file:
   ```sh
   cp .env.example .env
   ```
4. Update the `.env` file with the public and private keys of the two accounts created in the previous steps.

**Option 2: Use make_env.sh script to create accounts and .env file**

You can use the make_env.sh script to automatically create a stellar accounts for SEP-10 authentication and a funded (XLM and USDC) Stellar distribution account. To run the make_env.sh script:

1. Use [make_env.sh](./scripts/make_env.sh) script to create stellar accounts and .env file automatically:
   1. Navigate to the `dev` directory from the terminal:
   ```sh
   cd dev
   ```
   2. Run the `make_env.sh` in the `scripts` folder.
   ```sh
   scripts/make_env.sh
   ```
   You should see output as follows:
   ```
   ❯ scripts/make_env.sh
   ====> 👀 Checking if .env environment file exists in <REPO_ROOT>/stellar-disbursement-platform-backend/dev
   .env file does not exist. Creating
   Generating SEP-10 signing keys...
   Generating distribution keys with funding...
   .env file created successfully
   ====> ✅ Finished .env setup
   ```

### Building the SDP Docker Containers

<<<<<<< HEAD
A main.sh wrapper script has been included to help you bring up a local environment. The script stops and removes existing Docker containers, optionally deletes persistent volumes, and then uses Docker Compose to bring up new containers for the Stellar Disbursement Platform (SDP). This includes the SDP, PostgreSQL database, Kafka for event handling, and a local demo wallet instance. It then initializes tenants if they don't exist and adds test users, setting up the local environment for the SEP-24 deposit flow.
=======
A main.sh wrapper script has been included to help you bring up a local environment. The script stops and removes existing Docker containers, optionally deletes persistent volumes, and then uses Docker Compose to bring up new containers for the Stellar Disbursement Platform (SDP). This includes the SDP, Anchor Platform (for user registration), PostgreSQL database and a local demo wallet instance. It then initializes tenants if they don't exist and adds test users, setting up the local environment for the SEP-24 deposit flow.
>>>>>>> 22466004

1. Execute the following command to create all the necessary Docker containers needed to run SDP as well as provision sample tenants:

```sh
./main.sh
```

This will spin up the following services:

- `sdp_v2_database`: The main SDP and TSS database.
- `sdp-api`: SDP service running on port `8000`.
- `sdp-tss`: Transaction Submission service.
- `sdp-frontend`: SDP frontend service running on port `3000`.
- `demo-wallet`: The demo wallet client that will be used as a receiver wallet, running on port `4000`.

<<<<<<< HEAD
### Using Kafka for Event Handling

Using Kafka for event handling is optional. If you want to use Kafka, you can start the Kafka service by running the following command from the `dev` directory:

```sh
docker compose -p sdp-multi-tenant -f docker-compose.yml -f docker-compose-kafka.yml up -d
```

This will start the following containers on top of the ones listed above:

- `kafka`: Kafka service running on ports `9092`, `9094`(external).
- `kafka-init`: Initial workflow to exec into the Kafka container and create topics.

=======
>>>>>>> 22466004
### Remote Debugging

To help collaborators debug remotely against the Docker containers, the environment started with `main.sh` also launches a development version of the Dockerfile (`Dockerfile-development`). This builds and runs a debug Docker container for the SDP. A sample [launch.json](./sample/launch.json) is provided.

Follow these steps to debug remotely using VS Code or IntelliJ GoLang:

#### Ensure Docker Containers are Running:

Make sure the Docker containers are up and running by executing the `main.sh` script:

```sh
./main.sh
```

#### Using VS Code:

1. **Open the Project in VS Code:**
2. **Place the `launch.json` file in the `.vscode` directory within your project.** A sample `launch.json` is available [here](./sample/launch.json).
3. **Open the Debug panel** by clicking on the Debug icon in the Activity Bar on the side of VS Code.
4. **Select the `DEBUG SDP-API` configuration** (as configured in the sample [launch.json](./sample/launch.json)) from the dropdown.
5. **Click the green play button or press `F5` to start debugging.**

#### Using IntelliJ GoLang:

1. **Open the Project in IntelliJ:**
   Open your project in IntelliJ.

2. **Configure Remote Debugging:**
   - Go to `Run` > `Edit Configurations`.
   - Click on the `+` icon and select `Go Remote`.
   - Fill in the configuration details:
     - **Name:** DEBUG SDP-API
     - **Host:** 127.0.0.1
     - **Port:** 2345
     - **Package path:** (your project path)
     - **Mode:** remote
     - **Remote Path:** /app/github.com/stellar/stellar-disbursement-platform
     - **Local Path:** /${workspaceFolder}/stellar-disbursement-platform-backend

The debugger should now attach to the running Docker container, and you should be able to hit breakpoints and debug your code.

### Monitoring the SDP

The SDP supports monitoring via Prometheus and Grafana.

#### Start Prometheus and Grafana containers

The containers can be started by running the following command from the `dev` directory:

```sh
docker compose -p sdp-multi-tenant -f docker-compose-monitoring.yml up -d
```

This will start the following services:

- `prometheus`: Prometheus service running on port `9090`.
- `grafana`: Grafana service running on port `3002`.

#### Load the SDP Grafana Dashboard

1. Access the Grafana dashboard by opening a browser and going to [http://localhost:3002](http://localhost:3002).
2. Log in with the default credentials:
   - Username: `admin`
   - Password: `admin`
3. Click on the `+` icon on the left sidebar and select `Import Dashboard`.
4. Copy the contents of the [dashboard.json](../resources/grafana/dashboard.json) file and paste it into the `Import via dashboard JSON model` text box.

## Troubleshooting

#### Sample Tenant Management Postman collection

A sample [Postman collection](./sample/SDP.postman_collection.json) is available in the `sample` directory. It contains endpoints for managing tenants, authentication, and other operations. You can import `SDP.postman_collection.json` into Postman to easily interact with the API.

#### Distribution account out of funds

Making payments requires transaction fees that are paid in XLM from the distribution account. Payments will start failing if the distribution account does not have enough XLM to pay for these fees. To check this:

- Find the distribution account public key in `dev/docker-compose.yml` under the variable `DISTRIBUTION_PUBLIC_KEY`
- Access [https://horizon-testnet.stellar.org/accounts/:accountId](https://horizon-testnet.stellar.org/accounts/GARGKDIDH7WMKV5WWPK4BH4CKEQIZGWUCA4EUXCY5VICHTHLEBXVNVMW) in your browser and check the balance.
- You could also check the balance using [demo wallet](https://demo-wallet.stellar.org/account?secretKey=YOUR_SECRET_KEY)
- If the balance is indeed low, here are some of the options to add additional XLM to the distribution account:

-- from the `dev` directory run the [create_and_fund.go](./scripts/create_and_fund.go) script and specify an existing account using the `--secret` option to specify the account secret key and the --fundxlm` option to add additional xlm via friendbot. Note: you will need to install golang. example:

```sh
./go run scripts/create_and_fund.go --secret SECRET_KEY --fundxlm
```

-- Create a new funded account via Demo Wallet website and send funds to the Distribution account.

- Access [https://demo-wallet.stellar.org/](https://demo-wallet.stellar.org/) in your browser.
- Click on `Generate Keypair for new account` to create a new testnet account. Your account comes with 10,000 XLM.
- Click on `Send` and enter the distribution account public key and the amount you want to send.
- Using Freighter or Stellar Laboratory, swap the XLM for USDC if you wish to test with USDC.
- Just use the newly created account (with 10,000 XLM) as the distribution account by updating the `DISTRIBUTION_PUBLIC_KEY` variable in `dev/docker-compose.yml` and restarting the `sdp-api` container.<|MERGE_RESOLUTION|>--- conflicted
+++ resolved
@@ -256,11 +256,7 @@
 
 ### Building the SDP Docker Containers
 
-<<<<<<< HEAD
-A main.sh wrapper script has been included to help you bring up a local environment. The script stops and removes existing Docker containers, optionally deletes persistent volumes, and then uses Docker Compose to bring up new containers for the Stellar Disbursement Platform (SDP). This includes the SDP, PostgreSQL database, Kafka for event handling, and a local demo wallet instance. It then initializes tenants if they don't exist and adds test users, setting up the local environment for the SEP-24 deposit flow.
-=======
-A main.sh wrapper script has been included to help you bring up a local environment. The script stops and removes existing Docker containers, optionally deletes persistent volumes, and then uses Docker Compose to bring up new containers for the Stellar Disbursement Platform (SDP). This includes the SDP, Anchor Platform (for user registration), PostgreSQL database and a local demo wallet instance. It then initializes tenants if they don't exist and adds test users, setting up the local environment for the SEP-24 deposit flow.
->>>>>>> 22466004
+A main.sh wrapper script has been included to help you bring up a local environment. The script stops and removes existing Docker containers, optionally deletes persistent volumes, and then uses Docker Compose to bring up new containers for the Stellar Disbursement Platform (SDP). This includes the SDP, PostgreSQL database and a local demo wallet instance. It then initializes tenants if they don't exist and adds test users, setting up the local environment for the SEP-24 deposit flow.
 
 1. Execute the following command to create all the necessary Docker containers needed to run SDP as well as provision sample tenants:
 
@@ -276,22 +272,6 @@
 - `sdp-frontend`: SDP frontend service running on port `3000`.
 - `demo-wallet`: The demo wallet client that will be used as a receiver wallet, running on port `4000`.
 
-<<<<<<< HEAD
-### Using Kafka for Event Handling
-
-Using Kafka for event handling is optional. If you want to use Kafka, you can start the Kafka service by running the following command from the `dev` directory:
-
-```sh
-docker compose -p sdp-multi-tenant -f docker-compose.yml -f docker-compose-kafka.yml up -d
-```
-
-This will start the following containers on top of the ones listed above:
-
-- `kafka`: Kafka service running on ports `9092`, `9094`(external).
-- `kafka-init`: Initial workflow to exec into the Kafka container and create topics.
-
-=======
->>>>>>> 22466004
 ### Remote Debugging
 
 To help collaborators debug remotely against the Docker containers, the environment started with `main.sh` also launches a development version of the Dockerfile (`Dockerfile-development`). This builds and runs a debug Docker container for the SDP. A sample [launch.json](./sample/launch.json) is provided.
