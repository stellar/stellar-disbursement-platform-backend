# Quick Start Guide

## Table of Contents

- [Quick Start Guide](#quick-start-guide)
  - [Table of Contents](#table-of-contents)
  - [Introduction](#introduction)
  - [Quick Setup and Deployment](#quick-setup-and-deployment)
    - [Pre-requisites](#pre-requisites)
    - [Clone the repository:](#clone-the-repository)
    - [Update local DNS](#update-local-dns)
    - [Automated Stellar Account Creation and .env Configuration](#automated-stellar-account-creation-and-env-configuration)
    - [Start/Stop Local Environment](#startstop-local-environment)
    - [Login to the SDP and send a Disbursement](#login-to-the-sdp-and-send-a-disbursement)
    - [Receive Payment to Digital Wallet (Deposit Flow)](#receive-payment-to-digital-wallet-deposit-flow)
  - [Additional Development Environment Details](#additional-development-environment-details)
    - [Stellar Accounts and .env File](#stellar-accounts-and-env-file)
    - [Building the SDP Docker Containers](#building-the-sdp-docker-containers)
    - [Remote Debugging](#remote-debugging)
      - [Ensure Docker Containers are Running:](#ensure-docker-containers-are-running)
      - [Using VS Code:](#using-vs-code)
      - [Using IntelliJ GoLang:](#using-intellij-golang)
    - [Monitoring the SDP](#monitoring-the-sdp)
      - [Start Prometheus and Grafana containers](#start-prometheus-and-grafana-containers)
      - [Load the SDP Grafana Dashboard](#load-the-sdp-grafana-dashboard)
  - [Troubleshooting](#troubleshooting)
    - [Sample Tenant Management Postman collection](#sample-tenant-management-postman-collection)
    - [Distribution account out of funds](#distribution-account-out-of-funds)

## Introduction

Follow these instructions to get started with the Stellar Disbursement Platform (SDP).

## Quick Setup and Deployment

### Pre-requisites

<<<<<<< HEAD
* **Docker:** Make sure you have Docker installed on your system. If not, you can download it from [here](https://www.docker.com/products/docker-desktop).
* **Git:** You will need Git to clone the repository. You can download it from [here](https://git-scm.com/downloads).
* **Go:** Required to run the setup wizard that generates your `.env`. Install from [golang.org/dl](https://golang.org/dl/).
* **jq:** Useful for some optional scripts and diagnostics. You can install it using Homebrew:
```sh  
=======
- **Docker:** Make sure you have Docker installed on your system. If not, you can download it from [here](https://www.docker.com/products/docker-desktop).
- **Git:** You will need Git to clone the repository. You can download it from [here](https://git-scm.com/downloads).
- **Go:** If you want to use the `make_env.sh` script to create Stellar accounts and a `.env` file, you will need to have Go installed on your system. You can download it from [here](https://golang.org/dl/).
- **jq:** If you want to use the `main.sh` script to bring up the local environment, you will need to have `jq` installed. You can install it using Homebrew:

```sh
>>>>>>> c4f2e207
brew install jq
```

### Clone the repository:

```sh
git clone https://github.com/stellar/stellar-disbursement-platform.git
```

### Update local DNS

This update is needed to simulate the multi-tenant capabilities of the SDP. The SDP uses the subdomain of the request URL to resolve the tenant.
Be sure that the added tenant hosts are included in the host configuration file.
To check it, you can run the command `cat /etc/hosts`.
To include them, you can run command `sudo nano /etc/hosts` and insert the lines below:

```
127.0.0.1       bluecorp.stellar.local
127.0.0.1       redcorp.stellar.local
127.0.0.1       pinkcorp.stellar.local
```

### Automated Stellar Account Creation and .env Configuration

<<<<<<< HEAD
Use the unified setup wizard to generate accounts and a ready-to-use `.env`:

```sh
./setup                # interactive wizard
# or non-interactive:
go run tools/sdp-setup/main.go -network testnet -auto-gen-account -auto-fund -xlm-amount 20 -env dev/.env
=======
To automatically create Stellar accounts for SEP10 authentication and a distribution wallet, and to set up the necessary configuration values in a .env file, follow these steps:

1. Navigate to the dev directory:

```sh
cd dev
```

2. Run the make_env.sh script:

```sh
scripts/make_env.sh
>>>>>>> c4f2e207
```

The wizard generates new keypairs and funds the distribution account with XLM on testnet (USDC auto-funding may be skipped depending on SDK compatibility), then writes `dev/.env` with values like:

```bash
# Generate a new keypair for SEP-10 signing
SEP10_SIGNING_PUBLIC_KEY=GCRSCJEVHB5JFXNZH3KYQRHSKDX3ZRFMMPKDPNX7AL3JSXJSILTV7DEW
SEP10_SIGNING_PRIVATE_KEY=SBEZHHWE2QPBIKNMVHPE5QD2JUUN2PLYNEHYQZZPQ7GYPYWULDTJ5RZU

# Generate a new keypair for the distribution account
DISTRIBUTION_PUBLIC_KEY=GBKLZHYBZR5HN6EBF5FP3A7ROMLUVWJPOWM6ZUUBB5JCK5LCIRCG65Q6
DISTRIBUTION_SEED=SDDWY3N3DSTR6SNCZTECOW6PNUIPOHDTMLKVWDQUTHLRNIKMAUIT46M6

# CHANNEL_ACCOUNT_ENCRYPTION_PASSPHRASE
CHANNEL_ACCOUNT_ENCRYPTION_PASSPHRASE=SDDWY3N3DSTR6SNCZTECOW6PNUIPOHDTMLKVWDQUTHLRNIKMAUIT46M6

# Distribution signer
DISTRIBUTION_ACCOUNT_ENCRYPTION_PASSPHRASE=SDDWY3N3DSTR6SNCZTECOW6PNUIPOHDTMLKVWDQUTHLRNIKMAUIT46M6
```

### Start Local Environment

Start all services and provision sample tenants using the setup wizard:
```sh
./setup            # interactive wizard that includes launch option
# or:
make setup         # same as above
# or:
go run tools/sdp-setup/main.go
```

The setup wizard will:
1. Create or select an `.env` configuration
2. Generate Stellar accounts if needed (with testnet funding)
3. Optionally launch the Docker environment immediately
4. Initialize tenants and test users

For existing configurations, you can launch directly by selecting from available `.env` files in the `dev/` directory.

Volumes and data isolation

- The Postgres volumes are network-scoped using the pattern `${COMPOSE_PROJECT_NAME}_postgres-db-${NETWORK_TYPE}` and `${COMPOSE_PROJECT_NAME}_postgres-ap-db-${NETWORK_TYPE}`. Compose reads `NETWORK_TYPE` from `dev/.env`.
- Compose project name is automatically derived from the setup name (e.g., `sdp-testnet`, `sdp-mainnet1`).
- To fully reset data, manually remove Docker volumes or recreate the environment through the setup wizard.

Note on ports

- Default host ports are fixed (e.g., 8000/8080/4000, etc.). Running multiple stacks simultaneously may cause port conflicts.
- If you need concurrent stacks, temporarily adjust published ports in the compose files or run on separate hosts.

## Mainnet Deployment

⚠️ **IMPORTANT**: Mainnet deployment is for production use with real funds. Exercise extreme caution.

### Mainnet Configuration

The setup wizard automatically handles mainnet configuration when you select "pubnet (mainnet)":

1. **Automatic Configuration**: The wizard sets all mainnet-specific environment variables:
   - `NETWORK_TYPE=mainnet`
   - `NETWORK_PASSPHRASE=Public Global Stellar Network ; September 2015`
   - `HORIZON_URL=https://horizon.stellar.org`
   - `DATABASE_NAME=sdp_mainnet` (separate database for isolation)
   - `DISABLE_MFA=false` (MFA enforced for mainnet)

2. **Account Requirements**:
   - **Distribution Account**: Must be funded with sufficient XLM for creating channel accounts, distribution accounts for different tenants, and transaction fees
   - **SEP10 Signing Account**: Used for authentication only, no funding required
   - **Assets**: Must use mainnet asset issuers (not testnet issuers)

3. **Security Considerations**:
   - The wizard enforces security settings automatically for mainnet
   - Separate databases prevent testnet/mainnet data contamination
   - Safety confirmations prevent accidental mainnet deployment
   - Test thoroughly on testnet before mainnet deployment

### Mainnet Startup

Use the setup wizard to create and launch a mainnet configuration:

<<<<<<< HEAD
=======
To spin up all necessary Docker containers and provision sample tenants.

>>>>>>> c4f2e207
```sh
./setup
```

<<<<<<< HEAD
1. Select "Create new configuration" or choose an existing mainnet `.env` file
2. Choose "pubnet (mainnet)" when prompted for network selection
3. The wizard will automatically configure all mainnet-specific settings
4. Choose to launch the environment when prompted
5. The system will detect mainnet configuration and enforce security settings automatically

> Note: The legacy `dev/scripts/make_env.sh` has been removed. Use the setup wizard instead (`./setup`).


=======
>>>>>>> c4f2e207
### Login to the SDP and send a Disbursement

> [!NOTE]  
> In the following section, we will assume you're using the `bluecorp` tenant that was provisioned when you started the stack.

<<<<<<< HEAD
The startup prints Login information for each tenant.  
=======
The main.sh setup script will print Login information for each tenant.

>>>>>>> c4f2e207
```
🎉🎉🎉🎉 SUCCESS! 🎉🎉🎉🎉
Login URLs for each tenant:
🔗Tenant `redcorp`: [http://redcorp.stellar.local:3000](http://redcorp.stellar.local:3000)
  username: `owner@redcorp.local`
  password: `Password123!`
🔗Tenant `bluecorp`: [http://bluecorp.stellar.local:3000](http://bluecorp.stellar.local:3000)
  username: `owner@bluecorp.local`
  password: `Password123!`
🔗Tenant `pinkcorp`: [http://pinkcorp.stellar.local:3000](http://pinkcorp.stellar.local:3000)
  username: `owner@pinkcorp.local`
  password: `Password123!`
```

1. Navigate to the SDP frontend service by opening a browser and going to [http://bluecorp.stellar.local:3000](http://bluecorp.stellar.local:3000).

   <img src="images/sdp_login.png" alt="SDP Login" width="40%">

2. **Create First Disbursement**

   - Click `New Disbursement+` on the Dashboard screen. You should see a funded distribution account ready for your disbursement.
   - Use `Demo Wallet` as your wallet and choose a verification method.
   - Select `United States` as the Country.
   - Select `Date of Birth` as the verification method.

   <img src="images/disbursement1.png" alt="Disbursement" width="40%">

3. **Create and Upload a Disbursement File**

   - A sample file template is available [sample-disbursement.csv](./sample/sample-disbursement.csv).
   - Make sure to update the invalid phone numbers before using it.
   - Here is an example of a disbursement file with a single payment:

   ```csv
   phone,id,amount,verification
   +13163955627,4ba1,.1,1987-12-01
   ```

   - In this example, when registering, the payment receiver will be asked to verify their phone number and date of birth which will need to match the payment file instructions.

   - Upload the CSV and then click the Review button. When you are ready to start the disbursement, click the `Confirm disbursement` button.

   <img src="images/disbursement2.png" alt="alt text" width="40%">

4. **View the Disbursement Details Dashboard**

   Navigate to Disbursement Details and see the payment in the disbursement is currently in a `Ready` state. This means the receiver has yet to accept the invitation and deposit the funds.

   <img src="images/disbursement_detail.png" alt="Disbursement Details" width="40%">

### SEP10/SEP24 Endpoints

The SDP now provides native SEP10 and SEP24 endpoints for wallet integration:

**SEP10 Authentication Endpoints:**
- `GET /auth` - Generate authentication challenge
- `POST /auth` - Validate challenge and receive JWT token

**SEP24 Interactive Deposit Endpoints:**
- `GET /sep24/info` - Get supported assets and capabilities  
- `POST /sep24/transactions/deposit/interactive` - Initiate interactive deposit
- `GET /sep24/transactions` - Get transaction status

**Stellar.toml Configuration:**
The SDP automatically generates `stellar.toml` files that point to the native SEP10/SEP24 endpoints.

### Receive Payment to Digital Wallet (Deposit Flow)

Now deposit the disbursement payment into the digital wallet using the SEP-24 deposit flow from the Wallet Client Wallet to SDP.

1. Access locally installed [demo-wallet](http://localhost:4000) in your browser.
2. Click on `Generate Keypair for new account` to generate a new keypair. Make sure to save your public key & secret if you want to use this account later.
3. Click `Create account` (in front of public key) to actually create the account on the Stellar testnet.
4. Your newly created account will have 10,000 XLM.

   <img src="images/demo_wallet.png" alt="Demo Wallet" width="40%">

5. Clicking `Add Home Domain`  to edit the home domain. Enter `http://bluecorp.stellar.local:8000` and click the `Override` button.

   <img src="images/demo_wallet1.png" alt="Demo Wallet" width="40%">

6. In the `Select action` dropdown, select `SEP-24 Deposit` and then click the `Start` button.
   
   <img src="images/sep24_deposit1.png" alt="SEP-24 Deposit" width="40%">

7.  In the new window, enter the phone number `+13163955627` from the disbursement CSV payment.
    
    <img src="images/sep24_deposit2.png" alt="Enter Phone Number" width="40%">

8. To verify the payment, enter the passcode and date of birth. You can use `000000` passcode or find the actual passcode in the `sdp-api` container logs.

<img src="images/sep24_deposit3.png" alt="Verify Payment" width="40%">

9. The SEP-24 interactive pop-up will confirm the registration was successful. At this point, the SDP can associate the wallet address with the receiver phone number. It should then start processing the transaction to send the payment. If you check the dashboard, the payment should be in a `PENDING` state.

    <img src="images/payment1.png" alt="Pending Payment" width="55%">

10. Once complete, the payment status will be `Success` and your wallet will have the USDC.

    <img src="images/payment2.png" alt="Successful Payment" width="55%">

## Additional Development Environment Details

### Stellar Accounts and .env File

You need to create and configure two Stellar accounts to use the SDP. You can either create the accounts manually use the provided script to automate the process.

**Option 1: Manually Create and Configure Accounts**

1. Create and fund a Distribution account that will be used for sending funds to receivers. Follow the instructions [here](https://developers.stellar.org/docs/stellar-disbursement-platform/getting-started#create-and-fund-a-distribution-account).
2. Create a SEP-10 account for authentication. It can be created the same way as the distribution account but it doesn't need to be funded.
<<<<<<< HEAD
3. Create a `.env` file in the `dev` directory by copying the [env.example](.backup/.env.example) file:
    ```sh
    cp .env.example .env
    ```
=======
3. Create a `.env` file in the `dev` directory by copying the [env.example](./.env.example) file:
   ```sh
   cp .env.example .env
   ```
>>>>>>> c4f2e207
4. Update the `.env` file with the public and private keys of the two accounts created in the previous steps.

**Option 2: Use the setup wizard to create accounts and `.env` automatically**

<<<<<<< HEAD
From the repo root, run the wizard:

```sh
./setup                # interactive wizard
# or non-interactive:
go run tools/sdp-setup/main.go -network testnet -auto-gen-account -auto-fund -xlm-amount 20 -env dev/.env
```
=======
You can use the make_env.sh script to automatically create a stellar accounts for SEP-10 authentication and a funded (XLM and USDC) Stellar distribution account. To run the make_env.sh script:

1. Use [make_env.sh](./scripts/make_env.sh) script to create stellar accounts and .env file automatically:
   1. Navigate to the `dev` directory from the terminal:
   ```sh
   cd dev
   ```
   2. Run the `make_env.sh` in the `scripts` folder.
   ```sh
   scripts/make_env.sh
   ```
   You should see output as follows:
   ```
   ❯ scripts/make_env.sh
   ====> 👀 Checking if .env environment file exists in <REPO_ROOT>/stellar-disbursement-platform-backend/dev
   .env file does not exist. Creating
   Generating SEP-10 signing keys...
   Generating distribution keys with funding...
   .env file created successfully
   ====> ✅ Finished .env setup
   ```
>>>>>>> c4f2e207

This will generate SEP-10 and distribution keys, fund the distribution with XLM + USDC on testnet, and write `dev/.env`.

<<<<<<< HEAD
### Building the SDP Docker Containers

The setup wizard launches the local environment (Docker Compose), initializes tenants, and adds test users. It spins up the following services:
=======
A main.sh wrapper script has been included to help you bring up a local environment. The script stops and removes existing Docker containers, optionally deletes persistent volumes, and then uses Docker Compose to bring up new containers for the Stellar Disbursement Platform (SDP). This includes the SDP, PostgreSQL database and a local demo wallet instance. It then initializes tenants if they don't exist and adds test users, setting up the local environment for the SEP-24 deposit flow.

1. Execute the following command to create all the necessary Docker containers needed to run SDP as well as provision sample tenants:

```sh
./main.sh
```

This will spin up the following services:
>>>>>>> c4f2e207

- `sdp_v2_database`: The main SDP and TSS database.
- `sdp-api`: SDP service running on port `8000`.
- `sdp-tss`: Transaction Submission service.
- `sdp-frontend`: SDP frontend service running on port `3000`.
- `demo-wallet`: The demo wallet client that will be used as a receiver wallet, running on port `4000`.

### Remote Debugging

To help collaborators debug remotely against the Docker containers, the environment started with the setup wizard also launches a development version of the Dockerfile (`Dockerfile-development`). This builds and runs a debug Docker container for the SDP. A sample [launch.json](./sample/launch.json) is provided.

Follow these steps to debug remotely using VS Code or IntelliJ GoLang:

#### Ensure Docker Containers are Running:
<<<<<<< HEAD
Make sure the Docker containers are up and running using the setup wizard:
=======

Make sure the Docker containers are up and running by executing the `main.sh` script:
>>>>>>> c4f2e207

```sh
./setup
```

#### Using VS Code:

1. **Open the Project in VS Code:**
2. **Place the `launch.json` file in the `.vscode` directory within your project.** A sample `launch.json` is available [here](./sample/launch.json).
3. **Open the Debug panel** by clicking on the Debug icon in the Activity Bar on the side of VS Code.
4. **Select the `DEBUG SDP-API` configuration** (as configured in the sample [launch.json](./sample/launch.json)) from the dropdown.
5. **Click the green play button or press `F5` to start debugging.**

#### Using IntelliJ GoLang:

1. **Open the Project in IntelliJ:**
   Open your project in IntelliJ.

2. **Configure Remote Debugging:**
   - Go to `Run` > `Edit Configurations`.
   - Click on the `+` icon and select `Go Remote`.
   - Fill in the configuration details:
     - **Name:** DEBUG SDP-API
     - **Host:** 127.0.0.1
     - **Port:** 2345
     - **Package path:** (your project path)
     - **Mode:** remote
     - **Remote Path:** /app/github.com/stellar/stellar-disbursement-platform
     - **Local Path:** /${workspaceFolder}/stellar-disbursement-platform-backend

The debugger should now attach to the running Docker container, and you should be able to hit breakpoints and debug your code.

### Monitoring the SDP

The SDP supports monitoring via Prometheus and Grafana.

#### Start Prometheus and Grafana containers

The containers can be started by running the following command from the `dev` directory:

```sh
docker compose -p sdp-multi-tenant -f docker-compose-monitoring.yml up -d
```

This will start the following services:

- `prometheus`: Prometheus service running on port `9090`.
- `grafana`: Grafana service running on port `3002`.

#### Load the SDP Grafana Dashboard

1. Access the Grafana dashboard by opening a browser and going to [http://localhost:3002](http://localhost:3002).
2. Log in with the default credentials:
   - Username: `admin`
   - Password: `admin`
3. Click on the `+` icon on the left sidebar and select `Import Dashboard`.
4. Copy the contents of the [dashboard.json](../resources/grafana/dashboard.json) file and paste it into the `Import via dashboard JSON model` text box.

## Troubleshooting

#### Sample Tenant Management Postman collection

A sample [Postman collection](./sample/SDP.postman_collection.json) is available in the `sample` directory. It contains endpoints for managing tenants, authentication, and other operations. You can import `SDP.postman_collection.json` into Postman to easily interact with the API.

#### Distribution account out of funds

Making payments requires transaction fees that are paid in XLM from the distribution account. Payments will start failing if the distribution account does not have enough XLM to pay for these fees. To check this:

- Find the distribution account public key in `dev/docker-compose.yml` under the variable `DISTRIBUTION_PUBLIC_KEY`
- Access [https://horizon-testnet.stellar.org/accounts/:accountId](https://horizon-testnet.stellar.org/accounts/GARGKDIDH7WMKV5WWPK4BH4CKEQIZGWUCA4EUXCY5VICHTHLEBXVNVMW) in your browser and check the balance.
- You could also check the balance using [demo wallet](https://demo-wallet.stellar.org/account?secretKey=YOUR_SECRET_KEY)
- If the balance is indeed low, here are some of the options to add additional XLM to the distribution account:

<<<<<<< HEAD
-- From the repo root, use the funding tool to add XLM/USDC to an existing account:
   ```sh
   go run tools/sdp-create-and-fund/main.go --secret SECRET_KEY --fundxlm
   ```
=======
-- from the `dev` directory run the [create_and_fund.go](./scripts/create_and_fund.go) script and specify an existing account using the `--secret` option to specify the account secret key and the --fundxlm` option to add additional xlm via friendbot. Note: you will need to install golang. example:

```sh
./go run scripts/create_and_fund.go --secret SECRET_KEY --fundxlm
```

>>>>>>> c4f2e207
-- Create a new funded account via Demo Wallet website and send funds to the Distribution account.

- Access [https://demo-wallet.stellar.org/](https://demo-wallet.stellar.org/) in your browser.
- Click on `Generate Keypair for new account` to create a new testnet account. Your account comes with 10,000 XLM.
- Click on `Send` and enter the distribution account public key and the amount you want to send.
- Using Freighter or Stellar Laboratory, swap the XLM for USDC if you wish to test with USDC.
- Just use the newly created account (with 10,000 XLM) as the distribution account by updating the `DISTRIBUTION_PUBLIC_KEY` variable in `dev/docker-compose.yml` and restarting the `sdp-api` container.<|MERGE_RESOLUTION|>--- conflicted
+++ resolved
@@ -35,20 +35,11 @@
 
 ### Pre-requisites
 
-<<<<<<< HEAD
-* **Docker:** Make sure you have Docker installed on your system. If not, you can download it from [here](https://www.docker.com/products/docker-desktop).
-* **Git:** You will need Git to clone the repository. You can download it from [here](https://git-scm.com/downloads).
-* **Go:** Required to run the setup wizard that generates your `.env`. Install from [golang.org/dl](https://golang.org/dl/).
-* **jq:** Useful for some optional scripts and diagnostics. You can install it using Homebrew:
-```sh  
-=======
 - **Docker:** Make sure you have Docker installed on your system. If not, you can download it from [here](https://www.docker.com/products/docker-desktop).
 - **Git:** You will need Git to clone the repository. You can download it from [here](https://git-scm.com/downloads).
-- **Go:** If you want to use the `make_env.sh` script to create Stellar accounts and a `.env` file, you will need to have Go installed on your system. You can download it from [here](https://golang.org/dl/).
-- **jq:** If you want to use the `main.sh` script to bring up the local environment, you will need to have `jq` installed. You can install it using Homebrew:
-
-```sh
->>>>>>> c4f2e207
+- **Go:** Required to run the setup wizard that generates your `.env`. Install from [golang.org/dl](https://golang.org/dl/).
+- **jq:** Useful for some optional scripts and diagnostics. You can install it using Homebrew:
+```sh
 brew install jq
 ```
 
@@ -73,27 +64,12 @@
 
 ### Automated Stellar Account Creation and .env Configuration
 
-<<<<<<< HEAD
 Use the unified setup wizard to generate accounts and a ready-to-use `.env`:
 
 ```sh
 ./setup                # interactive wizard
 # or non-interactive:
 go run tools/sdp-setup/main.go -network testnet -auto-gen-account -auto-fund -xlm-amount 20 -env dev/.env
-=======
-To automatically create Stellar accounts for SEP10 authentication and a distribution wallet, and to set up the necessary configuration values in a .env file, follow these steps:
-
-1. Navigate to the dev directory:
-
-```sh
-cd dev
-```
-
-2. Run the make_env.sh script:
-
-```sh
-scripts/make_env.sh
->>>>>>> c4f2e207
 ```
 
 The wizard generates new keypairs and funds the distribution account with XLM on testnet (USDC auto-funding may be skipped depending on SDK compatibility), then writes `dev/.env` with values like:
@@ -173,17 +149,10 @@
 ### Mainnet Startup
 
 Use the setup wizard to create and launch a mainnet configuration:
-
-<<<<<<< HEAD
-=======
-To spin up all necessary Docker containers and provision sample tenants.
-
->>>>>>> c4f2e207
 ```sh
 ./setup
 ```
 
-<<<<<<< HEAD
 1. Select "Create new configuration" or choose an existing mainnet `.env` file
 2. Choose "pubnet (mainnet)" when prompted for network selection
 3. The wizard will automatically configure all mainnet-specific settings
@@ -192,20 +161,12 @@
 
 > Note: The legacy `dev/scripts/make_env.sh` has been removed. Use the setup wizard instead (`./setup`).
 
-
-=======
->>>>>>> c4f2e207
 ### Login to the SDP and send a Disbursement
 
 > [!NOTE]  
 > In the following section, we will assume you're using the `bluecorp` tenant that was provisioned when you started the stack.
 
-<<<<<<< HEAD
 The startup prints Login information for each tenant.  
-=======
-The main.sh setup script will print Login information for each tenant.
-
->>>>>>> c4f2e207
 ```
 🎉🎉🎉🎉 SUCCESS! 🎉🎉🎉🎉
 Login URLs for each tenant:
@@ -317,70 +278,27 @@
 
 1. Create and fund a Distribution account that will be used for sending funds to receivers. Follow the instructions [here](https://developers.stellar.org/docs/stellar-disbursement-platform/getting-started#create-and-fund-a-distribution-account).
 2. Create a SEP-10 account for authentication. It can be created the same way as the distribution account but it doesn't need to be funded.
-<<<<<<< HEAD
 3. Create a `.env` file in the `dev` directory by copying the [env.example](.backup/.env.example) file:
-    ```sh
-    cp .env.example .env
-    ```
-=======
-3. Create a `.env` file in the `dev` directory by copying the [env.example](./.env.example) file:
    ```sh
    cp .env.example .env
    ```
->>>>>>> c4f2e207
 4. Update the `.env` file with the public and private keys of the two accounts created in the previous steps.
 
 **Option 2: Use the setup wizard to create accounts and `.env` automatically**
 
-<<<<<<< HEAD
 From the repo root, run the wizard:
 
-```sh
+   ```sh
 ./setup                # interactive wizard
 # or non-interactive:
 go run tools/sdp-setup/main.go -network testnet -auto-gen-account -auto-fund -xlm-amount 20 -env dev/.env
-```
-=======
-You can use the make_env.sh script to automatically create a stellar accounts for SEP-10 authentication and a funded (XLM and USDC) Stellar distribution account. To run the make_env.sh script:
-
-1. Use [make_env.sh](./scripts/make_env.sh) script to create stellar accounts and .env file automatically:
-   1. Navigate to the `dev` directory from the terminal:
-   ```sh
-   cd dev
    ```
-   2. Run the `make_env.sh` in the `scripts` folder.
-   ```sh
-   scripts/make_env.sh
-   ```
-   You should see output as follows:
-   ```
-   ❯ scripts/make_env.sh
-   ====> 👀 Checking if .env environment file exists in <REPO_ROOT>/stellar-disbursement-platform-backend/dev
-   .env file does not exist. Creating
-   Generating SEP-10 signing keys...
-   Generating distribution keys with funding...
-   .env file created successfully
-   ====> ✅ Finished .env setup
-   ```
->>>>>>> c4f2e207
 
 This will generate SEP-10 and distribution keys, fund the distribution with XLM + USDC on testnet, and write `dev/.env`.
 
-<<<<<<< HEAD
 ### Building the SDP Docker Containers
 
 The setup wizard launches the local environment (Docker Compose), initializes tenants, and adds test users. It spins up the following services:
-=======
-A main.sh wrapper script has been included to help you bring up a local environment. The script stops and removes existing Docker containers, optionally deletes persistent volumes, and then uses Docker Compose to bring up new containers for the Stellar Disbursement Platform (SDP). This includes the SDP, PostgreSQL database and a local demo wallet instance. It then initializes tenants if they don't exist and adds test users, setting up the local environment for the SEP-24 deposit flow.
-
-1. Execute the following command to create all the necessary Docker containers needed to run SDP as well as provision sample tenants:
-
-```sh
-./main.sh
-```
-
-This will spin up the following services:
->>>>>>> c4f2e207
 
 - `sdp_v2_database`: The main SDP and TSS database.
 - `sdp-api`: SDP service running on port `8000`.
@@ -395,12 +313,8 @@
 Follow these steps to debug remotely using VS Code or IntelliJ GoLang:
 
 #### Ensure Docker Containers are Running:
-<<<<<<< HEAD
+
 Make sure the Docker containers are up and running using the setup wizard:
-=======
-
-Make sure the Docker containers are up and running by executing the `main.sh` script:
->>>>>>> c4f2e207
 
 ```sh
 ./setup
@@ -474,19 +388,11 @@
 - You could also check the balance using [demo wallet](https://demo-wallet.stellar.org/account?secretKey=YOUR_SECRET_KEY)
 - If the balance is indeed low, here are some of the options to add additional XLM to the distribution account:
 
-<<<<<<< HEAD
 -- From the repo root, use the funding tool to add XLM/USDC to an existing account:
-   ```sh
+```sh
    go run tools/sdp-create-and-fund/main.go --secret SECRET_KEY --fundxlm
-   ```
-=======
--- from the `dev` directory run the [create_and_fund.go](./scripts/create_and_fund.go) script and specify an existing account using the `--secret` option to specify the account secret key and the --fundxlm` option to add additional xlm via friendbot. Note: you will need to install golang. example:
-
-```sh
-./go run scripts/create_and_fund.go --secret SECRET_KEY --fundxlm
-```
-
->>>>>>> c4f2e207
+```
+
 -- Create a new funded account via Demo Wallet website and send funds to the Distribution account.
 
 - Access [https://demo-wallet.stellar.org/](https://demo-wallet.stellar.org/) in your browser.
