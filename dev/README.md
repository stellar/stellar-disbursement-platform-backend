# Quick Start Guide - First Disbursement

## Table of Contents
- [Quick Start Guide - First Disbursement](#quick-start-guide---first-disbursement)
  - [Table of Contents](#table-of-contents)
  - [Introduction](#introduction)
  - [Prerequisites](#prerequisites)
    - [Docker](#docker)
    - [Stellar Accounts and .env File](#stellar-accounts-and-env-file)
    - [Stellar Accounts and .env File](#stellar-accounts-and-env-file-1)
  - [Setup](#setup)
    - [Build Docker Containers](#build-docker-containers)
    - [New Tenant Provisioning Process](#new-tenant-provisioning-process)
    - [Login Information](#login-information)
  - [Disbursement](#disbursement)
    - [Create First Disbursement](#create-first-disbursement)
    - [Deposit Money](#deposit-money)
  - [Troubleshooting](#troubleshooting)
      - [Sample Tenant Management Postman collection](#sample-tenant-management-postman-collection)
      - [Distribution account out of funds](#distribution-account-out-of-funds)
      - [Remote Debugging](#remote-debugging)

## Introduction

Follow these instructions to get started with the Stellar Disbursement Platform (SDP).

## Prerequisites

### Docker

Make sure you have Docker installed on your system. If not, you can download it from [here](https://www.docker.com/products/docker-desktop).

### Stellar Accounts and .env File
### Stellar Accounts and .env File

You need to create and configure two Stellar accounts to use the SDP. You can either create the accounts manually or use the provided script to automate the process.

**Option 1: Manually Create and Configure Accounts**

1. Create and fund a Distribution account that will be used for sending funds to receivers. Follow the instructions [here](https://developers.stellar.org/docs/stellar-disbursement-platform/getting-started#create-and-fund-a-distribution-account).
2. Create a SEP-10 account for authentication. It can be created the same way as the distribution account but it doesn't need to be funded.
3. Create a `.env` file in the `dev` directory by copying the [env.example](./.env.example) file:
    ```sh
    cp .env.example .env
    ```
4. Update the `.env` file with the public and private keys of the two accounts created in the previous steps.

**Option 2: Use create_env.sh script to create accounts and .env file**

You can use the make_env.sh script to automatically create a SEP-10 account funded with XLM using Friendbot, create a distribution account, and fund it with USDC by establishing a trustline and executing a path payment.  to run the make_env.sh script

1. Use [make_env.sh](./scripts/make_env.sh) script to create stellar accounts and .env file automatically:
    1. Navigate to the `dev` directory from the terminal:
    ```sh
    cd dev
    ```
    2. Run the `make_env.sh` in the `scripts` folder.
    ```sh
    scripts/make_env.sh
    ```
    You should see output as follows:
    ```
    ❯ scripts/make_env.sh
    ====> 👀 Checking if .env environment file exists in <REPO_ROOT>/stellar-disbursement-platform-backend/dev
    .env file does not exist. Creating
    Generating SEP-10 signing keys...
    Generating distribution keys with funding...
    .env file created successfully 
    ====> ✅ Finished .env setup
    ```

## Setup

### Build Docker Containers

A main.sh wrapper script has been included to help you bring up a local environment. The script stops and removes existing Docker containers, optionally deletes persistent volumes, and then uses Docker Compose to bring up new containers for the Stellar Disbursement Platform (SDP). This includes the SDP, Anchor Platform (for user registration), PostgreSQL database, Kafka for event handling, and a local demo wallet instance. It then initializes tenants if they don't exist and adds test users, setting up the local environment for the SEP-24 deposit flow.

1. Execute the following command to create all the necessary Docker containers needed to run SDP as well as provision sample tenants:
```sh
./main.sh
```
This will spin up the following services:

- `sdp_v2_database`: The main SDP and TSS database.
- `anchor-platform-postgres-db`: Database used by the anchor platform.
- `anchor-platform`: A local instance of the anchor platform.
- `sdp-api`: SDP service running on port `8000`.
- `sdp-tss`: Transaction Submission service.
- `sdp-frontend`: SDP frontend service running on port `3000`.
- `kafka`: Kafka service running on ports `9092`, `9094`(external).
- `kafka-init`:  Initial workflow to exec into the Kafka container and create topics.
- `demo-wallet`: The demo wallet client that will be used as a receiver wallet, running on port `4000`.

The following are optional monitoring services that can be started through `docker-compose-monitoring.yml` and are primarily used for monitoring Kafka: 
- `db-conduktor`: Database instance for the Conduktor service. 
- `conduktor-monitoring`: Conduktor Monitoring service integrated into the Conduktor Platform. 
- `conduktor-platform`: Provides solutions for Kafka management, testing, monitoring, data quality, security, and data governance.


> [!TIP]  
> If you wish to start the sdp containers with monitoring services, you can use the docker-compose-monitoring.yml file 
> 
> `docker-compose -f docker-compose.yml -f docker-compose-monitoring.yml up`


### New Tenant Provisioning Process

When you ran `main.sh` file, you've already created new tenants: `tenants=("redcorp" "bluecorp")`. 
To add more tenants, simply append them separated by spaces to that variable like so: `tenants=("redcorp" "bluecorp")` and run `main.sh` again.

Be sure that the added tenant hosts are included in the host configuration file.
To check it, you can run the command `cat /etc/hosts`.
To include them, you can run command `sudo nano /etc/hosts` and insert the lines below:
```
<<<<<<< HEAD
127.0.0.1       bluecorp.sdp.local
127.0.0.1       redcorp.sdp.local
127.0.0.1       pinkcorp.sdp.local
=======
127.0.0.1       bluecorp.stellar.local
127.0.0.1       redcorp.stellar.local
>>>>>>> 4443e388
```

### Login Information

Owner accounts and emails have been set up as follows:

```
🎉🎉🎉🎉 SUCCESS! 🎉🎉🎉🎉  
Login URLs for each tenant:
🔗Tenant `redcorp`: [http://redcorp.stellar.local:3000](http://redcorp.stellar.local:3000)
  username: `owner@redcorp.org`
  password: `Password123!`
🔗Tenant `bluecorp`: [http://bluecorp.stellar.local:3000](http://bluecorp.stellar.local:3000)
  username: `owner@bluecorp.org`
  password: `Password123!`
🔗Tenant `pinkcorp`: [http://pinkcorp.stellar.local:3000](http://pinkcorp.stellar.local:3000)
  username: `owner@pinkcorp.org`
  password: `Password123!`
```

## Disbursement

### Create First Disbursement

> [!NOTE]  
> In the following section, we will assume you're using the `bluecorp` tenant that was provisioned by default when you ran `main.sh`.

Navigate to the frontend service by opening a browser and going to [http://bluecorp.stellar.local:3000](http://bluecorp.stellar.local:3000).

- Click `New Disbursement+` on the Dashboard screen.
- Use `Demo Wallet` as your wallet and choose a verification method.
- Upload a disbursement file. A sample file is available [sample-disbursement.csv](./sample/sample-disbursement.csv). Make sure to update the invalid phone number before using it.
- Finally, confirm the disbursement.

### Deposit Money

To deposit money into your account:

- Access [demo-wallet](http://localhost:4000) in your browser.
- Click on `Generate Keypair for new account` to generate a new keypair. Make sure to save your public key & secret if you want to use this account later.
- Click `Create account` (in front of public key) to actually create the account on the Stellar testnet.
- Your newly created account will have 10,000 XLM.
- Add your home domain to the account by clicking on `Add Home Domain` and entering `http://bluecorp.stellar.local:8000`.
- In the `Select action` dropdown, select `SEP-24 Deposit`.
- In the new window, enter the phone number from the disbursement CSV.
- Enter the passcode. You can use `000000` passcode or find the actual passcode in the `sdp-api` container logs.
- Enter the birthday that matches the phone number in the CSV.
- Keep an eye on the dashboard until the payment status reaches `Success`. If everything was set up correctly, your money should be disbursed successfully.

## Troubleshooting

#### Sample Tenant Management Postman collection

A sample [Postman collection](./sample/SDP.postman_collection.json) is available in the `sample` directory. It contains endpoints for managing tenants, authentication, and other operations. You can import `SDP.postman_collection.json` into Postman to easily interact with the API.

#### Distribution account out of funds

Making payments requires transaction fees that are paid in XLM from the distribution account.  Payments will start failing if the distribution account does not have enough XLM to pay for these fees. To check this:
- Find the distribution account public key in `dev/docker-compose.yml` under the variable `DISTRIBUTION_PUBLIC_KEY`
- Access [https://horizon-testnet.stellar.org/accounts/:accountId](https://horizon-testnet.stellar.org/accounts/GARGKDIDH7WMKV5WWPK4BH4CKEQIZGWUCA4EUXCY5VICHTHLEBXVNVMW) in your browser and check the balance.  
- You could also check the balance using [demo wallet](https://demo-wallet.stellar.org/account?secretKey=YOUR_SECRET_KEY)
- If the balance is indeed low, here are some of the options to add additional XLM to the distribution account:

-- from the `dev` directory run the [create_and_fund.go](./scripts/create_and_fund.go) script and specify an existing account using the `--secret` option to specify the account secret key and the --fundxlm` option to add additional xlm via friendbot. Note: you will need to install golang.  example:
   ```sh
   ./go run scripts/create_and_fund.go --secret SECRET_KEY --fundxlm
   ```
-- Create a new funded account via Demo Wallet website and send funds to the Distribution account.
  - Access [https://demo-wallet.stellar.org/](https://demo-wallet.stellar.org/) in your browser.
  - Click on `Generate Keypair for new account` to create a new testnet account. Your account comes with 10,000 XLM.
  - Click on `Send` and enter the distribution account public key and the amount you want to send.
  - Using Freighter or Stellar Laboratory, swap the XLM for USDC if you wish to test with USDC.
  - Just use the newly created account (with 10,000 XLM) as the distribution account by updating the `DISTRIBUTION_PUBLIC_KEY` variable in `dev/docker-compose.yml` and restarting the `sdp-api` container.
  
#### Remote Debugging

A sample [launch.json](./sample//launch.json) is provided for remote debugging with vscode. <|MERGE_RESOLUTION|>--- conflicted
+++ resolved
@@ -112,14 +112,9 @@
 To check it, you can run the command `cat /etc/hosts`.
 To include them, you can run command `sudo nano /etc/hosts` and insert the lines below:
 ```
-<<<<<<< HEAD
 127.0.0.1       bluecorp.sdp.local
 127.0.0.1       redcorp.sdp.local
 127.0.0.1       pinkcorp.sdp.local
-=======
-127.0.0.1       bluecorp.stellar.local
-127.0.0.1       redcorp.stellar.local
->>>>>>> 4443e388
 ```
 
 ### Login Information
