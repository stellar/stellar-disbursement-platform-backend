--- conflicted
+++ resolved
@@ -120,12 +120,8 @@
 
   anchor-platform:
     container_name: anchor-platform
-<<<<<<< HEAD
     image: stellar/anchor-platform:3.2.0-beta.1
-=======
-    image: stellar/anchor-platform:2.6.0
     platform: linux/amd64
->>>>>>> d9ebf57e
     depends_on:
       - db
     command: --sep-server --platform-server
