version: '3.8'
services:
  db:
    container_name: sdp_v2_database-mtn
    image: postgres:14-alpine
    environment:
      POSTGRES_HOST_AUTH_METHOD: trust
      POSTGRES_DB: sdp_mtn
      PGDATA: /data/postgres
    ports:
      - "5432:5432"
    volumes:
      - postgres-db:/data/postgres
  sdp-api:
    container_name: sdp-api-mtn
<<<<<<< HEAD
    #image: stellar/sdp-v2:latest
    build:
      context: ../
      dockerfile: Dockerfile
      #target: development
=======
    image: stellar/sdp-v2:development
    build:
      context: ../
      dockerfile: Dockerfile.development
>>>>>>> 69476461
    ports:
      - "8000:8000"
      - "8002:8002"
      - "8003:8003"
      - "2345:2345"
    environment:
      BASE_URL: http://localhost:8000
      DATABASE_URL: postgres://postgres@db:5432/sdp_mtn?sslmode=disable
      ENVIRONMENT: localhost
      LOG_LEVEL: INFO
      PORT: "8000"
      METRICS_PORT: "8002"
      METRICS_TYPE: PROMETHEUS
      EMAIL_SENDER_TYPE: DRY_RUN
      SMS_SENDER_TYPE: DRY_RUN
      NETWORK_PASSPHRASE: "Test SDF Network ; September 2015"
      EC256_PUBLIC_KEY: "-----BEGIN PUBLIC KEY-----\nMFkwEwYHKoZIzj0CAQYIKoZIzj0DAQcDQgAEJ3HNphPAEKHvtRjsl5Kjwc9tTMqS\n2pmYNybrLsxZ6cuQvg2yiEoXZixP2cJ77csHClXC6cb1wQp/BNGDvGKoPg==\n-----END PUBLIC KEY-----"
      SEP10_SIGNING_PUBLIC_KEY: ${SEP10_SIGNING_PUBLIC_KEY}
      ANCHOR_PLATFORM_BASE_SEP_URL: http://localhost:8080
      ANCHOR_PLATFORM_BASE_PLATFORM_URL: http://anchor-platform:8085
      DISTRIBUTION_PUBLIC_KEY: ${DISTRIBUTION_PUBLIC_KEY}
      DISTRIBUTION_SEED: ${DISTRIBUTION_SEED}
      RECAPTCHA_SITE_KEY: 6LeIxAcTAAAAAJcZVRqyHh71UMIEGNQ_MXjiZKhI
      DISABLE_MFA: "true"
      DISABLE_RECAPTCHA: "true"
      CORS_ALLOWED_ORIGINS: "*"

      # multi-tenant
      ADMIN_PORT: "8003"
      INSTANCE_NAME: "SDP Testnet on Docker"
      TENANT_XLM_BOOTSTRAP_AMOUNT: 5
<<<<<<< HEAD
      DISTRIBUTION_SIGNER_TYPE: ${DISTRIBUTION_SIGNER_TYPE:-DISTRIBUTION_ACCOUNT_ENV}
      SINGLE_TENANT_MODE: "true"

      # scheduler options
      ENABLE_SCHEDULER: "true" # disabled - we're using kafka for this.
      SCHEDULER_RECEIVER_INVITATION_JOB_SECONDS: "10"
      SCHEDULER_PAYMENT_JOB_SECONDS: "10"

      # Broker options
      EVENT_BROKER_TYPE: "NONE"
=======
      SINGLE_TENANT_MODE: "false"

      # scheduler options
      #ENABLE_SCHEDULER: "false" # set to disabled to use kafka for this.
      #SCHEDULER_RECEIVER_INVITATION_JOB_SECONDS: "10"
      #SCHEDULER_PAYMENT_JOB_SECONDS: "10"

      # Kafka Configuration - only used if ENABLE_SCHEDULER is set to "false"
      EVENT_BROKER_TYPE: "KAFKA"
>>>>>>> 69476461
      BROKER_URLS: "kafka:9092"
      CONSUMER_GROUP_ID: "group-id"
      KAFKA_SECURITY_PROTOCOL: "PLAINTEXT"

      # multi-tenant secrets:
      ADMIN_ACCOUNT: SDP-admin
      ADMIN_API_KEY: api_key_1234567890
      DISTRIBUTION_ACCOUNT_ENCRYPTION_PASSPHRASE: ${DISTRIBUTION_ACCOUNT_ENCRYPTION_PASSPHRASE}
      CHANNEL_ACCOUNT_ENCRYPTION_PASSPHRASE: ${CHANNEL_ACCOUNT_ENCRYPTION_PASSPHRASE}

      # secrets:
      AWS_ACCESS_KEY_ID: MY_AWS_ACCESS_KEY_ID
      AWS_REGION: MY_AWS_REGION
      AWS_SECRET_ACCESS_KEY: MY_AWS_SECRET_ACCESS_KEY
      AWS_SES_SENDER_ID: MY_AWS_SES_SENDER_ID
      TWILIO_ACCOUNT_SID: MY_TWILIO_ACCOUNT_SID
      TWILIO_AUTH_TOKEN: MY_TWILIO_AUTH_TOKEN
      TWILIO_SERVICE_SID: MY_TWILIO_SERVICE_SID
      EC256_PRIVATE_KEY: "-----BEGIN PRIVATE KEY-----\nMIGHAgEAMBMGByqGSM49AgEGCCqGSM49AwEHBG0wawIBAQQgdo6o+tdFkF94B7z8\nnoybH6/zO3PryLLjLbj54/zOi4WhRANCAAQncc2mE8AQoe+1GOyXkqPBz21MypLa\nmZg3JusuzFnpy5C+DbKIShdmLE/ZwnvtywcKVcLpxvXBCn8E0YO8Yqg+\n-----END PRIVATE KEY-----"
      SEP10_SIGNING_PRIVATE_KEY: ${SEP10_SIGNING_PRIVATE_KEY}
      SEP24_JWT_SECRET: jwt_secret_1234567890
      RECAPTCHA_SITE_SECRET_KEY: 6LeIxAcTAAAAAGG-vFI1TnRWxMZNFuojJ4WifJWe
      ANCHOR_PLATFORM_OUTGOING_JWT_SECRET: mySdpToAnchorPlatformSecret
<<<<<<< HEAD
    entrypoint: ""
    command:
      - sh
      - -c
      - |
        sleep 5
        ./stellar-disbursement-platform db admin migrate up
        ./stellar-disbursement-platform db tss migrate up
        ./stellar-disbursement-platform db auth migrate up --all
        ./stellar-disbursement-platform db sdp migrate up --all
        ./stellar-disbursement-platform db setup-for-network --all
        dlv exec ./stellar-disbursement-platform serve --continue --accept-multiclient --headless --api-version=2 --listen=:2345 --log 
=======
    entrypoint: "./dev/scripts/debug_entrypoint.sh"

>>>>>>> 69476461
  db-anchor-platform:
    container_name: anchor-platform-postgres-db-mtn
    image: postgres:14-alpine
    environment:
      POSTGRES_USER: postgres
      POSTGRES_PASSWORD: postgres
      POSTGRES_DB: postgres
      PGPORT: 5433
    ports:
      - "5433:5433"
    volumes:
      - postgres-ap-db:/data/postgres

  anchor-platform:
    container_name: anchor-platform
    image: stellar/anchor-platform:2.6.0
    depends_on:
      - db
    command: --sep-server --platform-server --platform linux/amd64
    ports:
      - "8080:8080" # sep-server
      - "8085:8085" # platform-server
      - "8082:8082" # metrics
    environment:
      HOST_URL: http://localhost:8080
      SEP_SERVER_PORT: 8080
      CALLBACK_API_BASE_URL: http://sdp-api:8000
      # CALLBACK_API_BASE_URL: http://host.docker.internal:8000   # This URL allows docker containers to communicate with the host machine
      CALLBACK_API_AUTH_TYPE: none  # TODO: update to jwt later
      PLATFORM_SERVER_AUTH_TYPE: JWT
      APP_LOGGING_LEVEL: INFO
      DATA_TYPE: postgres
      DATA_SERVER: db-anchor-platform:5433
      DATA_DATABASE: postgres
      DATA_FLYWAY_ENABLED: "true"
      DATA_DDL_AUTO: update
      METRICS_ENABLED: "false"  # Metrics would be available at port 8082
      METRICS_EXTRAS_ENABLED: "false"
      SEP10_ENABLED: "true"
      SEP10_HOME_DOMAINS: "localhost:8000, *.stellar.local:8000" # Comma separated list of home domains
      SEP10_HOME_DOMAIN: ""
      SEP10_WEB_AUTH_DOMAIN: "localhost:8080"
      # SEP10_CLIENT_ATTRIBUTION_REQUIRED: true  # RECOMMENDED
      # SEP10_CLIENT_ATTRIBUTION_ALLOW_LIST: "demo-wallet-server.stellar.org,https://example.com"  # RECOMMENDED
      SEP24_ENABLED: "true"
      SEP24_INTERACTIVE_URL_BASE_URL: http://localhost:8000/wallet-registration/start
      SEP24_INTERACTIVE_URL_JWT_EXPIRATION: 1800  # 1800 seconds is 30 minutes
      SEP24_MORE_INFO_URL_BASE_URL: http://localhost:8000/wallet-registration/start
      SEP1_ENABLED: "true"
      SEP1_TOML_TYPE: url
      SEP1_TOML_VALUE: http://sdp-api:8000/.well-known/stellar.toml
      # SEP1_TOML_VALUE: http://host.docker.internal:8000/.well-known/stellar.toml    # This URL allows docker containers to communicate with the host machine
      ASSETS_TYPE: json
      ASSETS_VALUE: |   # TODO: keep this up to date with the latest assets supported by the SDP
        {
          "assets": [
            {
              "sep24_enabled": true,
              "schema": "stellar",
              "code": "USDC",
              "issuer": "GBBD47IF6LWK7P7MDEVSCWR7DPUWV3NY3DTQEVFL4NAT4AQH3ZLLFLA5",
              "distribution_account": "${DISTRIBUTION_PUBLIC_KEY}",
              "significant_decimals": 7,
              "deposit": {
                "enabled": true,
                "fee_minimum": 0,
                "fee_percent": 0,
                "min_amount": 1,
                "max_amount": 10000
              },
              "withdraw": {"enabled": false}
            },
            {
              "sep24_enabled": true,
              "schema": "stellar",
              "code": "native",
              "issuer": "",
              "distribution_account": "${DISTRIBUTION_PUBLIC_KEY}",
              "significant_decimals": 7,
              "deposit": {
                "enabled": true,
                "fee_minimum": 0,
                "fee_percent": 0,
                "min_amount": 1,
                "max_amount": 10000
              },
              "withdraw": {"enabled": false}
            }
          ]
        }

      # secrets:
      SECRET_DATA_USERNAME: postgres
      SECRET_DATA_PASSWORD: postgres
      SECRET_PLATFORM_API_AUTH_SECRET: mySdpToAnchorPlatformSecret
      SECRET_SEP10_JWT_SECRET: jwt_secret_1234567890
      SECRET_SEP10_SIGNING_SEED: ${SEP10_SIGNING_PRIVATE_KEY}
      SECRET_SEP24_INTERACTIVE_URL_JWT_SECRET: jwt_secret_1234567890
      SECRET_SEP24_MORE_INFO_URL_JWT_SECRET: jwt_secret_1234567890

  kafka:
    image: docker.io/bitnami/kafka:3.6
    ports:
      - "9094:9094"
      - "9092:9092"
    volumes:
      - "kafka-data:/bitnami"
    environment:
      # KRaft settings
      - KAFKA_CFG_NODE_ID=0
      - KAFKA_CFG_PROCESS_ROLES=controller,broker
      - KAFKA_CFG_CONTROLLER_QUORUM_VOTERS=0@kafka:9093
      # Listeners
      - KAFKA_CFG_LISTENERS=PLAINTEXT://:9092,CONTROLLER://:9093,EXTERNAL://:9094
      - KAFKA_CFG_ADVERTISED_LISTENERS=PLAINTEXT://kafka:9092,EXTERNAL://localhost:9094
      - KAFKA_CFG_LISTENER_SECURITY_PROTOCOL_MAP=CONTROLLER:PLAINTEXT,EXTERNAL:PLAINTEXT,PLAINTEXT:PLAINTEXT
      - KAFKA_CFG_CONTROLLER_LISTENER_NAMES=CONTROLLER
    healthcheck:
      test: kafka-topics.sh --bootstrap-server kafka:9092 --list || exit -1
      start_period: 10s
      interval: 10s
      timeout: 10s
      retries: 5

  kafka-init:
    image: docker.io/bitnami/kafka:3.6
    entrypoint: [ "/bin/bash", "-c" ]
    command: |
      "
        kafka-topics.sh --create --if-not-exists --topic events.receiver-wallets.new_invitation --bootstrap-server kafka:9092
        kafka-topics.sh --create --if-not-exists --topic events.payment.payment_completed --bootstrap-server kafka:9092
        kafka-topics.sh --create --if-not-exists --topic events.payment.ready_to_pay --bootstrap-server kafka:9092
      
        kafka-topics.sh --create --if-not-exists --topic events.receiver-wallets.new_invitation.dlq --bootstrap-server kafka:9092
        kafka-topics.sh --create --if-not-exists --topic events.payment.payment_completed.dlq --bootstrap-server kafka:9092
        kafka-topics.sh --create --if-not-exists --topic events.payment.ready_to_pay.dlq --bootstrap-server kafka:9092
      "
  demo-wallet:
    build:
      context: .
      dockerfile: Dockerfile-demo-wallet
    ports:
      - "4000:80"
    volumes:
      - ./env-config-demo-wallet.js:/usr/share/nginx/html/settings/env-config.js

volumes:
  postgres-db:
    driver: local
  postgres-ap-db:
    driver: local
  kafka-data:
    driver: local<|MERGE_RESOLUTION|>--- conflicted
+++ resolved
@@ -13,18 +13,10 @@
       - postgres-db:/data/postgres
   sdp-api:
     container_name: sdp-api-mtn
-<<<<<<< HEAD
-    #image: stellar/sdp-v2:latest
-    build:
-      context: ../
-      dockerfile: Dockerfile
-      #target: development
-=======
     image: stellar/sdp-v2:development
     build:
       context: ../
       dockerfile: Dockerfile.development
->>>>>>> 69476461
     ports:
       - "8000:8000"
       - "8002:8002"
@@ -56,18 +48,6 @@
       ADMIN_PORT: "8003"
       INSTANCE_NAME: "SDP Testnet on Docker"
       TENANT_XLM_BOOTSTRAP_AMOUNT: 5
-<<<<<<< HEAD
-      DISTRIBUTION_SIGNER_TYPE: ${DISTRIBUTION_SIGNER_TYPE:-DISTRIBUTION_ACCOUNT_ENV}
-      SINGLE_TENANT_MODE: "true"
-
-      # scheduler options
-      ENABLE_SCHEDULER: "true" # disabled - we're using kafka for this.
-      SCHEDULER_RECEIVER_INVITATION_JOB_SECONDS: "10"
-      SCHEDULER_PAYMENT_JOB_SECONDS: "10"
-
-      # Broker options
-      EVENT_BROKER_TYPE: "NONE"
-=======
       SINGLE_TENANT_MODE: "false"
 
       # scheduler options
@@ -77,7 +57,6 @@
 
       # Kafka Configuration - only used if ENABLE_SCHEDULER is set to "false"
       EVENT_BROKER_TYPE: "KAFKA"
->>>>>>> 69476461
       BROKER_URLS: "kafka:9092"
       CONSUMER_GROUP_ID: "group-id"
       KAFKA_SECURITY_PROTOCOL: "PLAINTEXT"
@@ -101,23 +80,7 @@
       SEP24_JWT_SECRET: jwt_secret_1234567890
       RECAPTCHA_SITE_SECRET_KEY: 6LeIxAcTAAAAAGG-vFI1TnRWxMZNFuojJ4WifJWe
       ANCHOR_PLATFORM_OUTGOING_JWT_SECRET: mySdpToAnchorPlatformSecret
-<<<<<<< HEAD
-    entrypoint: ""
-    command:
-      - sh
-      - -c
-      - |
-        sleep 5
-        ./stellar-disbursement-platform db admin migrate up
-        ./stellar-disbursement-platform db tss migrate up
-        ./stellar-disbursement-platform db auth migrate up --all
-        ./stellar-disbursement-platform db sdp migrate up --all
-        ./stellar-disbursement-platform db setup-for-network --all
-        dlv exec ./stellar-disbursement-platform serve --continue --accept-multiclient --headless --api-version=2 --listen=:2345 --log 
-=======
     entrypoint: "./dev/scripts/debug_entrypoint.sh"
-
->>>>>>> 69476461
   db-anchor-platform:
     container_name: anchor-platform-postgres-db-mtn
     image: postgres:14-alpine
