#!/bin/bash
# This script is used to locally start the integration between SDP and AnchorPlatform for the SEP-24 deposit flow, needed for registering users.
set -eu

# Check if curl is installed
if ! command -v curl &> /dev/null
then
    echo "Error: curl is not installed. Please install curl to continue."
    exit 1
fi



# Check if .env already exists
if [ ! -f ".env" ]; then
    GO_EXECUTABLE="go run ./scripts/create_and_fund.go"
    echo ".env file does not exist. creating."

    # Function to run Go script and extract keys
    function generate_keys() {
        # Run the Go script with the necessary arguments
        if [ "$1" == "nop" ]; then
            output=$($GO_EXECUTABLE -fundxlm=true)
        else
            output=$($GO_EXECUTABLE -fundxlm=true -fundusdc=true -xlm_amount="20")
        fi
        echo "$output"
    }

    # Generate keys for SEP-10 without funding
    echo "Generating SEP-10 signing keys..."
    sep10_output=$(generate_keys "nop")
    sep10_public=$(echo "$sep10_output" | grep 'Public Key:' | awk '{print $3}')
    sep10_private=$(echo "$sep10_output" | grep 'Secret Key:' | awk '{print $3}')

    # Generate keys for distribution with funding
    echo "Generating distribution keys with funding..."
    distribution_output=$(generate_keys "with_funding")
    distribution_public=$(echo "$distribution_output" | grep 'Public Key:' | awk '{print $3}')
    distribution_private=$(echo "$distribution_output" | grep 'Secret Key:' | awk '{print $3}')

    # Create .env file with the extracted values
    cat << EOF > .env
    # Generate a new keypair for SEP-10 signing
    SEP10_SIGNING_PUBLIC_KEY=$sep10_public
    SEP10_SIGNING_PRIVATE_KEY=$sep10_private

    # Generate a new keypair for the distribution account
    DISTRIBUTION_PUBLIC_KEY=$distribution_public
    DISTRIBUTION_SEED=$distribution_private

    # CHANNEL_ACCOUNT_ENCRYPTION_PASSPHRASE
    CHANNEL_ACCOUNT_ENCRYPTION_PASSPHRASE=$distribution_private

    # Distribution signer
    DISTRIBUTION_SIGNER_TYPE=DISTRIBUTION_ACCOUNT_ENV
    DISTRIBUTION_ACCOUNT_ENCRYPTION_PASSPHRASE=$distribution_private
EOF

    echo ".env file created successfully."
fi
export DIVIDER="----------------------------------------"

# prepare
echo "====> 👀Step 1: start preparation"
docker ps -aq | xargs docker stop | xargs docker rm
echo "====> ✅Step 1: finish preparation"

# Run docker compose
echo $DIVIDER
echo "====> 👀Step 2: start calling docker compose up"
docker-compose down && docker-compose -p sdp-multi-tenant up -d --build
echo "====> ✅Step 2: finish calling docker-compose up"


# Initialize tenants
echo $DIVIDER
echo "====> 👀Step 3: initialize tenants... (😴 10s sleep)"

# Wait for docker containers to start
sleep 10
AdminTenantURL="http://localhost:8003/tenants"

# Initialize tenants
tenants=("redcorp" "bluecorp" "pinkcorp")

# Create missing tenants
adminAccount="SDP-admin"
adminApiKey="api_key_1234567890"
encodedCredentials=$(echo -n "$adminAccount:$adminApiKey" | base64)
AuthHeader="Authorization: Basic $encodedCredentials"

existingTenants=$(curl -s -H "$AuthHeader" $AdminTenantURL)
echo "Response from GET /tenants: $existingTenants"

existingTenantNames=[]
if names=$(echo $existingTenants | jq -r '.[].name'); then
    if [ -n "$names" ]; then  # Only assign if names is non-empty
        existingTenantNames=($names)
    fi
fi
echo "existingTenantNames: $existingTenantNames"

for tenant in "${tenants[@]}"; do
    # Check if the tenant already exists
    if printf '%s\n' "${existingTenantNames[@]}" | grep -q "^$tenant$"; then
        echo "🔵Tenant $tenant already exists. Skipping."
    else
        echo "🐈Provisioning missing tenant: $tenant"
        baseURL="http://$tenant.stellar.local:8000"
        sdpUIBaseURL="http://$tenant.stellar.local:3000"
<<<<<<< HEAD
        ownerEmail="init_owner@$tenant.org"

        curl -X POST $AdminTenantURL \
        -H "Content-Type: application/json" \
        -H "$AuthHeader" \
        -d '{
                "name": "'"$tenant"'",
                "organization_name": "'"$tenant"'",
                "email_sender_type": "DRY_RUN",
                "sms_sender_type": "DRY_RUN",
                "base_url": "'"$baseURL"'",
                "sdp_ui_base_url": "'"$sdpUIBaseURL"'",
                "owner_email": "'"$ownerEmail"'",
                "owner_first_name": "jane",
                "owner_last_name": "doe",
                "password": "Password123!"
        }'
        echo "✅Tenant $tenant created successfully."
        echo "🔗Note: You can reset the password for the owner $ownerEmail on $sdpUIBaseURL/forgot-password"
=======
        ownerEmail="owner@$tenant.local"

        response=$(curl -s -w "\n%{http_code}" -X POST $AdminTenantURL \
                -H "Content-Type: application/json" \
                -H "$AuthHeader" \
                -d '{
                        "name": "'"$tenant"'",
                        "organization_name": "'"$tenant"'",
                        "base_url": "'"$baseURL"'",
                        "sdp_ui_base_url": "'"$sdpUIBaseURL"'",
                        "owner_email": "'"$ownerEmail"'",
                        "owner_first_name": "jane",
                        "owner_last_name": "doe"
                }')

        http_code=$(echo "$response" | tail -n1)
        response_body=$(echo "$response" | sed '$d')

        if [[ "$http_code" -ge 200 && "$http_code" -lt 300 ]]; then
            echo "✅Tenant $tenant created successfully."
            echo "🔗You can now reset the password for the owner $ownerEmail on $sdpUIBaseURL/forgot-password"
            echo "Response body: $response_body"
        else
            echo "❌Failed to create tenant $tenant. HTTP status code: $http_code"
            echo "Server response: $response_body"
        fi
>>>>>>> 03fc782e
    fi
done

echo "====> ✅Step 3: finished initialization of tenants"
echo $DIVIDER
# Initialize test_users
echo "====> Step 4: initialize test users..."
docker-compose -p sdp-multi-tenant exec sdp-api ./dev/scripts/add_test_users.sh
echo $DIVIDER

echo "🎉🎉🎉🎉 SUCCESS! 🎉🎉🎉🎉"
echo "Login URLs for each tenant:"
for tenant in "${tenants[@]}"; do
    echo "🔗Tenant $tenant: http://$tenant.stellar.local:3000"
    echo "username: owner@$tenant.org  password: Password123!"
done<|MERGE_RESOLUTION|>--- conflicted
+++ resolved
@@ -109,27 +109,6 @@
         echo "🐈Provisioning missing tenant: $tenant"
         baseURL="http://$tenant.stellar.local:8000"
         sdpUIBaseURL="http://$tenant.stellar.local:3000"
-<<<<<<< HEAD
-        ownerEmail="init_owner@$tenant.org"
-
-        curl -X POST $AdminTenantURL \
-        -H "Content-Type: application/json" \
-        -H "$AuthHeader" \
-        -d '{
-                "name": "'"$tenant"'",
-                "organization_name": "'"$tenant"'",
-                "email_sender_type": "DRY_RUN",
-                "sms_sender_type": "DRY_RUN",
-                "base_url": "'"$baseURL"'",
-                "sdp_ui_base_url": "'"$sdpUIBaseURL"'",
-                "owner_email": "'"$ownerEmail"'",
-                "owner_first_name": "jane",
-                "owner_last_name": "doe",
-                "password": "Password123!"
-        }'
-        echo "✅Tenant $tenant created successfully."
-        echo "🔗Note: You can reset the password for the owner $ownerEmail on $sdpUIBaseURL/forgot-password"
-=======
         ownerEmail="owner@$tenant.local"
 
         response=$(curl -s -w "\n%{http_code}" -X POST $AdminTenantURL \
@@ -156,7 +135,6 @@
             echo "❌Failed to create tenant $tenant. HTTP status code: $http_code"
             echo "Server response: $response_body"
         fi
->>>>>>> 03fc782e
     fi
 done
 
