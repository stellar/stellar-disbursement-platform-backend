#!/bin/bash
# This script is used to locally start the integration between SDP and AnchorPlatform for the SEP-24 deposit flow, needed for registering users.
set -eu

export DIVIDER="----------------------------------------"
# Function to display help
display_help() {
    echo "Usage: $0 [options]"
    echo
    echo "Options:"
    echo "  --help            Show this help message and exit."
    echo "  --delete_pv       Delete persistent volumes for SDP databases."
}

# Check if --help is passed as an argument
if [[ " $@ " =~ " --help " ]]; then
    display_help
    exit 0
fi

if [ ! -f ./.env ]; then
    echo ".env file is required but not found in the current directory."
    echo "You can create one using scripts/make_env.sh"
    echo "Refer to the README.md for more details."
    exit 1
fi

# Check if curl is installed
if ! command -v curl &> /dev/null
then
    echo "Error: curl is not installed. Please install curl to continue."
    exit 1
fi

<<<<<<< HEAD


# Check if .env already exists
if [ ! -f ".env" ]; then
    GO_EXECUTABLE="go run ./scripts/create_and_fund.go"
    echo ".env file does not exist. creating."

    # Function to run Go script and extract keys
    function generate_keys() {
        # Run the Go script with the necessary arguments
        if [ "$1" == "nop" ]; then
            output=$($GO_EXECUTABLE -fundxlm=true)
        else
            output=$($GO_EXECUTABLE -fundxlm=true -fundusdc=true -xlm_amount="20")
        fi
        echo "$output"
    }

    # Generate keys for SEP-10 without funding
    echo "Generating SEP-10 signing keys..."
    sep10_output=$(generate_keys "nop")
    sep10_public=$(echo "$sep10_output" | grep 'Public Key:' | awk '{print $3}')
    sep10_private=$(echo "$sep10_output" | grep 'Secret Key:' | awk '{print $3}')

    # Generate keys for distribution with funding
    echo "Generating distribution keys with funding..."
    distribution_output=$(generate_keys "with_funding")
    distribution_public=$(echo "$distribution_output" | grep 'Public Key:' | awk '{print $3}')
    distribution_private=$(echo "$distribution_output" | grep 'Secret Key:' | awk '{print $3}')

    # Create .env file with the extracted values
    cat << EOF > .env
    # Generate a new keypair for SEP-10 signing
    SEP10_SIGNING_PUBLIC_KEY=$sep10_public
    SEP10_SIGNING_PRIVATE_KEY=$sep10_private

    # Generate a new keypair for the distribution account
    DISTRIBUTION_PUBLIC_KEY=$distribution_public
    DISTRIBUTION_SEED=$distribution_private

    # CHANNEL_ACCOUNT_ENCRYPTION_PASSPHRASE
    CHANNEL_ACCOUNT_ENCRYPTION_PASSPHRASE=$distribution_private

    # Distribution signer
    DISTRIBUTION_SIGNER_TYPE=DISTRIBUTION_ACCOUNT_ENV
    DISTRIBUTION_ACCOUNT_ENCRYPTION_PASSPHRASE=$distribution_private
EOF

    echo ".env file created successfully."
fi
export DIVIDER="----------------------------------------"

=======
>>>>>>> 69476461
# prepare
echo $DIVIDER
echo "====> 👀 start calling docker-compose -p sdp-multi-tenant down"
docker ps -aq | xargs docker stop | xargs docker rm
#docker-compose -p sdp-multi-tenant down
docker-compose down
echo "====> ✅ finish calling docker-compose down"

# Run docker compose
echo $DIVIDER

# Check if "--delete_pv" is passed as a parameter
if [[ " $@ " =~ " --delete_pv " ]]; then
    echo "====> 👀 deleting persistent volumes sdp-multi-tenant_kafka-data sdp-multi-tenant_postgres-ap-db sdp-multi-tenant_postgres-db"
    
    # Function to delete volume if it exists
    delete_volume() {
        local volume_name=$1
        if docker volume inspect "$volume_name" &> /dev/null; then
            docker volume rm "$volume_name"
            echo "====> ✅ volume $volume_name deleted"
        else
            echo "====> ⚠️ volume $volume_name does not exist"
        fi
    }

    # Delete volumes
    delete_volume "sdp-multi-tenant_kafka-data"
    delete_volume "sdp-multi-tenant_postgres-ap-db"
    delete_volume "sdp-multi-tenant_postgres-db"
fi

echo $DIVIDER
echo "====> 👀calling docker compose up"
export GIT_COMMIT="debug"
docker-compose -p sdp-multi-tenant up -d --build

# Run docker compose
echo $DIVIDER
echo "====> ✅finish calling docker-compose up"



# Initialize tenants
echo $DIVIDER
echo "====> 👀Step 3: initialize tenants... (😴 10s sleep)"

# Wait for docker containers to start
sleep 10
AdminTenantURL="http://localhost:8003/tenants"

# Initialize tenants
tenants=("redcorp" "bluecorp" "pinkcorp")

# Create missing tenants
adminAccount="SDP-admin"
adminApiKey="api_key_1234567890"
encodedCredentials=$(echo -n "$adminAccount:$adminApiKey" | base64)
AuthHeader="Authorization: Basic $encodedCredentials"

existingTenants=$(curl -s -H "$AuthHeader" $AdminTenantURL)
echo "Response from GET /tenants: $existingTenants"

existingTenantNames=[]
if names=$(echo $existingTenants | jq -r '.[].name'); then
    if [ -n "$names" ]; then  # Only assign if names is non-empty
        existingTenantNames=($names)
    fi
fi
echo "existingTenantNames: $existingTenantNames"

for tenant in "${tenants[@]}"; do
    # Check if the tenant already exists
    if printf '%s\n' "${existingTenantNames[@]}" | grep -q "^$tenant$"; then
        echo "🔵Tenant $tenant already exists. Skipping."
    else
        echo "🐈Provisioning missing tenant: $tenant"
        baseURL="http://$tenant.stellar.local:8000"
        sdpUIBaseURL="http://$tenant.stellar.local:3000"
        ownerEmail="init_owner@$tenant.local"

        response=$(curl -s -w "\n%{http_code}" -X POST $AdminTenantURL \
                -H "Content-Type: application/json" \
                -H "$AuthHeader" \
                -d '{
                        "name": "'"$tenant"'",
                        "organization_name": "'"$tenant"'",
                        "base_url": "'"$baseURL"'",
                        "sdp_ui_base_url": "'"$sdpUIBaseURL"'",
                        "owner_email": "'"$ownerEmail"'",
                        "owner_first_name": "jane",
                        "owner_last_name": "doe",
                        "distribution_account_type": "DISTRIBUTION_ACCOUNT.STELLAR.DB_VAULT"
                }')

        http_code=$(echo "$response" | tail -n1)
        response_body=$(echo "$response" | sed '$d')

        if [[ "$http_code" -ge 200 && "$http_code" -lt 300 ]]; then
            echo "✅Tenant $tenant created successfully."
            echo "🔗You can now reset the password for the owner $ownerEmail on $sdpUIBaseURL/forgot-password"
            echo "Response body: $response_body"
        else
            echo "❌Failed to create tenant $tenant. HTTP status code: $http_code"
            echo "Server response: $response_body"
        fi
    fi
done

echo "====> ✅Step 3: finished initialization of tenants"
echo $DIVIDER
# Initialize test_users
echo "====> Step 4: initialize test users..."
docker-compose -p sdp-multi-tenant exec sdp-api ./dev/scripts/add_test_users.sh
echo $DIVIDER

echo "🎉🎉🎉🎉 SUCCESS! 🎉🎉🎉🎉"
echo "Login URLs for each tenant:"
for tenant in "${tenants[@]}"; do
<<<<<<< HEAD
    echo "🔗Tenant $tenant: http://$tenant.stellar.local:3000"
    echo "username: owner@$tenant.org  password: Password123!"
=======
    url="http://$tenant.stellar.local:3000"
    echo -e "🔗Tenant $tenant: \033]8;;$url\033\\$url\033]8;;\033\\"
    echo "username: owner@$tenant.local  password: Password123!"
>>>>>>> 69476461
done<|MERGE_RESOLUTION|>--- conflicted
+++ resolved
@@ -32,61 +32,6 @@
     exit 1
 fi
 
-<<<<<<< HEAD
-
-
-# Check if .env already exists
-if [ ! -f ".env" ]; then
-    GO_EXECUTABLE="go run ./scripts/create_and_fund.go"
-    echo ".env file does not exist. creating."
-
-    # Function to run Go script and extract keys
-    function generate_keys() {
-        # Run the Go script with the necessary arguments
-        if [ "$1" == "nop" ]; then
-            output=$($GO_EXECUTABLE -fundxlm=true)
-        else
-            output=$($GO_EXECUTABLE -fundxlm=true -fundusdc=true -xlm_amount="20")
-        fi
-        echo "$output"
-    }
-
-    # Generate keys for SEP-10 without funding
-    echo "Generating SEP-10 signing keys..."
-    sep10_output=$(generate_keys "nop")
-    sep10_public=$(echo "$sep10_output" | grep 'Public Key:' | awk '{print $3}')
-    sep10_private=$(echo "$sep10_output" | grep 'Secret Key:' | awk '{print $3}')
-
-    # Generate keys for distribution with funding
-    echo "Generating distribution keys with funding..."
-    distribution_output=$(generate_keys "with_funding")
-    distribution_public=$(echo "$distribution_output" | grep 'Public Key:' | awk '{print $3}')
-    distribution_private=$(echo "$distribution_output" | grep 'Secret Key:' | awk '{print $3}')
-
-    # Create .env file with the extracted values
-    cat << EOF > .env
-    # Generate a new keypair for SEP-10 signing
-    SEP10_SIGNING_PUBLIC_KEY=$sep10_public
-    SEP10_SIGNING_PRIVATE_KEY=$sep10_private
-
-    # Generate a new keypair for the distribution account
-    DISTRIBUTION_PUBLIC_KEY=$distribution_public
-    DISTRIBUTION_SEED=$distribution_private
-
-    # CHANNEL_ACCOUNT_ENCRYPTION_PASSPHRASE
-    CHANNEL_ACCOUNT_ENCRYPTION_PASSPHRASE=$distribution_private
-
-    # Distribution signer
-    DISTRIBUTION_SIGNER_TYPE=DISTRIBUTION_ACCOUNT_ENV
-    DISTRIBUTION_ACCOUNT_ENCRYPTION_PASSPHRASE=$distribution_private
-EOF
-
-    echo ".env file created successfully."
-fi
-export DIVIDER="----------------------------------------"
-
-=======
->>>>>>> 69476461
 # prepare
 echo $DIVIDER
 echo "====> 👀 start calling docker-compose -p sdp-multi-tenant down"
@@ -206,12 +151,7 @@
 echo "🎉🎉🎉🎉 SUCCESS! 🎉🎉🎉🎉"
 echo "Login URLs for each tenant:"
 for tenant in "${tenants[@]}"; do
-<<<<<<< HEAD
-    echo "🔗Tenant $tenant: http://$tenant.stellar.local:3000"
-    echo "username: owner@$tenant.org  password: Password123!"
-=======
     url="http://$tenant.stellar.local:3000"
     echo -e "🔗Tenant $tenant: \033]8;;$url\033\\$url\033]8;;\033\\"
     echo "username: owner@$tenant.local  password: Password123!"
->>>>>>> 69476461
 done