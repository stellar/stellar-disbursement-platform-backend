--- conflicted
+++ resolved
@@ -312,24 +312,6 @@
 	return user, nil
 }
 
-<<<<<<< HEAD
-func (am *defaultAuthManager) GetTenantID(ctx context.Context, tokenString string) (string, error) {
-	isValid, err := am.ValidateToken(ctx, tokenString)
-	if err != nil {
-		return "", fmt.Errorf("validating token: %w", err)
-	}
-
-	if !isValid {
-		return "", ErrInvalidToken
-	}
-
-	tenantID, err := am.jwtManager.GetTenantIDFromToken(ctx, tokenString)
-	if err != nil {
-		return "", fmt.Errorf("getting tenant ID from token: %w", err)
-	}
-
-	return tenantID, nil
-=======
 func (am *defaultAuthManager) GetUsersByID(ctx context.Context, userIDs []string) ([]*User, error) {
 	users, err := am.authenticator.GetUsers(ctx, userIDs)
 	if err != nil {
@@ -337,7 +319,24 @@
 	}
 
 	return users, nil
->>>>>>> cf6583fe
+}
+
+func (am *defaultAuthManager) GetTenantID(ctx context.Context, tokenString string) (string, error) {
+	isValid, err := am.ValidateToken(ctx, tokenString)
+	if err != nil {
+		return "", fmt.Errorf("validating token: %w", err)
+	}
+
+	if !isValid {
+		return "", ErrInvalidToken
+	}
+
+	tenantID, err := am.jwtManager.GetTenantIDFromToken(ctx, tokenString)
+	if err != nil {
+		return "", fmt.Errorf("getting tenant ID from token: %w", err)
+	}
+
+	return tenantID, nil
 }
 
 func (am *defaultAuthManager) GetUserID(ctx context.Context, tokenString string) (string, error) {
