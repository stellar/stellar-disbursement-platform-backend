# Changelog

All notable changes to this project will be documented in this file.

The format is based on [Keep a Changelog](https://keepachangelog.com/).

## [4.1.0](https://github.com/stellar/stellar-disbursement-platform-backend/releases/tag/4.1.0) ([diff](https://github.com/stellar/stellar-disbursement-platform-backend/compare/4.0.1...4.1.0))

### Added

- Add Support For Twilio WhatsApp messaging [#855](https://github.com/stellar/stellar-disbursement-platform-backend/pull/855)
- Add Twilio WhatsApp template documentation. [#877](https://github.com/stellar/stellar-disbursement-platform-backend/pull/877)
- Added initiator and approver user roles with mutual exclusivity validation for separation of duties in disbursement workflows. [#865](https://github.com/stellar/stellar-disbursement-platform-backend/pull/865)
- Ability to Onboard existing customers to Bridge integration via `PATCH /bridge-integration` endpoint. [#867](https://github.com/stellar/stellar-disbursement-platform-backend/pull/867)
- Add endpoint for patch receiver wallet. [#848](https://github.com/stellar/stellar-disbursement-platform-backend/pull/848)
<<<<<<< HEAD
- Improve observability for the SDP service by adding the following : 
  - tag metrics by tenant name to differentiate between tenants
  - configure Summary metrics with percentiles for HTTP request durations (0.5, 0.9, 0.95, 0.99)
  - rework Grafana dashboard to include tenant tag and new metrics
  - [#818](https://github.com/stellar/stellar-disbursement-platform-backend/pull/818)

=======
- Add ReCAPTCHA v3 support. [#869](https://github.com/stellar/stellar-disbursement-platform-backend/pull/869)
- Enable direct payments to SEP-24 wallets. [#860](https://github.com/stellar/stellar-disbursement-platform-backend/pull/860)
>>>>>>> 70e96f0f

### Fixed

- Return proper error when calling `POST /disbursements` with a duplicate wallet address. [#862](https://github.com/stellar/stellar-disbursement-platform-backend/pull/862)
- Properly detect memo type in receiver creation. [#870](https://github.com/stellar/stellar-disbursement-platform-backend/pull/870)
- Add Support to Direct Payments for Payments Export. [#873](https://github.com/stellar/stellar-disbursement-platform-backend/pull/873)
- Re-enable golangci-lint in the CI and address all the related issues. [#874](https://github.com/stellar/stellar-disbursement-platform-backend/pull/874)
- Fix email color overrides. [#762](https://github.com/stellar/stellar-disbursement-platform-backend/pull/762)
- Fix Receiver Invitation for direct payments. [#876](https://github.com/stellar/stellar-disbursement-platform-backend/pull/876)

## [4.0.1](https://github.com/stellar/stellar-disbursement-platform-backend/releases/tag/4.0.0) ([diff](https://github.com/stellar/stellar-disbursement-platform-backend/compare/4.0.0...4.0.1))

### Fixed

- Disbursement remaining balance calculation fails when there are pending Direct Payments [#842](https://github.com/stellar/stellar-disbursement-platform-backend/pull/842)
- Return proper error when calling `POST /receivers` with a duplicate wallet address. [#836](https://github.com/stellar/stellar-disbursement-platform-backend/pull/836)

### Changed

- Replace Bitnami Kafka image with Apache Kafka official image due to Bitnami discontinuing support. [#844](https://github.com/stellar/stellar-disbursement-platform-backend/pull/844)
- Validate length of message template and organization name for organization patch request. [#839](https://github.com/stellar/stellar-disbursement-platform-backend/pull/839)


## [4.0.0](https://github.com/stellar/stellar-disbursement-platform-backend/releases/tag/4.0.0) ([diff](https://github.com/stellar/stellar-disbursement-platform-backend/compare/3.7.3...4.0.0))

> [!WARNING]
> This version is compatible with the [stellar/stellar-disbursement-platform-frontend] version `4.0.0`.

### 🚨Potential Breaking Changes
- Added wallet address uniqueness constraint that prevents the same wallet address from being assigned to multiple receivers. [#750](https://github.com/stellar/stellar-disbursement-platform-backend/pull/750)

### Added

- Added Bridge Integration API endpoints to the backend:
  - `GET /bridge-integration` to get the current integration status.
  - `PATCH /bridge-integration` to opt into the Bridge integration or create a virtual account.
  - [#720](https://github.com/stellar/stellar-disbursement-platform-backend/pull/720)
- Added Bridge Helm chart configuration to the SDP charts [#742](https://github.com/stellar/stellar-disbursement-platform-backend/pull/742)
- Add API keys management endpoints [#677](https://github.com/stellar/stellar-disbursement-platform-backend/pull/677)
- Added a new endpoint to unregister a receiver wallet `PATCH /receivers/wallets/:id/status`. [#675](https://github.com/stellar/stellar-disbursement-platform-backend/pull/675)
- Added a new authentication middleware to support API keys. [#681](https://github.com/stellar/stellar-disbursement-platform-backend/pull/681)
- Added `POST /receivers` endpoint to create new receivers [#687](https://github.com/stellar/stellar-disbursement-platform-backend/pull/687)
- Allow the serviceaccount to be set for the ap deployment in the helm chart [#679](https://github.com/stellar/stellar-disbursement-platform-backend/pull/679)
- Add badges to the README.md file. [#691](https://github.com/stellar/stellar-disbursement-platform-backend/pull/691)
- Add endpoint for the direct payments [#693](https://github.com/stellar/stellar-disbursement-platform-backend/pull/693)
- Add `type` query parameter to `GET /payments` to filter direct/disbursement payments [#694](https://github.com/stellar/stellar-disbursement-platform-backend/pull/694)
- Update wallet POST to allow accept new asset references [#696](https://github.com/stellar/stellar-disbursement-platform-backend/pull/696)
- Update PATCH endpoint to extend update capabilities [#697](https://github.com/stellar/stellar-disbursement-platform-backend/pull/697)
- Add `supported_assets` filter to `GET /wallets` endpoint [#734](https://github.com/stellar/stellar-disbursement-platform-backend/pull/734)
- Add OTP attempt tracking and validation with maximum attempts limit and expiration checks for receiver wallet registration [#773](https://github.com/stellar/stellar-disbursement-platform-backend/pull/773)
- Add asset filtering by trustline with balance information for `GET /assets` [#791](https://github.com/stellar/stellar-disbursement-platform-backend/pull/791)
- Add AWS EKS CloudFormation deployment stacks [#519](https://github.com/stellar/stellar-disbursement-platform-backend/pull/519)

### Changed

- Update supported wallets for Pubnet and Testnet: 
  - Removed Vibrant Assist wallets from pubnet and test configuration
  - Added Vesseo and Beans App on Pubnet
  - Added XLM as a supported asset for Decaf 
  - [#793](https://github.com/stellar/stellar-disbursement-platform-backend/pull/793)
- Optimize the Dockerfile to reduce the image size. [#692](https://github.com/stellar/stellar-disbursement-platform-backend/pull/692)
- Refactor packages to reduce circular dependency issues [#816](https://github.com/stellar/stellar-disbursement-platform-backend/pull/816), [#817](https://github.com/stellar/stellar-disbursement-platform-backend/pull/817)
- Prevent unregistering user-managed wallets and wallets with in-progress payments [#683](https://github.com/stellar/stellar-disbursement-platform-backend/pull/683)

### Fixed

- Fix scheduler to only run jobs for provisioned and activated tenants, preventing execution for pending or deactivated tenants. [#795](https://github.com/stellar/stellar-disbursement-platform-backend/pull/795)
- Display clear error message during reset password when token is expired. [#783](https://github.com/stellar/stellar-disbursement-platform-backend/pull/783)
- Fix add_tests_users.sh script in main.sh for Alpine Linux. [#738](https://github.com/stellar/stellar-disbursement-platform-backend/pull/738)
- Use `sh` instead of `bash` in e2e tests for better compatibility [#736](https://github.com/stellar/stellar-disbursement-platform-backend/pull/736)

### Security and Dependencies

- Update dependencies and address security alerts [#755](https://github.com/stellar/stellar-disbursement-platform-backend/pull/755), [#756](https://github.com/stellar/stellar-disbursement-platform-backend/pull/756)
- Pin @bitnami/readme-generator-for-helm version [#731](https://github.com/stellar/stellar-disbursement-platform-backend/pull/731)
- Bump the minor-and-patch group across 1 directory with 6 updates. [#690](https://github.com/stellar/stellar-disbursement-platform-backend/pull/690)
- Bump the minor-and-patch group across 1 directory with 10 updates [#753](https://github.com/stellar/stellar-disbursement-platform-backend/pull/753), [#769](https://github.com/stellar/stellar-disbursement-platform-backend/pull/769)
- Bump docker/build-push-action in the all-actions group [#685](https://github.com/stellar/stellar-disbursement-platform-backend/pull/685), [#801](https://github.com/stellar/stellar-disbursement-platform-backend/pull/801)
- Bump the all-docker group across 1 directory with 2 updates [#709](https://github.com/stellar/stellar-disbursement-platform-backend/pull/709)
- Bump golang from 1.24.4-alpine to 1.24.6-alpine [#760](https://github.com/stellar/stellar-disbursement-platform-backend/pull/760), [#798](https://github.com/stellar/stellar-disbursement-platform-backend/pull/798)
- Bump github.com/go-chi/chi/v5 from 5.2.1 to 5.2.2 [#719](https://github.com/stellar/stellar-disbursement-platform-backend/pull/719)
- Bump github.com/go-viper/mapstructure/v2 from 2.2.1 to 2.3.0 [#752](https://github.com/stellar/stellar-disbursement-platform-backend/pull/752)
- Bump vite dependencies [#654](https://github.com/stellar/stellar-disbursement-platform-backend/pull/654)
- Update stellar/go dependency to support Protocol 23 rollout [#829](https://github.com/stellar/stellar-disbursement-platform-backend/pull/829)

## [3.7.3](https://github.com/stellar/stellar-disbursement-platform-backend/releases/tag/3.7.3) ([diff](https://github.com/stellar/stellar-disbursement-platform-backend/compare/3.7.2...3.7.3))

### Fixed
- Fix balance calculation for resumed disbursements by subtracting amount already disbursed. [#787](https://github.com/stellar/stellar-disbursement-platform-backend/pull/787)

## [3.7.2](https://github.com/stellar/stellar-disbursement-platform-backend/releases/tag/3.7.2) ([diff](https://github.com/stellar/stellar-disbursement-platform-backend/compare/3.7.1...3.7.2))

### Added
- Added Receiver's External ID to the `GET /exports/payments` endpoint. [#748](https://github.com/stellar/stellar-disbursement-platform-backend/pull/748)

### Fixed
- Fix `GET /disbursements` endpoint when `receiver_registration_message_template` is NULL. [#749](https://github.com/stellar/stellar-disbursement-platform-backend/pull/749)

## [3.7.1](https://github.com/stellar/stellar-disbursement-platform-backend/releases/tag/3.7.1) ([diff](https://github.com/stellar/stellar-disbursement-platform-backend/compare/3.7.0...3.7.1))

### Fixed

- Fix stellar.expert pubnet URL configuration in helm chart. [#700](https://github.com/stellar/stellar-disbursement-platform-backend/pull/700)

## [3.7.0](https://github.com/stellar/stellar-disbursement-platform-backend/releases/tag/3.7.0) ([diff](https://github.com/stellar/stellar-disbursement-platform-backend/compare/3.6.0...3.7.0))

> [!WARNING]
> This version is compatible with the [stellar/stellar-disbursement-platform-frontend] version `3.7.0`.

### Added

- Update integration tests to wait for the payment to be processed by TSS/Circle with a retry mechanism. [#585](https://github.com/stellar/stellar-disbursement-platform-backend/pull/585)
- Add Circle Payouts API to the e2e integration test. [#586](https://github.com/stellar/stellar-disbursement-platform-backend/pull/586)
- A React app for the SEP-24 interactive deposit flow. This app is served by the backend and is accessible at `/wallet-registration/start`. [#560](https://github.com/stellar/stellar-disbursement-platform-frontend/pull/560)
- A new endpoint `GET /sep24-interactive-deposit/info` to kick off the SEP-24 interactive deposit flow. [#560](https://github.com/stellar/stellar-disbursement-platform-frontend/pull/560)
- Ukranian, Russian and Spanish translations for the SEP-24 interactive deposit flow. [#621](https://github.com/stellar/stellar-disbursement-platform-frontend/pull/621)
- Add GH Workflow to automatically set the pull request assignee. [#591](https://github.com/stellar/stellar-disbursement-platform-backend/pull/591)
- Added `priorityClassName` and `topologySpreadConstraints` properties to helm charts. [#601](https://github.com/stellar/stellar-disbursement-platform-backend/pull/601)
- Added `nodeSelector`, `tolerations` and `affinity` global defaults to helm charts. [#607](https://github.com/stellar/stellar-disbursement-platform-backend/pull/607)
- Added CMD to create default tenant `tenants ensure-default`, introduced new env variables. [#634](https://github.com/stellar/stellar-disbursement-platform-backend/pull/634)
- Added functionality and new `receiver_registration_attempts` table to track failed OTP attempts. [#635](https://github.com/stellar/stellar-disbursement-platform-backend/pull/635)
- Added automatic default tenant resolution for single tenant mode. [#616](https://github.com/stellar/stellar-disbursement-platform-backend/pull/616)

### Changed

- Allow the AWS configuration to be handled by the AWS session if the static credentials and region are not all passed to the SDP function. [#565](https://github.com/stellar/stellar-disbursement-platform-backend/pull/565)
- GET `/organization/logo` is changed to be a public (unauthenticated) endpoint. [#564](https://github.com/stellar/stellar-disbursement-platform-frontend/pull/564)
- ReCAPTCHA is now optional for the SEP-24 interactive deposit flow. [#560](https://github.com/stellar/stellar-disbursement-platform-frontend/pull/560)
- Simplified Helm Charts, added documentation and instructions for local set-up, auto-generation of secrets. [#596](https://github.com/stellar/stellar-disbursement-platform-backend/pull/596)
- ReCAPTCHA now allowed to be disabled in pubnet environments. [#618](https://github.com/stellar/stellar-disbursement-platform-backend/pull/618)
- Deprecated `ENABLE_SCHEDULER` and `EVENT_BROKER_TYPE=NONE` in favor of using `EVENT_BROKER_TYPE=SCHEDULER` for background jobs. [#617](https://github.com/stellar/stellar-disbursement-platform-backend/pull/617)

### Fixed

- Fix CLI tests and test assertions. [#587](https://github.com/stellar/stellar-disbursement-platform-backend/pull/587)
- Fix the error message for duplicate instructions in a disbursement. [#662](https://github.com/stellar/stellar-disbursement-platform-backend/pull/662)
- Fix `DELETE /tenants/:id` when tenant is a DB Vault tenant.[#664](https://github.com/stellar/stellar-disbursement-platform-backend/pull/664)

### Security and Dependencies

- Upgrade AWS and stellar/go dependencies. [#581](https://github.com/stellar/stellar-disbursement-platform-backend/pull/581)
- Bump github.com/golang-jwt/jwt/v4 from 4.5.1 to 4.5.2. [#588](https://github.com/stellar/stellar-disbursement-platform-backend/pull/588)
- Bump vite. [#643](https://github.com/stellar/stellar-disbursement-platform-backend/pull/643)
- Bump golang from 1.24.1-bullseye to 1.24.2-bullseye in the all-docker group. [#615](https://github.com/stellar/stellar-disbursement-platform-backend/pull/615)
- Bump golang.org/x/net from 0.37.0 to 0.38.0 in the go_modules group [#622](https://github.com/stellar/stellar-disbursement-platform-backend/pull/622)
- Bump docker/build-push-action in the all-actions group [#642](https://github.com/stellar/stellar-disbursement-platform-backend/pull/642)
- Bump the minor-and-patch group across 1 directory with 14 updates [#632](https://github.com/stellar/stellar-disbursement-platform-backend/pull/632)

## [3.6.2](https://github.com/stellar/stellar-disbursement-platform-backend/releases/tag/3.6.2) ([diff](https://github.com/stellar/stellar-disbursement-platform-backend/compare/3.6.1...3.6.2))

### Fixed

- Tenant resolution fails after tenant is deleted. [#638](https://github.com/stellar/stellar-disbursement-platform-backend/pull/638)

## [3.6.1](https://github.com/stellar/stellar-disbursement-platform-backend/releases/tag/3.6.1) ([diff](https://github.com/stellar/stellar-disbursement-platform-backend/compare/3.6.0...3.6.1))

### Added

- Add support for Decaf wallet on Pubnet. [#611](https://github.com/stellar/stellar-disbursement-platform-backend/pull/611)

## [3.6.0](https://github.com/stellar/stellar-disbursement-platform-backend/releases/tag/3.6.0) ([diff](https://github.com/stellar/stellar-disbursement-platform-backend/compare/3.5.1...3.6.0))

> [!WARNING]
> This version is compatible with the [stellar/stellar-disbursement-platform-frontend] version `3.6.0`.

### Added

- Add support to send payments with memos if the receiver wallet was registered with a memo, or when the flag `organizations.is_memo_tracing_enabled` is set to `true`. [#537](https://github.com/stellar/stellar-disbursement-platform-backend/pull/537)
- Add support to memos when ingesting CSV files with known wallet addresses. [#572](https://github.com/stellar/stellar-disbursement-platform-backend/pull/572)
- Add new CMD `distribution-account rotate` to rotate distribution account keys. [#579](https://github.com/stellar/stellar-disbursement-platform-backend/pull/579)

### Changed

- Reuse column names in SQL queries (DRY principle). [#535](https://github.com/stellar/stellar-disbursement-platform-backend/pull/535)
- Improve UX on the reset-password flow by embedding the reset token in the URL so it can be parsed by the FE without human intervention. [#557](https://github.com/stellar/stellar-disbursement-platform-backend/pull/557)
- Make create disbursement atomic. [#554](https://github.com/stellar/stellar-disbursement-platform-backend/pull/554)
- Refactor the PR checklist to be more user-friendly and easier to follow. [#568](https://github.com/stellar/stellar-disbursement-platform-backend/pull/568)
- Enabled scheduler instead of Kafka in the default environment variable template `.env.example`. [#573](https://github.com/stellar/stellar-disbursement-platform-backend/pull/573)
- Change `{CIRCLE_API}/ping` method to validate only the response status code and not the body. [#580](https://github.com/stellar/stellar-disbursement-platform-backend/pull/580)

### Fixed

- Preserve port numbers in SEP-24 invitation links [#567](https://github.com/stellar/stellar-disbursement-platform-backend/pull/567)
- `POST /users` fails with 500 during validation errors. [#562](https://github.com/stellar/stellar-disbursement-platform-backend/pull/562)
- Preserve port numbers in SEP-24 invitation links [#567](https://github.com/stellar/stellar-disbursement-platform-backend/pull/567)

### Security and Dependencies

- Bump golang in the all-docker group. [#552](https://github.com/stellar/stellar-disbursement-platform-backend/pull/552), [#570](https://github.com/stellar/stellar-disbursement-platform-backend/pull/570)
- Bump the all-actions group. [#569](https://github.com/stellar/stellar-disbursement-platform-backend/pull/569), [#578](https://github.com/stellar/stellar-disbursement-platform-backend/pull/578)
- Bump golang.org/x/net from 0.34.0 to 0.36.0. [#575](https://github.com/stellar/stellar-disbursement-platform-backend/pull/575)
- Bump checks versions so they work with the latest Golang versions. [#576](https://github.com/stellar/stellar-disbursement-platform-backend/pull/576)
- Bump the minor-and-patch group across 1 directory with 8 updates [#577](https://github.com/stellar/stellar-disbursement-platform-backend/pull/577)

## [3.5.1](https://github.com/stellar/stellar-disbursement-platform-backend/releases/tag/3.5.1) ([diff](https://github.com/stellar/stellar-disbursement-platform-backend/compare/3.5.0...3.5.1))

### Fixed

- GET `/disbursements` breaks when one of the users is deactivated. [#550](https://github.com/stellar/stellar-disbursement-platform-frontend/pull/550)

## [3.5.0](https://github.com/stellar/stellar-disbursement-platform-backend/releases/tag/3.5.0) ([diff](https://github.com/stellar/stellar-disbursement-platform-backend/compare/3.4.0...3.5.0))

> [!WARNING]
> This version is compatible with the [stellar/stellar-disbursement-platform-frontend] version `3.5.0`.

### Added

- Added short linking for Wallet Registration Links.
  [#523](https://github.com/stellar/stellar-disbursement-platform-frontend/pull/523)
- Added a new `is_link_shortener_enabled` property to `GET` and `PATCH` organizations endpoints to enable/disable the short link feature.
  [#523](https://github.com/stellar/stellar-disbursement-platform-frontend/pull/523)
- Added receiver contact info for Payments export.
  [#538](https://github.com/stellar/stellar-disbursement-platform-frontend/pull/538)

## [3.4.0](https://github.com/stellar/stellar-disbursement-platform-backend/releases/tag/3.4.0) ([diff](https://github.com/stellar/stellar-disbursement-platform-backend/compare/3.3.0...3.4.0))

Release of the Stellar Disbursement Platform `v3.4.0`. This release adds support for `q={term}` query searches in the
`GET /payments` endpoint, and updates the CSV parser to ignore BOM (Byte Order Mark) characters.

> [!WARNING]
> This version is compatible with the [stellar/stellar-disbursement-platform-frontend] version `3.4.0`.

### Changed

- Update the `GET /payments` endpoint to accept `q={term}` query searches. [#530](https://github.com/stellar/stellar-disbursement-platform-backend/pull/530)
- Update the CSV parser to ignore BOM (Byte Order Mark) characters. [#531](https://github.com/stellar/stellar-disbursement-platform-backend/pull/531)

### Security and Dependencies

- Bump golang in the all-docker group. [#507](https://github.com/stellar/stellar-disbursement-platform-backend/pull/507)
- Bump the all-actions group. [#514](https://github.com/stellar/stellar-disbursement-platform-backend/pull/514)
- Bump the minor-and-patch group. [#529](https://github.com/stellar/stellar-disbursement-platform-backend/pull/529)

## [3.3.0](https://github.com/stellar/stellar-disbursement-platform-backend/releases/tag/3.3.0) ([diff](https://github.com/stellar/stellar-disbursement-platform-backend/compare/3.2.0...3.3.0))

Release of the Stellar Disbursement Platform `v3.3.0`. This release adds support to Circle's Transfers API, as an
alternative to the Payouts API. It also adds audit functionality for the `receivers` table to track changes.

> [!WARNING]
> This version is compatible with the [stellar/stellar-disbursement-platform-frontend] version `3.3.0`.

### Added

- Audit functionality for the `receivers` table to track changes. [#520](https://github.com/stellar/stellar-disbursement-platform-backend/pull/520)
- Support for Circle API type `TRANSFERS`, and allow users to choose between `TRANSFERS` and `PAYOUTS` through the `CIRCLE_API_TYPE` environment variable. It defaults to `TRANSFERS`. [#522](https://github.com/stellar/stellar-disbursement-platform-backend/pull/522)

### Changed

- Refactor MFA and reCAPTCHA handling for better modularity in preparation for API-only usage. [#499](https://github.com/stellar/stellar-disbursement-platform-backend/pull/499)

### Removed

- Removed `EC256_PUBLIC_KEY` environment variable as it can be derived from the `EC256_PRIVATE_KEY` [#511](https://github.com/stellar/stellar-disbursement-platform-backend/pull/511)
- Removed `nginx.ingress.kubernetes.io/server-snippet` annotation from SDP and AP ingress resources. [#510](https://github.com/stellar/stellar-disbursement-platform-backend/pull/510)

## [3.2.0](https://github.com/stellar/stellar-disbursement-platform-backend/releases/tag/3.2.0) ([diff](https://github.com/stellar/stellar-disbursement-platform-backend/compare/3.1.0...3.2.0))

Release of the Stellar Disbursement Platform `v3.2.0`. This release focuses on enhancing the platform’s reliability and
data tracking capabilities. Users can now patch already confirmed verification fields for receivers, providing greater
flexibility in managing locked-out accounts. Additionally, audit logging has been introduced to track changes made to
critical verification data, ensuring improved accountability and transparency.

> [!WARNING]
> This version is compatible with the [stellar/stellar-disbursement-platform-frontend] version `3.2.0`.

### Added

- Dynamic Audit Table Creation through the `create_audit_table` Postgres function. This is initially applied to the receiver_verifications table to track changes. [#513](https://github.com/stellar/stellar-disbursement-platform-backend/pull/513)

### Changed

- Enabled patching of already confirmed verification fields for receivers, addressing scenarios where users might get locked out of a partner’s system. [#512](https://github.com/stellar/stellar-disbursement-platform-backend/pull/512)

## [3.1.0](https://github.com/stellar/stellar-disbursement-platform-backend/releases/tag/3.1.0) ([diff](https://github.com/stellar/stellar-disbursement-platform-backend/compare/3.0.0...3.1.0))

Release of the Stellar Disbursement Platform `v3.1.0`. This release introduces key updates, including the migration to
Circle's Payouts API, aligning with Circle's latest recommendations. It also enhances platform functionality by enabling
data export through dedicated endpoints, allowing users to export disbursements, payments, and receivers with filters.
Additionally, users now have the ability to delete disbursements in `DRAFT` or `READY` status, streamlining data
management workflows.

> [!WARNING]
> This version is only compatible with the [stellar/stellar-disbursement-platform-frontend] version `3.1.0`.

### Added

- Export functionality, allowing users to export:
  - Disbursements with filters. [#490](https://github.com/stellar/stellar-disbursement-platform-backend/pull/490)
  - Payments with filters. [#493](https://github.com/stellar/stellar-disbursement-platform-backend/pull/493)
  - Receivers with filters. [#496](https://github.com/stellar/stellar-disbursement-platform-backend/pull/496)
- Option to delete a disbursement in `DRAFT` or `READY` status. [#487](https://github.com/stellar/stellar-disbursement-platform-backend/pull/487)
- Add futurenet as one of the e2e tests scenarios applied to the e2e GitHub Action. [#472](https://github.com/stellar/stellar-disbursement-platform-backend/pull/472)

### Changed

- Update Circle API to use Circle payouts, which is the new officially suggested (and supported) API. [#486](https://github.com/stellar/stellar-disbursement-platform-backend/pull/486), [#491](https://github.com/stellar/stellar-disbursement-platform-backend/pull/491)
- Only execute the GitHub e2e tests workflow prior to publishing Docker images, removing it from the pull requests test suite. [#479](https://github.com/stellar/stellar-disbursement-platform-backend/pull/479)
- Simplify docker compose by making Kafka optional and defaulting to scheduled jobs. [#481](https://github.com/stellar/stellar-disbursement-platform-backend/pull/481)
- Make Dashboard User E-mails case insensitive. [#485](https://github.com/stellar/stellar-disbursement-platform-backend/pull/485)

### Fixed

- Fix XLM support on the integration tests. [#470](https://github.com/stellar/stellar-disbursement-platform-backend/pull/470)
- Fix `main.sh` script so that it doesn't kill non-sdp containers. [#480](https://github.com/stellar/stellar-disbursement-platform-backend/pull/480)
- Skip patching transaction in AP for known-wallet address payments. [#482](https://github.com/stellar/stellar-disbursement-platform-backend/pull/482)
- Workaround for Circle's bug where retries are not handled correctly when a trustline is missing. [#504](https://github.com/stellar/stellar-disbursement-platform-backend/pull/504)
- Fix default tenant resolution during SEP24 registration. [#505](https://github.com/stellar/stellar-disbursement-platform-backend/pull/505)

### Security and Dependencies

- Prevent any html (encoded or not) in the invite templates set by staff users. [494](https://github.com/stellar/stellar-disbursement-platform-backend/pull/494)
- Bump dependencies:
  - github.com/stretchr/testify from 1.9.0 to 1.10.0. [#471](https://github.com/stellar/stellar-disbursement-platform-backend/pull/471)
  - github.com/nyaruka/phonenumbers from 1.4.2 to 1.4.3. [#483](https://github.com/stellar/stellar-disbursement-platform-backend/pull/483)
  - minor-and-patch group with 3 updates. [#489](https://github.com/stellar/stellar-disbursement-platform-backend/pull/489)
  - golang.org/x/crypto from 0.30.0 to 0.31.0. [#492](https://github.com/stellar/stellar-disbursement-platform-backend/pull/492)
  - minor-and-patch group across 1 directory with 5 updates. [#498](https://github.com/stellar/stellar-disbursement-platform-backend/pull/498)
  - github.com/twilio/twilio-go from 1.23.8 to 1.23.9. [#500](https://github.com/stellar/stellar-disbursement-platform-backend/pull/500)
- Bump docker/build-push-action from 6.9.0 to 6.11.0 in the all-actions group. [#484](https://github.com/stellar/stellar-disbursement-platform-backend/pull/484), [#501](https://github.com/stellar/stellar-disbursement-platform-backend/pull/501)
- Bump golang from 1.23.3-bullseye to 1.23.4-bullseye in the all-docker group. [#488](https://github.com/stellar/stellar-disbursement-platform-backend/pull/488)

## [3.0.0](https://github.com/stellar/stellar-disbursement-platform-backend/releases/tag/3.0.0) ([diff](https://github.com/stellar/stellar-disbursement-platform-backend/compare/2.1.1...3.0.0))

Release of the Stellar Disbursement Platform `v3.0.0`. In this release, receiver registration does not need to be done
exclusively through SMS as it now supports new types. The options are `PHONE_NUMBER`, `EMAIL`,
`EMAIL_AND_WALLET_ADDRESS`, and `PHONE_NUMBER_AND_WALLET_ADDRESS`. If a receiver is registered with a wallet address,
they can receive the payment right away without having to go through the SEP-24 registration flow.

> [!WARNING]
> This version is only compatible with the [stellar/stellar-disbursement-platform-frontend] version `3.0.0`.

### Breaking Changes

- Renamed properties and environment variables related to Email Registration Support [#412](https://github.com/stellar/stellar-disbursement-platform-backend/pull/412)
  - Renamed `MAX_INVITATION_SMS_RESEND_ATTEMPT` environment variable to `MAX_INVITATION_RESEND_ATTEMPTS`
  - Renamed `organization.sms_resend_interval` to `organization.receiver_invitation_resend_interval_days`
  - Renamed `organization.sms_registration_message_template` to `organization.receiver_registration_message_template`
  - Renamed `disbursement.sms_registration_message_template` to `disbursement.receiver_registration_message_template`

### Added

- Ability to register receivers using email addresses
  - Update the `receiver_registered_successfully.tmpl` HTML template to display the contact info [#418](https://github.com/stellar/stellar-disbursement-platform-backend/pull/418)
  - Update `/wallet-registration/verification` to accommodate different verification methods [#416](https://github.com/stellar/stellar-disbursement-platform-backend/pull/416)
  - Update send and auto-retry invitation scheduler job to work with email [#415](https://github.com/stellar/stellar-disbursement-platform-backend/pull/415)
  - Update `POST /wallet-registration/otp` to send OTPs through email [#413](https://github.com/stellar/stellar-disbursement-platform-backend/pull/413)
  - Rename SMS-related fields in `organization` and `disbursement` to be more generic [#412](https://github.com/stellar/stellar-disbursement-platform-backend/pull/412)
  - Update process disbursement instructions to accept email addresses [#404](https://github.com/stellar/stellar-disbursement-platform-backend/pull/404)
  - Add an initial screen so receivers can choose between phone number and email registration during registration [#406](https://github.com/stellar/stellar-disbursement-platform-backend/pull/406)
  - Add message channel priority to the `organizations` table [#400](https://github.com/stellar/stellar-disbursement-platform-backend/pull/400)
  - Add `MessageDispatcher` to SDP to send messages to different channels [#391](https://github.com/stellar/stellar-disbursement-platform-backend/pull/391)
  - Update the development endpoint `DELETE .../phone-number/...` to `DELETE .../contact-info/...`, allowing it to delete based on the email as well [#438](https://github.com/stellar/stellar-disbursement-platform-backend/pull/438)
  - Remove the word "phone" from the default organization's `otp_message_template` [#439](https://github.com/stellar/stellar-disbursement-platform-backend/pull/439)
  - Rename SMS-related field and update Helm docs [#468](https://github.com/stellar/stellar-disbursement-platform-backend/pull/468)
- Ability to register receivers with a Stellar wallet address directly by providing contact info and a wallet address. The options currently are `PHONE_NUMBER_AND_WALLET_ADDRESS` and `EMAIL_AND_WALLET_ADDRESS`
  - Create `GET /registration-contact-types` endpoint [#451](https://github.com/stellar/stellar-disbursement-platform-backend/pull/451)
  - Update `POST /disbursements` and `GET /disbursements` APIs to persist and return the Registration Contact Type [#452](https://github.com/stellar/stellar-disbursement-platform-backend/pull/452), [#454](https://github.com/stellar/stellar-disbursement-platform-backend/pull/454)
  - Allow `disbursement.verification_field` to be empty [#456](https://github.com/stellar/stellar-disbursement-platform-backend/pull/456)
  - Integrate wallet address in processing disbursement instructions [#453](https://github.com/stellar/stellar-disbursement-platform-backend/pull/453)
  - Add user-managed wallets [#458](https://github.com/stellar/stellar-disbursement-platform-backend/pull/458)
- Add Twilio SendGrid as a supported email client [#444](https://github.com/stellar/stellar-disbursement-platform-backend/pull/444)

### Changed

- Replaced deprecated Circle Accounts API by adopting the Circle API endpoints `GET /v1/businessAccount/balances` and `GET /configuration` [#433](https://github.com/stellar/stellar-disbursement-platform-backend/pull/433)
- `PATCH /receiver` now allows patching the phone number and email address of a receiver [#436](https://github.com/stellar/stellar-disbursement-platform-backend/pull/436)
- Increased window for clients to perform token refresh [#437](https://github.com/stellar/stellar-disbursement-platform-backend/pull/437)
- Other technical changes ([#383](https://github.com/stellar/stellar-disbursement-platform-backend/pull/383), [#450](https://github.com/stellar/stellar-disbursement-platform-backend/pull/450))

### Fixed

- Unable to get a token from the Forgot Password flow after messaging service failure [#466](https://github.com/stellar/stellar-disbursement-platform-backend/pull/466)
- ReCaptcha blocks retrying verification during wallet registration [#473](https://github.com/stellar/stellar-disbursement-platform-backend/pull/473)

### Removed

- Removed countries from the flow and deleted any references to them from the database [#455](https://github.com/stellar/stellar-disbursement-platform-backend/pull/455), [#462](https://github.com/stellar/stellar-disbursement-platform-backend/pull/462)

### Security and Dependencies

- Fix HTML injection vulnerability [#419](https://github.com/stellar/stellar-disbursement-platform-backend/pull/419)
- Fix HTML escaping [#420](https://github.com/stellar/stellar-disbursement-platform-backend/pull/420)
- Removed support for the HTTP headers `X-XSS-Protection`, `X-Forwarded-Host`, `X-Real-IP`, and `True-Client-IP` [#448](https://github.com/stellar/stellar-disbursement-platform-backend/pull/448)
- Improved validation to ensure the instruction file being uploaded is a `*.csv` file [#443](https://github.com/stellar/stellar-disbursement-platform-backend/pull/443)
- Ensure validation of URLs with the HTTPS schema on Pubnet [#445](https://github.com/stellar/stellar-disbursement-platform-backend/pull/445)
- Add path validation to the `readDisbursementCSV` method used in integration tests [#437](https://github.com/stellar/stellar-disbursement-platform-backend/pull/437)
- Bump `golangci/golangci-lint-action` [#380](https://github.com/stellar/stellar-disbursement-platform-backend/pull/380)
- Bump `golang` in the all-docker group [#387](https://github.com/stellar/stellar-disbursement-platform-backend/pull/387), [#394](https://github.com/stellar/stellar-disbursement-platform-backend/pull/394), [#414](https://github.com/stellar/stellar-disbursement-platform-backend/pull/414)
- Bump minor and patch dependencies across directories [#381](https://github.com/stellar/stellar-disbursement-platform-backend/pull/381), [#395](https://github.com/stellar/stellar-disbursement-platform-backend/pull/395), [#403](https://github.com/stellar/stellar-disbursement-platform-backend/pull/403), [#411](https://github.com/stellar/stellar-disbursement-platform-backend/pull/411), [#429](https://github.com/stellar/stellar-disbursement-platform-backend/pull/429), [#430](https://github.com/stellar/stellar-disbursement-platform-backend/pull/430), [#431](https://github.com/stellar/stellar-disbursement-platform-backend/pull/431), [#441](https://github.com/stellar/stellar-disbursement-platform-backend/pull/441).

## [2.1.1](https://github.com/stellar/stellar-disbursement-platform-backend/releases/tag/2.1.1) ([diff](https://github.com/stellar/stellar-disbursement-platform-backend/compare/2.1.0...2.1.1))

### Changed

- Removed calls related to the deprecated Circle Accounts API and replaced them with calls to `GET /v1/businessAccount/balances` and `GET /configuration`.  [#433](https://github.com/stellar/stellar-disbursement-platform-backend/pull/433).

## [2.1.0](https://github.com/stellar/stellar-disbursement-platform-backend/releases/tag/2.1.0) ([diff](https://github.com/stellar/stellar-disbursement-platform-backend/compare/2.0.0...2.1.0))

Release of the Stellar Disbursement Platform v2.1.0. This release introduces
the option to set different distribution account signers per tenant, as well
as Circle support, so the tenant can choose to run their payments through the
Circle API rather than directly on the Stellar network.

> [!WARNING]
> This version is only compatible with the [stellar/stellar-disbursement-platform-frontend] version `2.1.0`.

### Changed

- Update the name of the account types used for Distribution Accounts to be more descriptive. [#285](https://github.com/stellar/stellar-disbursement-platform-backend/pull/285), [#311](https://github.com/stellar/stellar-disbursement-platform-backend/pull/311)
- When provisioning a tenant, indicate the Distribution account signer type [#319](https://github.com/stellar/stellar-disbursement-platform-backend/pull/319)
- The DistributionAccountResolver now surfaces the tenant's CircleWalletID for Circle-using tenants [#328](https://github.com/stellar/stellar-disbursement-platform-backend/pull/328)
- Disable asset management calls when the tenant is using Circle [#322](https://github.com/stellar/stellar-disbursement-platform-backend/pull/322)
- Bump version of [github.com/stellar/go](https://github.com/stellar/go) to become compatible with Protocol 21.

### Added

- Add a new verification type called `YEAR_MONTH` [#369](https://github.com/stellar/stellar-disbursement-platform-backend/pull/369)
- Add the ability to use different signature types per tenant, allowing for more flexibility in the signature service. [#289](https://github.com/stellar/stellar-disbursement-platform-backend/pull/289)
- Add support to provision tenants with `accountType=DISTRIBUTION_ACCOUNT.CIRCLE.DB_VAULT` [#330](https://github.com/stellar/stellar-disbursement-platform-backend/pull/330)
- Circle SDK integration for the backend. [#321](https://github.com/stellar/stellar-disbursement-platform-backend/pull/321)
- Implement CircleService on top of the CircleClient, in order to automatically route the calls through the correct tenant based on the tenant value saved in the context [#331](https://github.com/stellar/stellar-disbursement-platform-backend/pull/331)
- Add support for Circle-using tenants when validating the tenant available balance upon disbursement start [#309](https://github.com/stellar/stellar-disbursement-platform-backend/pull/309), [#336](https://github.com/stellar/stellar-disbursement-platform-backend/pull/336)
- Implement [joho/godotenv](https://github.com/joho/godotenv) loader [#324](https://github.com/stellar/stellar-disbursement-platform-backend/pull/324)
- Add support for Circle-using tenants to the `db setup-for-network` CLI command [#327](https://github.com/stellar/stellar-disbursement-platform-backend/pull/327)
- Implement the `GET /balances` endpoint that returns the Circle balance when the tenant is using Circle [#325](https://github.com/stellar/stellar-disbursement-platform-backend/pull/325), [#329](https://github.com/stellar/stellar-disbursement-platform-backend/pull/329)
- Implement the `PATCH /organization/circle-config` endpoint that allows Circle configuration to be updated for Circle-using tenants [#326](https://github.com/stellar/stellar-disbursement-platform-backend/pull/326), [#332](https://github.com/stellar/stellar-disbursement-platform-backend/pull/332), [#334](https://github.com/stellar/stellar-disbursement-platform-backend/pull/334)
- Send Stellar payments through Circle when the tenant uses a CIRCLE distribution account [#333](https://github.com/stellar/stellar-disbursement-platform-backend/pull/333)
- Implement Circle reconciliation through polling [#339](https://github.com/stellar/stellar-disbursement-platform-backend/pull/339), [#347](https://github.com/stellar/stellar-disbursement-platform-backend/pull/347)
- Add Circle transfer ID to GET /payments endpoints [#346](https://github.com/stellar/stellar-disbursement-platform-backend/pull/346)
- Add function to migrate data from a single-tenant to a multi-tenant instance [#351](https://github.com/stellar/stellar-disbursement-platform-backend/pull/351)
- Invalidate Circle Distribution Account Status upon receiving auth error [#350](https://github.com/stellar/stellar-disbursement-platform-backend/pull/350), [359](https://github.com/stellar/stellar-disbursement-platform-backend/pull/359)
- Add retry for circle 429 requests [#362](https://github.com/stellar/stellar-disbursement-platform-backend/pull/362)
- Separate Stellar and Circle payment jobs [#366](https://github.com/stellar/stellar-disbursement-platform-backend/pull/366), [#374](https://github.com/stellar/stellar-disbursement-platform-backend/pull/374)
- Misc
  - Reformat the imports using goimports and enforce it through a GH Action [#337](https://github.com/stellar/stellar-disbursement-platform-backend/pull/337)
  - Added dependabot extra features [#349](https://github.com/stellar/stellar-disbursement-platform-backend/pull/349)
  - Add CI for e2e integration test for Circle [#342](https://github.com/stellar/stellar-disbursement-platform-backend/pull/342), [#357](https://github.com/stellar/stellar-disbursement-platform-backend/pull/357)
  - Add CI to validate single-tenant to multi-tenant migration [#356](https://github.com/stellar/stellar-disbursement-platform-backend/pull/356)

### Fixed

- Fix SDP helm charts [#323](https://github.com/stellar/stellar-disbursement-platform-backend/pull/323), [#375](https://github.com/stellar/stellar-disbursement-platform-backend/pull/375)
- Fix CF 429 response and anchor patch transaction job for circle accounts [#361](https://github.com/stellar/stellar-disbursement-platform-backend/pull/361)
- Select the correct error object used in a crash-reporter alert [#365](https://github.com/stellar/stellar-disbursement-platform-backend/pull/365)
- Fixes post python migration [#367](https://github.com/stellar/stellar-disbursement-platform-backend/pull/367)
- Make `PATCH /receivers/:id` validation consistent [#371](https://github.com/stellar/stellar-disbursement-platform-backend/pull/371)

### Security

- Security patch for gorilla/schema and rs/cors [#345](https://github.com/stellar/stellar-disbursement-platform-backend/pull/345)
- Bump versions of getsentry/sentry-go and gofiber/fiber [#352](https://github.com/stellar/stellar-disbursement-platform-backend/pull/352)

### Deprecated

- Deprecated the use of `DISTRIBUTION_SIGNER_TYPE`, since this information is now provided when provisioning a tenant [#319](https://github.com/stellar/stellar-disbursement-platform-backend/pull/319).
- Remove Freedom Wallet from the list of pubnet wallets [#372](https://github.com/stellar/stellar-disbursement-platform-backend/pull/372)

## [2.0.0](https://github.com/stellar/stellar-disbursement-platform-backend/releases/tag/2.0.0) ([diff](https://github.com/stellar/stellar-disbursement-platform-backend/compare/1.1.7...2.0.0))

Release of the Stellar Disbursement Platform v2.0.0. This
release introduces multi-tenancy support, allowing multiple tenants
(organizations) to use the platform simultaneously.

Each organization has its own set of users, receivers, disbursements, etc.

> [!WARNING]
> This version is only compatible with the [stellar/stellar-disbursement-platform-frontend] version `2.0.0`.

### Changed

- Support multi-tenant CLI
  - Make `add-user` CLI support multi-tenancy [#228](https://github.com/stellar/stellar-disbursement-platform-backend/pull/228)
  - Change migrations CLI to run for all tenants [#89](https://github.com/stellar/stellar-disbursement-platform-backend/pull/89)
- Use DB connection pool as dependency injection [#207](https://github.com/stellar/stellar-disbursement-platform-backend/pull/207)
- Make receiver registration handler tenant-aware [#117](https://github.com/stellar/stellar-disbursement-platform-backend/pull/117)
- Tag log entries with tenant metadata [#192](https://github.com/stellar/stellar-disbursement-platform-backend/pull/192)
- Use `DistributionAccountResolver` instead of passing around distribution public key [#212](https://github.com/stellar/stellar-disbursement-platform-backend/pull/212)
- Make provision new tenant an atomic operation [#233](https://github.com/stellar/stellar-disbursement-platform-backend/pull/233)
- Make `ready_payments_cancellation` job multi-tenant [#223](https://github.com/stellar/stellar-disbursement-platform-backend/pull/223)

### Added

- Tenant Provisioning & Onboarding [#84](https://github.com/stellar/stellar-disbursement-platform-backend/pull/84)
- Tenant Authentication Middleware [#92](https://github.com/stellar/stellar-disbursement-platform-backend/pull/92)
- Multi-tenancy connection pool & data source manager [#86](https://github.com/stellar/stellar-disbursement-platform-backend/pull/86)
- Generate multitenant SEP-1 TOML file [#111](https://github.com/stellar/stellar-disbursement-platform-backend/pull/111)
- Prepare Signature Service & TSS to support Multi-tenancy
  - Add signature service with configurable distribution accounts [#174](https://github.com/stellar/stellar-disbursement-platform-backend/pull/174)
  - Aggregate all tx submission dependencies under `SubmitterEngine` [#165](https://github.com/stellar/stellar-disbursement-platform-backend/pull/165)
  - Add configurable signature service type [#160](https://github.com/stellar/stellar-disbursement-platform-backend/pull/160)
  - Allow signature service to be dependency-injected [#158](https://github.com/stellar/stellar-disbursement-platform-backend/pull/158)
  - Use dependency-injected signature service in `channel-account` CLI commands [#156](https://github.com/stellar/stellar-disbursement-platform-backend/pull/156)
- '/tenant' endpoint
  - Setup tenant server [#90](https://github.com/stellar/stellar-disbursement-platform-backend/pull/90)
  - `POST` Provision tenant endpoint [#97](https://github.com/stellar/stellar-disbursement-platform-backend/pull/97)
  - `GET` Tenant(s) API [#93](https://github.com/stellar/stellar-disbursement-platform-backend/pull/93)
  - `PATCH` Tenant API [#100](https://github.com/stellar/stellar-disbursement-platform-backend/pull/100)
  - `DELETE` Tenant API [#272](https://github.com/stellar/stellar-disbursement-platform-backend/pull/272)
- Patch incoming TSS events to Anchor platform [#134](https://github.com/stellar/stellar-disbursement-platform-backend/pull/134)
- Update DB structure so that TSS resources can be shared by multiple SDP tenants
  - Move all TSS related tables to TSS schema [#141](https://github.com/stellar/stellar-disbursement-platform-backend/pull/141)
  - Create TSS schema and migrations CLI command [#136](https://github.com/stellar/stellar-disbursement-platform-backend/pull/136)
  - Refactor migrations commands to support TSS migrations [#123](https://github.com/stellar/stellar-disbursement-platform-backend/pull/123)
- Add host distribution account awareness [#172](https://github.com/stellar/stellar-disbursement-platform-backend/pull/172)
- Wire distribution account to tenant admin table during user provisioning [#198](https://github.com/stellar/stellar-disbursement-platform-backend/pull/198)
- Prepare transaction submission table to reference tenant [#142](https://github.com/stellar/stellar-disbursement-platform-backend/pull/142)
- Kafka message broker support
  - Migrate SMS invitation to use message broker from scheduled jobs [#133](https://github.com/stellar/stellar-disbursement-platform-backend/pull/133)
  - Publish receiver wallet invitation events at disbursement start [#182](https://github.com/stellar/stellar-disbursement-platform-backend/pull/182)
  - Produce payment events to sync back to SDP [#149](https://github.com/stellar/stellar-disbursement-platform-backend/pull/149)
  - Produce payment events from SDP to TSS [#159](https://github.com/stellar/stellar-disbursement-platform-backend/pull/159)
- Implement `DistributionAccountDBSignatureClient` [#197](https://github.com/stellar/stellar-disbursement-platform-backend/pull/197)
- Create tenant distribution account during provisioning [#224](https://github.com/stellar/stellar-disbursement-platform-backend/pull/224)
- Enable payments scheduler job as an alternative to using Kafka [#230](https://github.com/stellar/stellar-disbursement-platform-backend/pull/230)
- Add default tenant capability to start the SDP in a single tenant mode [#249](https://github.com/stellar/stellar-disbursement-platform-backend/pull/249)
- Add script to migrate SDP v1.1.6 to V2.x.x [#267](https://github.com/stellar/stellar-disbursement-platform-backend/pull/267)

### Security

- Admin API authentication/authorization [#201](https://github.com/stellar/stellar-disbursement-platform-backend/pull/201)
- Enable security protocols for Kafka
  - SASL auth [#162](https://github.com/stellar/stellar-disbursement-platform-backend/pull/162)
  - SSL auth [#226](https://github.com/stellar/stellar-disbursement-platform-backend/pull/226)

## [1.1.7](https://github.com/stellar/stellar-disbursement-platform-backend/compare/1.1.6...1.1.7)

### Security

- Bump google.golang.org/protobuf from 1.31.0 to 1.33.0. [#270](https://github.com/stellar/stellar-disbursement-platform-backend/pull/270)
- Bump golang.org/x/crypto from v0.17.0 to v0.21.0. [#269](https://github.com/stellar/stellar-disbursement-platform-backend/pull/269)

## [1.1.6](https://github.com/stellar/stellar-disbursement-platform-backend/compare/1.1.5...1.1.6)

Attention, this version is compatible with the frontend version [1.1.2](https://github.com/stellar/stellar-disbursement-platform-frontend/releases/tag/1.1.2).

### Changed

- Update the `PATCH /receivers/{id}` request, so a receiver's verification info is not just inserted but upserted. The update part of the upsert only takes place if the verification info has not been confirmed yet. [#205](https://github.com/stellar/stellar-disbursement-platform-backend/pull/205)
- Update the order of the verification field that is shown to the receiver during the [SEP-24] flow. The order was `(updated_at DESC)` and was updated to the composed sorting `(updated_at DESC, rv.verification_field ASC)` to ensure consistency when multiple verification fields share the same `updated_at` value.
- Improve information in the error message returned when the disbursement instruction contains a verification info that is different from an already existing verification info that was already confirmed by the receiver. [#178](https://github.com/stellar/stellar-disbursement-platform-backend/pull/178)
- When adding an asset, make sure to trim the spaces fom the issuer field. [#185](https://github.com/stellar/stellar-disbursement-platform-backend/pull/185)

### Security

- Bump Go version from 1.19 to 1.22, and upgraded the version of some CI tools. [#196](https://github.com/stellar/stellar-disbursement-platform-backend/pull/196)
- Add rate-limiter in both in the application and the kubernetes deployment. [#195](https://github.com/stellar/stellar-disbursement-platform-backend/pull/195)

## [1.1.5](https://github.com/stellar/stellar-disbursement-platform-backend/compare/1.1.4...1.1.5)

### Fixed

- Trim whitespaces for all disbursement instruction fields during CSV upload to avoid duplication of data  [#211](https://github.com/stellar/stellar-disbursement-platform-backend/pull/211)

### Security

- Upgrade golang version to 1.22.1 for security reasons [#216](https://github.com/stellar/stellar-disbursement-platform-backend/pull/216)

## [1.1.4](https://github.com/stellar/stellar-disbursement-platform-backend/compare/1.1.3...1.1.4)

### Fixed

- Fix the insufficient balance validation by only considering payments with same asset of the disbursement being started [#202](https://github.com/stellar/stellar-disbursement-platform-backend/pull/202)

### Security

- Update `golang.org/x/crypto` version to v0.17.0 for security reasons [#202](https://github.com/stellar/stellar-disbursement-platform-backend/pull/202)

## [1.1.3](https://github.com/stellar/stellar-disbursement-platform-backend/compare/1.1.2...1.1.3)

### Fixed

- [SEP-24] registration flow not working properly when the phone number was not found in the DB [#187](https://github.com/stellar/stellar-disbursement-platform-backend/pull/187)
- Fix distribution account balance validation that fails when the intended asset is XLM [#186](https://github.com/stellar/stellar-disbursement-platform-backend/pull/186)

## [1.1.2](https://github.com/stellar/stellar-disbursement-platform-backend/compare/1.1.1...1.1.2)

### Fixed

- Re-add missing recaptcha script [#179](https://github.com/stellar/stellar-disbursement-platform-backend/pull/179)

## [1.1.1](https://github.com/stellar/stellar-disbursement-platform-backend/compare/1.1.0...1.1.1)

### Fixed

- TSS amount precision [#176](https://github.com/stellar/stellar-disbursement-platform-backend/pull/176)

## [1.1.0](https://github.com/stellar/stellar-disbursement-platform-backend/compare/1.0.1...1.1.0)

### Changed

- Change `POST /disbursements` to accept different verification types [#103](https://github.com/stellar/stellar-disbursement-platform-backend/pull/103)
- Change [SEP-24] Flow to display different verifications based on disbursement verification type [#116](https://github.com/stellar/stellar-disbursement-platform-backend/pull/116)
- Add sorting to `GET /users` endpoint [#104](https://github.com/stellar/stellar-disbursement-platform-backend/pull/104)
- Change read permission for receiver details to include business roles [#144](https://github.com/stellar/stellar-disbursement-platform-backend/pull/144)
- Add support for unique payment ID to disbursement instructions file as an optional field in `GET /payments/{id}` [#131](https://github.com/stellar/stellar-disbursement-platform-backend/pull/131)
- Add support for SMS preview & editing before sending a new disbursement [#146](https://github.com/stellar/stellar-disbursement-platform-backend/pull/146)
- Add metadata for users that created and started a disbursement in disbursement details `GET /disbursements`, `GET /disbursements/{id}` [#151](https://github.com/stellar/stellar-disbursement-platform-backend/pull/151)
- Update CI check to run the exhaustive validator [#163](https://github.com/stellar/stellar-disbursement-platform-backend/pull/163)
- Preload reCAPTCHA script in attempt to mitigate component loading issues upon login [#152](https://github.com/stellar/stellar-disbursement-platform-backend/pull/152)
- Validate distribution account balance before starting disbursement [#161](https://github.com/stellar/stellar-disbursement-platform-backend/pull/161)

### Added

- Support automatic cancellation of payments in `READY` status after a certain time period [#121](https://github.com/stellar/stellar-disbursement-platform-backend/pull/121)
- API endpoint for cancelling payments in `READY` status: `PATCH /payments/{id}/status` [#130](https://github.com/stellar/stellar-disbursement-platform-backend/pull/130)
- Use CI to make sure the helm README is up to date [#164](https://github.com/stellar/stellar-disbursement-platform-backend/pull/164)

### Fixed

- Verification DOB validation missing when date is in the future [#101](https://github.com/stellar/stellar-disbursement-platform-backend/pull/101)
- Support disbursements from two or more wallet providers to the same address [#87](https://github.com/stellar/stellar-disbursement-platform-backend/pull/87)
- [TSS] Stale channel account not cleared after switching distribution keys [#91](https://github.com/stellar/stellar-disbursement-platform-backend/pull/91)
- Make setup-wallets-for-network tests more flexible [#95](https://github.com/stellar/stellar-disbursement-platform-backend/pull/95)
- Make `POST /assets` idempotent [#122](https://github.com/stellar/stellar-disbursement-platform-backend/pull/122)
- Add missing space when building query [#121](https://github.com/stellar/stellar-disbursement-platform-backend/pull/121)

### Security

- Stellar Protocol 20 Horizon SDK upgrade [#107](https://github.com/stellar/stellar-disbursement-platform-backend/pull/107)
- Coinspect Issues:
  - Add "Secure Operation Manual" section and updated the code to enforce MFA and reCAPTCHA [#150](https://github.com/stellar/stellar-disbursement-platform-backend/pull/150)
  - Coinspect SDP-006 Weak password policy [#143](https://github.com/stellar/stellar-disbursement-platform-backend/pull/143)
  - Coinspect SDP-007: Log user activity when updating user info [#139](https://github.com/stellar/stellar-disbursement-platform-backend/pull/139)
  - Coinspect SDP-012 Enhance User Awareness for SMS One-Time Password (OTP) Usage [#138](https://github.com/stellar/stellar-disbursement-platform-backend/pull/138)

## [1.0.1](https://github.com/stellar/stellar-disbursement-platform-backend/compare/1.0.0...1.0.1)

### Changed

- Update log message for better debugging. [#125](https://github.com/stellar/stellar-disbursement-platform-backend/pull/125)

### Fixed

- Fix client_domain from the Viobrant Assist wallet. [#126](https://github.com/stellar/stellar-disbursement-platform-backend/pull/126)

## [1.0.0](https://github.com/stellar/stellar-disbursement-platform-backend/compare/1.0.0-rc2...1.0.0)

### Added

- API endpoints for managing Wallet Providers:
  - Add Wallet Providers. [#17](https://github.com/stellar/stellar-disbursement-platform-backend/pull/17)
  - Soft delete a Wallet Provider. [#19](https://github.com/stellar/stellar-disbursement-platform-backend/pull/19)
  - Patch a Wallet Provider's status. [#37](https://github.com/stellar/stellar-disbursement-platform-backend/pull/37)
- Introduced metrics and Grafana dashboard for monitoring payment transactions in TSS. [#21](https://github.com/stellar/stellar-disbursement-platform-backend/pull/21)
- TSS documentation. [#25](https://github.com/stellar/stellar-disbursement-platform-backend/pull/25)
- Phone number validation before sending OTP. [#38](https://github.com/stellar/stellar-disbursement-platform-backend/pull/38)
- Add Vibrant Assist RC to the list of supported wallets in pubnet [#43](https://github.com/stellar/stellar-disbursement-platform-backend/pull/43)
- Store Anchor Platform transaction ID in the database when registering a new receiver. [#44](https://github.com/stellar/stellar-disbursement-platform-backend/pull/44)
- Documentation for `CRASH_TRACKER_TYPE` env variable. [#49](https://github.com/stellar/stellar-disbursement-platform-backend/pull/49)
- Add a job to periodically sync the transaction status back to the Anchor Platform [#55](https://github.com/stellar/stellar-disbursement-platform-backend/pull/55)
- Introduce a retry mechanism for SMS invitations. [#60](https://github.com/stellar/stellar-disbursement-platform-backend/pull/60)
- Add proper error messages when receiver exceeds the maximum number of attempts to validate their PII. [#62](https://github.com/stellar/stellar-disbursement-platform-backend/pull/62)

### Changed

- Add validation and flags to countries dropdown during receiver registration. [#33](https://github.com/stellar/stellar-disbursement-platform-backend/pull/33)
- Update transaction worker to use Crash Tracker on failed transactions [#39](https://github.com/stellar/stellar-disbursement-platform-backend/pull/39)
- Increase the default maximum number of attempts for a receiver to validate their PII. [#56](https://github.com/stellar/stellar-disbursement-platform-backend/pull/56)
- Prevent users from deactivating their own accounts. [#58](https://github.com/stellar/stellar-disbursement-platform-backend/pull/58)
- Stop enforcing ECDSA only and allow any EC public/private keys at least as strong as EC256 [#61](https://github.com/stellar/stellar-disbursement-platform-backend/pull/61)
- Refactor SMS invitation service [#66](https://github.com/stellar/stellar-disbursement-platform-backend/pull/66)
  - Removed the environment variables `MAX_RETRIES` and `MIN_DAYS_BETWEEN_RETRIES`.
  - Added the environment variable `MAX_INVITATION_SMS_RESEND_ATTEMPTS` to control the maximum number of attempts to send an SMS invitation. The default value is 3.
- API Tweaks:
  - Change PATCH `/organization` endpoint to allow updating the SMS templates. [#47](https://github.com/stellar/stellar-disbursement-platform-backend/pull/47)
  - Add the ability to filter supported assets by wallets. [#35](https://github.com/stellar/stellar-disbursement-platform-backend/pull/35)
  - Add wallets filtering by `enabled` flag [#72](https://github.com/stellar/stellar-disbursement-platform-backend/pull/72)
  - Return SMS templates in `GET /organization` endpoint. [#63](https://github.com/stellar/stellar-disbursement-platform-backend/pull/63)

### Fixed

- Stellar.Expert URL in env-config.js for dev environment setup. [#34](https://github.com/stellar/stellar-disbursement-platform-backend/pull/34)
- Patch the correct transaction data fields in AnchorPlatform. [#40](https://github.com/stellar/stellar-disbursement-platform-backend/pull/40)
- [SEP-10] domain configuration for Vibrant wallet on Testnet. [#42](https://github.com/stellar/stellar-disbursement-platform-backend/pull/42)
- The SMS invitation link for XLM asset. [#46](https://github.com/stellar/stellar-disbursement-platform-backend/pull/46)

### Security

- Added application activity logs for account lifecycle, password management and user access patterns. [#29](https://github.com/stellar/stellar-disbursement-platform-backend/pull/29)

## [1.0.0.rc2](https://github.com/stellar/stellar-disbursement-platform-backend/compare/1.0.0-rc1...1.0.0-rc2)

### Added

- Support to XLM disbursements. [#1](https://github.com/stellar/stellar-disbursement-platform-backend/pull/1)
- Helm chart documentation. [#9](https://github.com/stellar/stellar-disbursement-platform-backend/pull/9)
- `PATCH /profile/reset-password` endpoint to reset the password. [#18](https://github.com/stellar/stellar-disbursement-platform-backend/pull/18)

### Changed

- Helmchart changes:
  - (BREAKNG CHANGE) Refactor helmchart for consistency. [#5](https://github.com/stellar/stellar-disbursement-platform-backend/pull/5)
  - Add `minimal-values.yaml` file to the helm folder, so it becomes easier to configure it. [#20](https://github.com/stellar/stellar-disbursement-platform-backend/pull/20)
  - Update Helm charts to include the frontend dashboard as part of the release. [#3](https://github.com/stellar/stellar-disbursement-platform-backend/pull/3)
- Default `MAX_BASE_FEE` is now higher, to prevent low-fee error responses. [#8](https://github.com/stellar/stellar-disbursement-platform-backend/pull/8)
- Changed job frequency for more real-time updates. [#12](https://github.com/stellar/stellar-disbursement-platform-backend/pull/12)
- Change OTP message for better UX. [#23](https://github.com/stellar/stellar-disbursement-platform-backend/pull/23)
- API tweaks:
  - `GET /receiver/{id}` now returns the list of verification fields in the receiver object. [#4](https://github.com/stellar/stellar-disbursement-platform-backend/pull/4)
  - `GET /profile` now includes the user `id` in the json response. [#2](https://github.com/stellar/stellar-disbursement-platform-backend/pull/2)
  - Standardize 401 API responses [#15](https://github.com/stellar/stellar-disbursement-platform-backend/pull/15).
  - Changed the window in which the refresh token can be generated. [#7](https://github.com/stellar/stellar-disbursement-platform-backend/pull/7)

### Fixed

- TSS Channel Account management commands now can handle parallel calls. [#6](https://github.com/stellar/stellar-disbursement-platform-backend/pull/6)
- Horizon error parsing to use the default `HorizonErrorWrapper` class. [#13](https://github.com/stellar/stellar-disbursement-platform-backend/pull/13)
- API response that should be 401 instead of 500. [#14](https://github.com/stellar/stellar-disbursement-platform-backend/pull/14)

### Security

- Removed CLI flag that could disable private key encryption in the database. [$24](https://github.com/stellar/stellar-disbursement-platform-backend/pull/24)
- Add job to periodically check if the AP is auth protected. [#10](https://github.com/stellar/stellar-disbursement-platform-backend/pull/10)
- Add stronger password validation throughout the project. [#22](https://github.com/stellar/stellar-disbursement-platform-backend/pull/22)

## [1.0.0.rc1](https://github.com/stellar/stellar-disbursement-platform-backend/releases/tag/1.0.0-rc1)

### Added

First Release Candidate of the Stellar Disbursement Platform, a tool used to make bulk payments to a list of recipients
based on their phone number and a confirmation date. This repository is backend-only, and the frontend version can be
found at [stellar/stellar-disbursement-platform-frontend]. Their version numbers are meant to be kept in sync.

The basic process of this product starts with an organization supplying a CSV file which includes the recipients' phone
number, transfer amount, and essential customer validation data such as the date of birth.

The platform subsequently sends an SMS to the recipient, which includes a deep link to the wallet. This link permits
recipients with compatible wallets to register their wallet on the SDP. During this step, they are required to verify
their phone number and additional customer data through the [SEP-24] interactive deposit flow, where this data is shared
directly with the backend through a webpage inside the wallet, but the wallet itself does not have access to this data.

Upon successful verification, the SDP will transfer the funds directly to the recipient's wallet. When the recipient's
wallet has been successfully associated with their phone number in the SDP, all subsequent payments will occur
automatically.

[stellar/stellar-disbursement-platform-frontend]: https://github.com/stellar/stellar-disbursement-platform-frontend
[SEP-10]: https://stellar.org/protocol/sep-10
[SEP-24]: https://stellar.org/protocol/sep-24<|MERGE_RESOLUTION|>--- conflicted
+++ resolved
@@ -3,6 +3,16 @@
 All notable changes to this project will be documented in this file.
 
 The format is based on [Keep a Changelog](https://keepachangelog.com/).
+
+## [Unreleased]
+
+### Added
+
+- Improve observability for the SDP service by adding the following : 
+  - tag metrics by tenant name to differentiate between tenants
+  - configure Summary metrics with percentiles for HTTP request durations (0.5, 0.9, 0.95, 0.99)
+  - rework Grafana dashboard to include tenant tag and new metrics
+  - [#818](https://github.com/stellar/stellar-disbursement-platform-backend/pull/818)
 
 ## [4.1.0](https://github.com/stellar/stellar-disbursement-platform-backend/releases/tag/4.1.0) ([diff](https://github.com/stellar/stellar-disbursement-platform-backend/compare/4.0.1...4.1.0))
 
@@ -13,17 +23,8 @@
 - Added initiator and approver user roles with mutual exclusivity validation for separation of duties in disbursement workflows. [#865](https://github.com/stellar/stellar-disbursement-platform-backend/pull/865)
 - Ability to Onboard existing customers to Bridge integration via `PATCH /bridge-integration` endpoint. [#867](https://github.com/stellar/stellar-disbursement-platform-backend/pull/867)
 - Add endpoint for patch receiver wallet. [#848](https://github.com/stellar/stellar-disbursement-platform-backend/pull/848)
-<<<<<<< HEAD
-- Improve observability for the SDP service by adding the following : 
-  - tag metrics by tenant name to differentiate between tenants
-  - configure Summary metrics with percentiles for HTTP request durations (0.5, 0.9, 0.95, 0.99)
-  - rework Grafana dashboard to include tenant tag and new metrics
-  - [#818](https://github.com/stellar/stellar-disbursement-platform-backend/pull/818)
-
-=======
 - Add ReCAPTCHA v3 support. [#869](https://github.com/stellar/stellar-disbursement-platform-backend/pull/869)
 - Enable direct payments to SEP-24 wallets. [#860](https://github.com/stellar/stellar-disbursement-platform-backend/pull/860)
->>>>>>> 70e96f0f
 
 ### Fixed
 
