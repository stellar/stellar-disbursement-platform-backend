--- conflicted
+++ resolved
@@ -65,11 +65,11 @@
 
 Google's reCAPTCHA has been integrated into the SDP to prevent automated attacks and ensure that interactions are performed by humans, not bots.
 
-<<<<<<< HEAD
+
 ReCAPTCHA can be configured at two levels:
 1. **Environment level (default)**: Set the `DISABLE_RECAPTCHA` environment variable to `true` to disable for all tenants
 2. **Organization level**: Each tenant can override the environment default through the organization settings (via API or UI)
-=======
+
 The SDP supports both reCAPTCHA v2 ("I'm not a robot") and reCAPTCHA v3 (invisible, score-based) implementations:
 
 - **reCAPTCHA v2**: Traditional checkbox-based verification
@@ -84,7 +84,6 @@
 - **DISABLE_RECAPTCHA**: Set to `true` to disable reCAPTCHA entirely
 
 ReCAPTCHA is enabled by default and can be disabled in the development environment by setting the `DISABLE_RECAPTCHA` environment variable to `true`.
->>>>>>> 49bd5d05
 
 The organization-level setting takes precedence over the environment default when explicitly set. If not set at the organization level, the environment default is used.
 
